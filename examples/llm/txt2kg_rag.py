--- conflicted
+++ resolved
@@ -719,10 +719,6 @@
 
     eval_tuples = []
     if not args.use_stored_eval_tuples:
-<<<<<<< HEAD
-        for test_batch in enumerate(tqdm(test_loader, desc="Testing")):
-            new_qs = []
-=======
         for ii, test_batch in enumerate(tqdm(test_loader, desc="Testing")):
             # early termination to evaluate scoring
             if ii > 20:
@@ -730,7 +726,6 @@
             new_qs = []
             ### Removing Retrieved Contexts
             raw_qs = test_batch["question"]
->>>>>>> 9f382f49
             for i, q in enumerate(test_batch["question"]):
                 # insert VectorRAG context
                 new_qs.append(
@@ -742,26 +737,19 @@
                 test_batch.desc = ""
             preds = (inference_step(model=model, batch=test_batch,
                                     max_tokens=400))
-<<<<<<< HEAD
             for question, pred, label in zip(new_qs, preds, test_batch.label):
                 eval_tuples.append((question, pred, label))
 
         if args.store_eval_tuples:
             _store_tuples(eval_tuples)
 
-=======
-            for question, pred, label in zip(raw_qs, preds, test_batch.label):
-                eval_tuples.append((question, pred, label))
->>>>>>> 9f382f49
     else:
         eval_tuples = _get_stored_tuples()
 
     scores = []
-<<<<<<< HEAD
     for question, pred, label in tqdm(eval_tuples, desc="Eval"):
         scores.append(eval(question, pred, label))
 
-=======
     data = {"timestamp": datetime.now().strftime('%Y-%m-%d_%H:%M')}
     for i, (question, pred, label) in enumerate(tqdm(eval_tuples,
                                                      desc="Eval")):
@@ -776,7 +764,6 @@
     Path(filename).touch(exist_ok=True)
     with open(filename, 'w') as f:
         json.dump(data, f, indent=2)
->>>>>>> 9f382f49
     avg_scores = sum(scores) / len(scores)
     print("Avg marlin accuracy=", avg_scores)
     print("*" * 5 + "NOTE" + "*" * 5)

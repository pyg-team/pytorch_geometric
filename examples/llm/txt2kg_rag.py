--- conflicted
+++ resolved
@@ -703,15 +703,9 @@
         test_batch.question = new_qs
         if args.skip_graph_rag:
             test_batch.desc = ""
-<<<<<<< HEAD
-        preds = (inference_step(model, test_batch))
-        for question, pred, label in zip(raw_qs, preds, test_batch.label):
-=======
         preds = (inference_step(model, test_batch,
                                 max_out_tokens=max_chars_in_train_answer))
-        for question, pred, label in zip(test_batch.question, preds,
-                                         test_batch.label):
->>>>>>> 7d5a5b52
+        for question, pred, label in zip(raw_qs, preds, test_batch.label):
             eval_tuples.append((question, pred, label))
     for question, pred, label in tqdm(eval_tuples, desc="Eval"):
         scores.append(eval(question, pred, label))

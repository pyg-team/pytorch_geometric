# default args -> 40% test acc.
# 5-8% diff vs VectorRAG baselines
import argparse
import gc
import json
import os
import random
from glob import glob
from itertools import chain

import torch
from g_retriever import (
    adjust_learning_rate,
    get_loss,
    inference_step,
    load_params_dict,
    save_params_dict,
)
from torch.nn.utils import clip_grad_norm_
from tqdm import tqdm

from torch_geometric import seed_everything
from torch_geometric.loader import DataLoader, RAGQueryLoader
from torch_geometric.nn import (
    GAT,
    LLM,
    TXT2KG,
    GRetriever,
    LLMJudge,
    SentenceTransformer,
)
from torch_geometric.utils.rag.backend_utils import (
    create_remote_backend_from_triplets,
    make_pcst_filter,
    preprocess_triplet,
)
from torch_geometric.utils.rag.feature_store import ModernBertFeatureStore
from torch_geometric.utils.rag.graph_store import NeighborSamplingRAGGraphStore

# Define constants for better readability
NV_NIM_MODEL_DEFAULT = "nvidia/llama-3.1-nemotron-70b-instruct"
LLM_GENERATOR_NAME_DEFAULT = "meta-llama/Meta-Llama-3.1-8B-Instruct"
CHUNK_SIZE_DEFAULT = 512
GNN_HID_CHANNELS_DEFAULT = 1024
GNN_LAYERS_DEFAULT = 4
LR_DEFAULT = 1e-5
EPOCHS_DEFAULT = 2
BATCH_SIZE_DEFAULT = 1
EVAL_BATCH_SIZE_DEFAULT = 2
LLM_GEN_MODE_DEFAULT = "full"
DEFAULT_ENDPOINT_URL = "https://integrate.api.nvidia.com/v1"


def parse_args():
    parser = argparse.ArgumentParser()
    parser.add_argument('--NV_NIM_MODEL', type=str,
                        default=NV_NIM_MODEL_DEFAULT,
                        help="The NIM LLM to use for TXT2KG for LLMJudge")
    parser.add_argument('--NV_NIM_KEY', type=str, default="",
                        help="NVIDIA API key")
    parser.add_argument(
        '--ENDPOINT_URL', type=str, default=DEFAULT_ENDPOINT_URL, help=
        "The URL hosting your model, in case you are not using the public NIM."
    )
    parser.add_argument(
        '--chunk_size', type=int, default=512,
        help="When splitting context documents for txt2kg,\
        the maximum number of characters per chunk.")
    parser.add_argument('--gnn_hidden_channels', type=int,
                        default=GNN_HID_CHANNELS_DEFAULT,
                        help="Hidden channels for GNN")
    parser.add_argument('--num_gnn_layers', type=int,
                        default=GNN_LAYERS_DEFAULT,
                        help="Number of GNN layers")
    parser.add_argument('--lr', type=float, default=LR_DEFAULT,
                        help="Learning rate")
    parser.add_argument('--epochs', type=int, default=EPOCHS_DEFAULT,
                        help="Number of epochs")
    parser.add_argument('--batch_size', type=int, default=BATCH_SIZE_DEFAULT,
                        help="Batch size")
    parser.add_argument('--eval_batch_size', type=int,
                        default=EVAL_BATCH_SIZE_DEFAULT,
                        help="Evaluation batch size")
    parser.add_argument('--llm_generator_name', type=str,
                        default=LLM_GENERATOR_NAME_DEFAULT,
                        help="The LLM to use for Generation")
    parser.add_argument(
        '--llm_generator_mode', type=str, default=LLM_GEN_MODE_DEFAULT,
        choices=["frozen", "lora",
                 "full"], help="Whether to freeze the Generator LLM,\
                        use LORA, or fully finetune")
    parser.add_argument('--dont_save_model', action="store_true",
                        help="Whether to skip model saving.")
<<<<<<< HEAD
=======
    parser.add_argument('--checkpointing', action="store_true")
>>>>>>> 17218acb
    return parser.parse_args()


prompt_template = """Answer this question based on retrieved contexts. Just give the answer without explanation.
    [QUESTION]
    {question}
    [END_QUESTION]

    [RETRIEVED_CONTEXTS]
    {context}
    [END_RETRIEVED_CONTEXTS]

    Answer: """


def get_data():
    # need a JSON dict of Questions and answers, see below for how its used
    with open('train.json') as file:
        json_obj = json.load(file)
    text_contexts = []
    # need a folder of text files to use for RAG and to make a KG from for GraphRAG
    for file_path in glob(f"corpus/*"):
        with open(file_path, "r+") as f:
            text_contexts.append(f.read())

    return json_obj, text_contexts


def make_dataset(args):
    if os.path.exists("tech_qa.pt"):
        print("Re-using Saved TechQA KG-RAG Dataset...")
        return torch.load("tech_qa.pt", weights_only=False)
    else:
        qa_pairs, context_docs = get_data()
        print("Number of Docs in our VectorDB =", len(context_docs))
        data_lists = {"train": [], "validation": [], "test": []}
        triples = []
        if os.path.exists("tech_qa_just_triples.pt"):
            triples = torch.load("tech_qa_just_triples.pt", weights_only=False)
        else:
            kg_maker = TXT2KG(NVIDIA_NIM_MODEL=args.NV_NIM_MODEL,
                              NVIDIA_API_KEY=args.NV_NIM_KEY,
                              ENDPOINT_URL=args.ENDPOINT_URL,
                              chunk_size=args.chunk_size)
            print(
                "Note that if the TXT2KG process is too slow for you're liking using the public NIM, consider deploying yourself using local_lm flag of TXT2KG or using https://build.nvidia.com/nvidia/llama-3_1-nemotron-70b-instruct?snippet_tab=Docker to deploy to a private endpoint, which you can pass to this script w/ --ENDPOINT_URL flag."
            )  # noqa
            total_tqdm_count = len(context_docs)
            initial_tqdm_count = 0
            if os.path.exists("checkpoint_kg.pt"):
                print("Restoring KG from checkpoint...")
                saved_relevant_triples = torch.load("checkpoint_kg.pt",
                                                    weights_only=False)
                kg_maker.relevant_triples = saved_relevant_triples
                kg_maker.doc_id_counter = len(saved_relevant_triples)
                initial_tqdm_count = kg_maker.doc_id_counter
<<<<<<< HEAD
                context_docs = context_docs[kg_maker.doc_id_counter:]

            chkpt_interval = 10
            chkpt_count = 0
=======
                context_docs = context_docs[(kg_maker.doc_id_counter - 1):]

            if args.checkpointing:
                interval = 10
                count = 0
>>>>>>> 17218acb
            for context_doc in tqdm(context_docs, total=total_tqdm_count,
                                    initial=initial_tqdm_count,
                                    desc="Extracting KG triples"):
                kg_maker.add_doc_2_KG(txt=context_doc)
<<<<<<< HEAD
                chkpt_count += 1
                if chkpt_count == chkpt_interval:
                    chkpt_count = 0
                    kg_maker.save_kg("checkpoint_kg.pt")
=======
                if args.checkpointing:
                    count += 1
                    if count == interval:
                        print(" checkpointing KG...")
                        count = 0
                        kg_maker.save_kg("checkpoint_kg.pt")
>>>>>>> 17218acb
            relevant_triples = kg_maker.relevant_triples

            triples.extend(
                list(
                    chain.from_iterable(
                        triple_set
                        for triple_set in relevant_triples.values())))
            triples = list(dict.fromkeys(triples))
            torch.save(triples, "tech_qa_just_triples.pt")
<<<<<<< HEAD
            if os.path.exists("checkpoint_kg.pt"):
=======
            if args.checkpointing and os.path.exists("checkpoint_kg.pt"):
>>>>>>> 17218acb
                os.remove("checkpoint_kg.pt")

        print("Number of triples in our GraphDB =", len(triples))
        device = torch.device("cuda" if torch.cuda.is_available() else "cpu")
        sent_trans_batch_size = 256
        model = SentenceTransformer(
            model_name='Alibaba-NLP/gte-modernbert-base').to(device)
        fs, gs = create_remote_backend_from_triplets(
            triplets=triples, node_embedding_model=model,
            node_method_to_call="encode", path="backend",
            pre_transform=preprocess_triplet, node_method_kwargs={
                "batch_size": min(len(triples), sent_trans_batch_size)
            }, graph_db=NeighborSamplingRAGGraphStore,
            feature_db=ModernBertFeatureStore).load()
        """
        NOTE: these retriever hyperparams are very important.
        Tuning may be needed for custom data...
        """
        # encode the raw context docs
        embedded_docs = model.encode(context_docs, output_device=device,
                                     batch_size=int(sent_trans_batch_size / 4),
                                     verbose=True)
        # k for KNN
        knn_neighsample_bs = 1024
        # number of neighbors for each seed node selected by KNN
        fanout = 100
        # number of hops for neighborsampling
        num_hops = 2
        local_filter_kwargs = {
            "topk": 5,  # nodes
            "topk_e": 5,  # edges
            "cost_e": .5,  # edge cost
            "num_clusters": 10,  # num clusters
        }
        print("Now to retrieve context for each query from\
            our Vector and Graph DBs...")
        # GraphDB retrieval done with KNN+NeighborSampling+PCST
        # PCST = Prize Collecting Steiner Tree
        # VectorDB retrieval just vanilla RAG
        # TODO add reranking NIM to VectorRAG
        query_loader = RAGQueryLoader(
            data=(fs, gs), seed_nodes_kwargs={"k_nodes": knn_neighsample_bs},
            sampler_kwargs={"num_neighbors": [fanout] * num_hops},
            local_filter=make_pcst_filter(triples, model),
            local_filter_kwargs=local_filter_kwargs, raw_docs=context_docs,
            embedded_docs=embedded_docs)
        total_data_list = []
        extracted_triple_sizes = []
        for data_point in tqdm(qa_pairs, desc="Building un-split dataset"):
            if data_point["is_impossible"]:
                continue
            QA_pair = (data_point["question"], data_point["answer"])
            q = QA_pair[0]
            subgraph = query_loader.query(q)
            subgraph.label = QA_pair[1]
            total_data_list.append(subgraph)
            extracted_triple_sizes.append(len(subgraph.triples))
        random.shuffle(total_data_list)
        print("Min # of Retrieved Triples =", min(extracted_triple_sizes))
        print("Max # of Retrieved Triples =", max(extracted_triple_sizes))
        print("Average # of Retrieved Triples =",
              sum(extracted_triple_sizes) / len(extracted_triple_sizes))

        # 60:20:20 split
        data_lists["train"] = total_data_list[:int(.6 * len(total_data_list))]
        data_lists["validation"] = total_data_list[
            int(.6 * len(total_data_list)):int(.8 * len(total_data_list))]
        data_lists["test"] = total_data_list[int(.8 * len(total_data_list)):]

        torch.save(data_lists, "tech_qa.pt")
        del model
        gc.collect()
        torch.cuda.empty_cache()
        return data_lists


def train(args, data_lists):
    batch_size = args.batch_size
    eval_batch_size = args.eval_batch_size
    hidden_channels = args.gnn_hidden_channels
    num_gnn_layers = args.num_gnn_layers
    train_loader = DataLoader(data_lists["train"], batch_size=batch_size,
                              drop_last=True, pin_memory=True, shuffle=True)
    val_loader = DataLoader(data_lists["validation"],
                            batch_size=eval_batch_size, drop_last=False,
                            pin_memory=True, shuffle=False)
    test_loader = DataLoader(data_lists["test"], batch_size=eval_batch_size,
                             drop_last=False, pin_memory=True, shuffle=False)
    gnn = GAT(in_channels=768, hidden_channels=hidden_channels,
              out_channels=1024, num_layers=num_gnn_layers, heads=4)
    if args.llm_generator_mode == "full":
        llm = LLM(model_name=args.llm_generator_name)
        model = GRetriever(llm=llm, gnn=gnn)
    elif args.llm_generator_mode == "lora":
        llm = LLM(model_name=args.llm_generator_name, dtype=torch.float32)
        model = GRetriever(llm=llm, gnn=gnn, use_lora=True)
    else:
        # frozen
        llm = LLM(model_name=args.llm_generator_name,
                  dtype=torch.float32).eval()
        for _, p in llm.named_parameters():
            p.requires_grad = False
        model = GRetriever(llm=llm, gnn=gnn)
    save_name = "tech-qa-model.pt"
    if os.path.exists(save_name):
        print("Re-using saved G-retriever model for testing...")
        model = load_params_dict(model, save_name)
    else:
        params = [p for _, p in model.named_parameters() if p.requires_grad]
        lr = args.lr
        optimizer = torch.optim.AdamW([{
            'params': params,
            'lr': lr,
            'weight_decay': 0.05
        }], betas=(0.9, 0.95))
        for epoch in range(args.epochs):
            model.train()
            epoch_loss = 0
            epoch_str = f'Epoch: {epoch + 1}|{args.epochs}'
            loader = tqdm(train_loader, desc=epoch_str)
            for step, batch in enumerate(loader):
                new_qs = []
                for i, q in enumerate(batch["question"]):
                    # insert VectorRAG context
                    new_qs.append(
                        prompt_template.format(question=q,
                                               context=batch.text_context[i]))
                batch.question = new_qs

                optimizer.zero_grad()
                loss = get_loss(model, batch)
                loss.backward()
                clip_grad_norm_(optimizer.param_groups[0]['params'], 0.1)
                if (step + 1) % 2 == 0:
                    adjust_learning_rate(optimizer.param_groups[0], lr,
                                         step / len(train_loader) + epoch,
                                         args.epochs)
                optimizer.step()
                epoch_loss += float(loss)
                if (step + 1) % 2 == 0:
                    lr = optimizer.param_groups[0]['lr']
            train_loss = epoch_loss / len(train_loader)
            print(epoch_str + f', Train Loss: {train_loss:4f}')

            # Eval Step
            val_loss = 0
            model.eval()
            with torch.no_grad():
                for step, batch in enumerate(val_loader):
                    loss = get_loss(model, batch)
                    val_loss += loss.item()
                val_loss = val_loss / len(val_loader)
                print(epoch_str + f", Val Loss: {val_loss:4f}")
        torch.cuda.empty_cache()
        torch.cuda.reset_max_memory_allocated()
        model.eval()
        if not args.dont_save_model:
            save_params_dict(model, save_path=save_name)
    return model, test_loader


def test(model, test_loader, args):
    llm_judge = LLMJudge(args.NV_NIM_MODEL, args.NV_NIM_KEY, args.ENDPOINT_URL)

    def eval(question: str, pred: str, correct_answer: str):
        # calculate the score based on pred and correct answer
        return llm_judge.score(question, pred, correct_answer)

    scores = []
    eval_tuples = []
    for test_batch in tqdm(test_loader, desc="Testing"):
        new_qs = []
        for i, q in enumerate(test_batch["question"]):
            # insert VectorRAG context
            new_qs.append(
                prompt_template.format(question=q,
                                       context=test_batch.text_context[i]))
        test_batch.question = new_qs
        preds = (inference_step(model, test_batch))
        for question, pred, label in zip(test_batch.question, preds,
                                         test_batch.label):
            eval_tuples.append((question, pred, label))
    for question, pred, label in tqdm(eval_tuples, desc="Eval"):
        scores.append(eval(question, pred, label))
    avg_scores = sum(scores) / len(scores)
    print("Avg marlin accuracy=", avg_scores)


if __name__ == '__main__':
    # for reproducibility
    seed_everything(50)

    args = parse_args()
    data_lists = make_dataset(args)
    model, test_loader = train(args, data_lists)
    test(model, test_loader, args)<|MERGE_RESOLUTION|>--- conflicted
+++ resolved
@@ -91,10 +91,6 @@
                         use LORA, or fully finetune")
     parser.add_argument('--dont_save_model', action="store_true",
                         help="Whether to skip model saving.")
-<<<<<<< HEAD
-=======
-    parser.add_argument('--checkpointing', action="store_true")
->>>>>>> 17218acb
     return parser.parse_args()
 
 
@@ -151,35 +147,18 @@
                 kg_maker.relevant_triples = saved_relevant_triples
                 kg_maker.doc_id_counter = len(saved_relevant_triples)
                 initial_tqdm_count = kg_maker.doc_id_counter
-<<<<<<< HEAD
                 context_docs = context_docs[kg_maker.doc_id_counter:]
 
             chkpt_interval = 10
             chkpt_count = 0
-=======
-                context_docs = context_docs[(kg_maker.doc_id_counter - 1):]
-
-            if args.checkpointing:
-                interval = 10
-                count = 0
->>>>>>> 17218acb
             for context_doc in tqdm(context_docs, total=total_tqdm_count,
                                     initial=initial_tqdm_count,
                                     desc="Extracting KG triples"):
                 kg_maker.add_doc_2_KG(txt=context_doc)
-<<<<<<< HEAD
                 chkpt_count += 1
                 if chkpt_count == chkpt_interval:
                     chkpt_count = 0
                     kg_maker.save_kg("checkpoint_kg.pt")
-=======
-                if args.checkpointing:
-                    count += 1
-                    if count == interval:
-                        print(" checkpointing KG...")
-                        count = 0
-                        kg_maker.save_kg("checkpoint_kg.pt")
->>>>>>> 17218acb
             relevant_triples = kg_maker.relevant_triples
 
             triples.extend(
@@ -189,11 +168,7 @@
                         for triple_set in relevant_triples.values())))
             triples = list(dict.fromkeys(triples))
             torch.save(triples, "tech_qa_just_triples.pt")
-<<<<<<< HEAD
             if os.path.exists("checkpoint_kg.pt"):
-=======
-            if args.checkpointing and os.path.exists("checkpoint_kg.pt"):
->>>>>>> 17218acb
                 os.remove("checkpoint_kg.pt")
 
         print("Number of triples in our GraphDB =", len(triples))

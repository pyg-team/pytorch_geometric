import argparse
import os
from itertools import chain

import datasets
import torch
from g_retriever import adjust_learning_rate, get_loss
from tqdm import tqdm

from torch_geometric import seed_everything
from torch_geometric.loader import DataLoader, RAGQueryLoader
from torch_geometric.nn.models import GAT, GRetriever
from torch_geometric.nn.nlp import LLM, TXT2KG, SentenceTransformer
from torch_geometric.utils.rag.backend_utils import (
    create_remote_backend_from_triplets,
    make_pcst_filter,
    preprocess_triplet,
)
from torch_geometric.utils.rag.feature_store import (
    SentenceTransformerFeatureStore,
)
from torch_geometric.utils.rag.graph_store import NeighborSamplingRAGGraphStore

<<<<<<< HEAD
from g_retriever import adjust_learning_rate, get_loss, inference_step

=======
>>>>>>> 2484d2db
if __name__ == '__main__':
    seed_everything(50)
    parser = argparse.ArgumentParser()
    parser.add_argument('--NV_NIM_MODEL', type=str,
                        default="nvidia/llama-3.1-nemotron-70b-instruct",
                        help="The NIM LLM to use for TXT2KG")
    parser.add_argument('--NV_NIM_KEY', type=str, default="")
    parser.add_argument(
        '--chunk_size', type=int, default=512, help=
        "When splitting context documents, the maximum number of characters per chunk."
    )
    parser.add_argument('--gnn_hidden_channels', type=int, default=1024)
    parser.add_argument('--num_gnn_layers', type=int, default=4)
    parser.add_argument('--lr', type=float, default=1e-5)
    parser.add_argument('--epochs', type=int, default=2)
    parser.add_argument('--batch_size', type=int, default=8)
    parser.add_argument('--eval_batch_size', type=int, default=16)
    parser.add_argument('--llm_generator_name', type=str,
                        default="meta-llama/Meta-Llama-3.1-8B-Instruct",
                        help="the LLM to use for Generation")
    args = parser.parse_args()
    lr = args.lr
    num_epochs = args.epochs
    # see examples/llm/hotpot_qa.py for example of using local LM
    kg_maker = TXT2KG(
        NVIDIA_NIM_MODEL=args.NV_NIM_MODEL,
        NVIDIA_API_KEY=args.NV_NIM_KEY,
        chunk_size=args.chunk_size,
    )
    # Data Prep
    if os.path.exists("tech_qa.pt"):
        print("Re-using Saved TechQA KG-RAG Dataset...")
        data_lists = torch.load("tech_qa.pt", weights_only=False)
    else:
        # Use training set for simplicity since our retrieval method is nonparametric
        rawset = datasets.load_dataset('rojagtap/tech-qa',
                                       trust_remote_code=True)
        data_lists = {"train": [], "validation": [], "test": []}
        # Build KG
        num_data_pts = len(rawset)
        for split_str in data_lists.keys():
            if split_str == "test":
                """
                Skip test since it is just a subset of val,
                so it's a waste of time to re-parse triples.
                """
                break
            i = 0
            for data_point in tqdm(
                    rawset[split_str],
                    desc="Extracting triples from " + str(split_str)):
                i += 1
                if i > 20:
                    break
                q = data_point["question"]
                a = data_point["answer"]
                context_doc = data_point["document"]

                QA_pair = (q, a)
                kg_maker.add_doc_2_KG(
                    txt=context_doc,
                    QA_pair=QA_pair,
                )
            kg_maker.save_kg("hotpot_kg.pt")
            relevant_triples = kg_maker.relevant_triples

        triples = list(
            chain.from_iterable(triple_set
                                for triple_set in relevant_triples.values()))
        # redundant since TXT2KG already provides lowercase.
        # in case loading a KG that was made some other way without lowercase
        triples = [(i[0].lower(), i[1].lower(), i[2].lower()) for i in triples]
        # Make sure no duplicate triples for KG indexing
        triples = list(dict.fromkeys(triples))

        print("Size of KG (number of triples) =", len(triples))
        device = torch.device("cuda" if torch.cuda.is_available() else "cpu")
        model = SentenceTransformer(
            model_name='sentence-transformers/all-roberta-large-v1').to(device)
        fs, gs = create_remote_backend_from_triplets(
            triplets=triples, node_embedding_model=model,
            node_method_to_call="encode", path="backend",
            pre_transform=preprocess_triplet, node_method_kwargs={
                "batch_size": min(len(triples), 256)
            }, graph_db=NeighborSamplingRAGGraphStore,
            feature_db=SentenceTransformerFeatureStore).load()
        """
        NOTE: these retriever hyperparams are very important.
        Tuning may be needed for custom data...
        """

        # k for KNN
        knn_neighsample_bs = 1024
        # number of neighbors for each seed node selected by KNN
        fanout = 100
        # number of hops for neighborsampling
        num_hops = 2
        query_loader = RAGQueryLoader(
            data=(fs, gs), seed_nodes_kwargs={"k_nodes": knn_neighsample_bs},
            sampler_kwargs={"num_neighbors": [fanout] * num_hops},
            local_filter=make_pcst_filter(triples, model))

        for split_str in data_lists.keys():
            i = 0
            for data_point in tqdm(rawset[split_str], desc="Building dataset"):
                i += 1
                if i > 20:
                    break
                QA_pair = (data_point["question"], data_point["answer"])
                golden_triples = relevant_triples[QA_pair]
                # Again, redundant since TXT2KG already provides lowercase
                # in case loading a KG that was made some other way without lowercase
                golden_triples = [(i[0].lower(), i[1].lower(), i[2].lower())
                                  for i in golden_triples]
                q = QA_pair[0]
                subgraph = query_loader.query(q)
                """
                store for golden triples for demo purpose:
                see how (GNN+LLM vs LLM) w/ (golden retrieval, normal retriever) for (GraphRAG)
                vs existing SOTA vector RAG from gilberto
                first comparison is for knowing how much retriever and model each matters
                """
                # subgraph.golden_triples = golden_triples
                data_lists[split_str].append(subgraph)
        torch.save(data_lists, "tech_qa.pt")
    ##### Done Prepping Data!

    # Training
    batch_size = args.batch_size
    eval_batch_size = args.eval_batch_size
    hidden_channels = args.gnn_hidden_channels
    num_gnn_layers = args.num_gnn_layers
    train_loader = DataLoader(data_lists["train"], batch_size=batch_size,
                              drop_last=True, pin_memory=True, shuffle=True)
    val_loader = DataLoader(data_lists["validation"],
                            batch_size=eval_batch_size, drop_last=False,
                            pin_memory=True, shuffle=False)
    test_loader = DataLoader(data_lists["test"], batch_size=eval_batch_size,
                             drop_last=False, pin_memory=True, shuffle=False)

    # Create GNN model
    gnn = GAT(
        in_channels=1024,
        hidden_channels=hidden_channels,
        out_channels=1024,
        num_layers=num_gnn_layers,
        heads=4,
    )
    # Create optimizer
    llm = LLM(model_name=args.llm_generator_name)
    model = GRetriever(llm=llm, gnn=gnn)
    params = [p for _, p in model.named_parameters() if p.requires_grad]
    optimizer = torch.optim.AdamW([
        {
            'params': params,
            'lr': lr,
            'weight_decay': 0.05
        },
    ], betas=(0.9, 0.95))

    # Initialize best epoch and best validation loss
    best_epoch = 0
    best_val_loss = float('inf')

    # Train model
    for epoch in range(num_epochs):
        model.train()
        epoch_loss = 0
        epoch_str = f'Epoch: {epoch + 1}|{num_epochs}'
        loader = tqdm(train_loader, desc=epoch_str)
        for step, batch in enumerate(loader):
            optimizer.zero_grad()
            loss = get_loss(model, batch)
            loss.backward()

            clip_grad_norm_(optimizer.param_groups[0]['params'], 0.1)

            if (step + 1) % 2 == 0:
                adjust_learning_rate(optimizer.param_groups[0], lr,
                                     step / len(train_loader) + epoch)

            optimizer.step()
            epoch_loss = epoch_loss + float(loss)

            if (step + 1) % 2 == 0:
                lr = optimizer.param_groups[0]['lr']
        train_loss = epoch_loss / len(train_loader)
        print(epoch_str + f', Train Loss: {train_loss:4f}')

        # Evaluate model
        val_loss = 0
        eval_output = []
        model.eval()
        with torch.no_grad():
            for step, batch in enumerate(val_loader):
                loss = get_loss(model, batch)
                val_loss += loss.item()
            val_loss = val_loss / len(val_loader)
            print(epoch_str + f", Val Loss: {val_loss:4f}")
    # Clean up memory
    torch.cuda.empty_cache()
    torch.cuda.reset_max_memory_allocated()
    model.eval()
    
    # Test
    metrics = []
    def eval(pred, answer):
        # add eval from gilberto
        return 1.0

    for test_batch in tqdm(test_loader, desc="Test:"):
        metrics.append(eval(inference_step(model, test_batch), test_batch.answer))
    avg_metrics = sum(metrics) / len(metrics)
    print("Avg metric=", avg_metrics)
    <|MERGE_RESOLUTION|>--- conflicted
+++ resolved
@@ -21,11 +21,8 @@
 )
 from torch_geometric.utils.rag.graph_store import NeighborSamplingRAGGraphStore
 
-<<<<<<< HEAD
 from g_retriever import adjust_learning_rate, get_loss, inference_step
 
-=======
->>>>>>> 2484d2db
 if __name__ == '__main__':
     seed_everything(50)
     parser = argparse.ArgumentParser()

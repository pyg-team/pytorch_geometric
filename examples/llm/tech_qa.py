import argparse
import gc
import json
import os
import random
from itertools import chain

import torch
from g_retriever import (
    adjust_learning_rate,
    get_loss,
    inference_step,
    load_params_dict,
    save_params_dict,
)
from torch.nn.utils import clip_grad_norm_
from tqdm import tqdm

from torch_geometric import seed_everything
from torch_geometric.loader import DataLoader, RAGQueryLoader
from torch_geometric.nn import (
    GAT,
    LLM,
    TXT2KG,
    GRetriever,
    LLMJudge,
    SentenceTransformer,
)
from torch_geometric.utils.rag.backend_utils import (
    create_remote_backend_from_triplets,
    make_pcst_filter,
    preprocess_triplet,
)
from torch_geometric.utils.rag.feature_store import ModernBertFeatureStore
from torch_geometric.utils.rag.graph_store import NeighborSamplingRAGGraphStore

# Define constants for better readability
NV_NIM_MODEL_DEFAULT = "nvidia/llama-3.1-nemotron-70b-instruct"
LLM_GENERATOR_NAME_DEFAULT = "meta-llama/Meta-Llama-3.1-8B-Instruct"
CHUNK_SIZE_DEFAULT = 512
GNN_HID_CHANNELS_DEFAULT = 1024
GNN_LAYERS_DEFAULT = 4
LR_DEFAULT = 1e-5
EPOCHS_DEFAULT = 2
BATCH_SIZE_DEFAULT = 1
EVAL_BATCH_SIZE_DEFAULT = 2
LLM_GEN_MODE_DEFAULT = "frozen"


def parse_args():
    parser = argparse.ArgumentParser()
    parser.add_argument('--NV_NIM_MODEL', type=str,
                        default=NV_NIM_MODEL_DEFAULT,
                        help="The NIM LLM to use for TXT2KG for LLMJudge")
    parser.add_argument('--NV_NIM_KEY', type=str, default="",
                        help="NVIDIA API key")
    parser.add_argument(
        '--chunk_size', type=int, default=512,
        help="When splitting context documents for txt2kg,\
        the maximum number of characters per chunk.")
    parser.add_argument('--gnn_hidden_channels', type=int,
                        default=GNN_HID_CHANNELS_DEFAULT,
                        help="Hidden channels for GNN")
    parser.add_argument('--num_gnn_layers', type=int,
                        default=GNN_LAYERS_DEFAULT,
                        help="Number of GNN layers")
    parser.add_argument('--lr', type=float, default=LR_DEFAULT,
                        help="Learning rate")
    parser.add_argument('--epochs', type=int, default=EPOCHS_DEFAULT,
                        help="Number of epochs")
    parser.add_argument('--batch_size', type=int, default=BATCH_SIZE_DEFAULT,
                        help="Batch size")
    parser.add_argument('--eval_batch_size', type=int,
                        default=EVAL_BATCH_SIZE_DEFAULT,
                        help="Evaluation batch size")
    parser.add_argument('--llm_generator_name', type=str,
                        default=LLM_GENERATOR_NAME_DEFAULT,
                        help="The LLM to use for Generation")
<<<<<<< HEAD
    parser.add_argument('--llm_generator_mode', type=str,
                        default=LLM_GEN_MODE_DEFAULT,
                        choices=["frozen", "lora", "full"],
                        help="Wether to freeze the Generator LLM,\
=======
    parser.add_argument(
        '--llm_generator_mode', type=str, default=LLM_GENERATOR_NAME_DEFAULT,
        choices=["frozen", "lora",
                 "full"], help="Wether to freeze the Generator LLM,\
>>>>>>> 32d89fb7
                        use LORA, or fully finetune")
    return parser.parse_args()


# theirs
prompt_template = """Answer this question based on retrieved contexts. Just give the answer without explanation.
    [QUESTION]
    {question}
    [END_QUESTION]

    [RETRIEVED_CONTEXTS]
    {context}
    [END_RETRIEVED_CONTEXTS]

    Answer: """
# my prompt
# prompt_template = """
# [CONTEXT]
# {context}
# [END_CONTEXT]
# Answer this question based on the context provided. Just give the answer without explanation.
# [QUESTION]
# {question}
# [END_QUESTION]

# Answer: """


def get_data():
    # need the data formatted as a JSON
    # TODO open source internal JSON data on huggingface
    with open('data.json') as file:
        json_obj = json.load(file)
    return json_obj


def make_dataset(args):
    if os.path.exists("tech_qa.pt"):
        print("Re-using Saved TechQA KG-RAG Dataset...")
        return torch.load("tech_qa.pt", weights_only=False)
    else:
        rawset = get_data()
        data_lists = {"train": [], "validation": [], "test": []}
        triples = []
        context_docs = []
        if os.path.exists("tech_qa_just_triples.pt"):
            triples = torch.load("tech_qa_just_triples.pt", weights_only=False)
            if os.path.exists("tech_qa_just_docs.pt"):
                context_docs = torch.load("tech_qa_just_docs.pt",
                                          weights_only=False)
        else:
            kg_maker = TXT2KG(NVIDIA_NIM_MODEL=args.NV_NIM_MODEL,
                              NVIDIA_API_KEY=args.NV_NIM_KEY,
                              chunk_size=args.chunk_size)
            for data_point in tqdm(rawset, desc="Extracting KG triples"):
                if data_point["is_impossible"]:
                    continue
                q = data_point["question"]
                a = data_point["answer"]
                context_doc = ''
                for i in data_point["contexts"]:
                    chunk = i["text"]
                    context_doc += chunk
                    # store for VectorRAG
                    context_docs.append(chunk)

                # store for GraphRAG
                QA_pair = (q, a)
                kg_maker.add_doc_2_KG(txt=context_doc, QA_pair=QA_pair)
            relevant_triples = kg_maker.relevant_triples
            triples.extend(
                list(
                    chain.from_iterable(
                        triple_set
                        for triple_set in relevant_triples.values())))
            triples = list(dict.fromkeys(triples))
            torch.save(context_docs, "tech_qa_just_docs.pt")
            torch.save(triples, "tech_qa_just_triples.pt")
        print("Number of triples in our GraphDB =", len(triples))
        if not os.path.exists("tech_qa_just_docs.pt"):
            # store docs for VectorRAG in case KG was made seperately
            for data_point in rawset:
                if data_point["is_impossible"]:
                    continue
                for i in data_point["contexts"]:
                    chunk = i["text"]
                    context_docs.append(chunk)
        print("Number of Docs in our VectorDB =", len(context_docs))
        device = torch.device("cuda" if torch.cuda.is_available() else "cpu")
        sent_trans_batch_size = 256
        model = SentenceTransformer(
            model_name='Alibaba-NLP/gte-modernbert-base').to(device)
        fs, gs = create_remote_backend_from_triplets(
            triplets=triples, node_embedding_model=model,
            node_method_to_call="encode", path="backend",
            pre_transform=preprocess_triplet, node_method_kwargs={
                "batch_size": min(len(triples), sent_trans_batch_size)
            }, graph_db=NeighborSamplingRAGGraphStore,
            feature_db=ModernBertFeatureStore).load()
        """
        NOTE: these retriever hyperparams are very important.
        Tuning may be needed for custom data...
        """
        # encode the raw context docs
        embedded_docs = model.encode(context_docs, output_device=device,
                                     batch_size=int(sent_trans_batch_size / 4))
        # k for KNN
        knn_neighsample_bs = 1024
        # number of neighbors for each seed node selected by KNN
        fanout = 100
        # number of hops for neighborsampling
        num_hops = 2
        local_filter_kwargs = {
            "topk": 5,  # nodes
            "topk_e": 5,  # edges
            "cost_e": .5,  # edge cost
            "num_clusters": 10,  # num clusters
        }
        print("Now to retrieve context for each query from\
            our Vector and Graph DBs...")
        # GraphDB retrieval done with KNN+NeighborSampling+PCST
        # PCST = Prize Collecting Steiner Tree
        # VectorDB retrieval just vanilla RAG
        # TODO add reranking NIM to VectorRAG
        query_loader = RAGQueryLoader(
            data=(fs, gs), seed_nodes_kwargs={"k_nodes": knn_neighsample_bs},
            sampler_kwargs={"num_neighbors": [fanout] * num_hops},
            local_filter=make_pcst_filter(triples, model),
            local_filter_kwargs=local_filter_kwargs, raw_docs=context_docs,
            embedded_docs=embedded_docs)
        total_data_list = []
        extracted_triple_sizes = []
        for data_point in tqdm(rawset, desc="Building un-split dataset"):
            if data_point["is_impossible"]:
                continue
            QA_pair = (data_point["question"], data_point["answer"])
            q = QA_pair[0]
            subgraph = query_loader.query(q)
            subgraph.label = QA_pair[1]
            total_data_list.append(subgraph)
            extracted_triple_sizes.append(len(subgraph.triples))
        random.shuffle(total_data_list)
        print("Min # of Retrieved Triples =", min(extracted_triple_sizes))
        print("Max # of Retrieved Triples =", max(extracted_triple_sizes))
        print("Average # of Retrieved Triples =",
              sum(extracted_triple_sizes) / len(extracted_triple_sizes))

        # 60:20:20 split
        data_lists["train"] = total_data_list[:int(.6 * len(total_data_list))]
        data_lists["validation"] = total_data_list[
            int(.6 * len(total_data_list)):int(.8 * len(total_data_list))]
        data_lists["test"] = total_data_list[int(.8 * len(total_data_list)):]

        torch.save(data_lists, "tech_qa.pt")
        del model
        gc.collect()
        torch.cuda.empty_cache()
        return data_lists


def train(args, data_lists):
    batch_size = args.batch_size
    eval_batch_size = args.eval_batch_size
    hidden_channels = args.gnn_hidden_channels
    num_gnn_layers = args.num_gnn_layers
    train_loader = DataLoader(data_lists["train"], batch_size=batch_size,
                              drop_last=True, pin_memory=True, shuffle=True)
    val_loader = DataLoader(data_lists["validation"],
                            batch_size=eval_batch_size, drop_last=False,
                            pin_memory=True, shuffle=False)
    test_loader = DataLoader(data_lists["test"], batch_size=eval_batch_size,
                             drop_last=False, pin_memory=True, shuffle=False)
    gnn = GAT(in_channels=768, hidden_channels=hidden_channels,
              out_channels=1024, num_layers=num_gnn_layers, heads=4)
    llm = LLM(model_name=args.llm_generator_name, dtype=torch.float32)
    model = GRetriever(llm=llm, gnn=gnn, use_lora=True)
    save_name = "tech-qa-model.pt"
    if os.path.exists(save_name):
        print("Re-using saved G-retriever model for testing...")
        model = load_params_dict(model, save_name)
    else:
        params = [p for _, p in model.named_parameters() if p.requires_grad]
        lr = args.lr
        optimizer = torch.optim.AdamW([{
            'params': params,
            'lr': lr,
            'weight_decay': 0.05
        }], betas=(0.9, 0.95))
        float('inf')
        for epoch in range(args.epochs):
            model.train()
            epoch_loss = 0
            epoch_str = f'Epoch: {epoch + 1}|{args.epochs}'
            loader = tqdm(train_loader, desc=epoch_str)
            for step, batch in enumerate(loader):
                new_qs = []
                for i, q in enumerate(batch["question"]):
                    # insert VectorRAG context
                    new_qs.append(
                        prompt_template.format(question=q,
                                               context=batch.text_context[i]))
                batch.question = new_qs

                optimizer.zero_grad()
                loss = get_loss(model, batch)
                loss.backward()
                clip_grad_norm_(optimizer.param_groups[0]['params'], 0.1)
                if (step + 1) % 2 == 0:
                    adjust_learning_rate(optimizer.param_groups[0], lr,
                                         step / len(train_loader) + epoch,
                                         args.epochs)
                optimizer.step()
                epoch_loss += float(loss)
                if (step + 1) % 2 == 0:
                    lr = optimizer.param_groups[0]['lr']
            train_loss = epoch_loss / len(train_loader)
            print(epoch_str + f', Train Loss: {train_loss:4f}')

            # Eval Step
            val_loss = 0
            model.eval()
            with torch.no_grad():
                for step, batch in enumerate(val_loader):
                    loss = get_loss(model, batch)
                    val_loss += loss.item()
                val_loss = val_loss / len(val_loader)
                print(epoch_str + f", Val Loss: {val_loss:4f}")
        torch.cuda.empty_cache()
        torch.cuda.reset_max_memory_allocated()
        model.eval()
        save_params_dict(model, save_path=save_name)
    return model, test_loader


def test(model, test_loader, args):
    llm_judge = LLMJudge(args.NV_NIM_MODEL, args.NV_NIM_KEY)

    def eval(question: str, pred: str, correct_answer: str):
        # calculate the score based on pred and correct answer
        return llm_judge.score(question, pred, correct_answer)

    scores = []
    eval_tuples = []
    for test_batch in tqdm(test_loader, desc="Testing"):
        new_qs = []
        for i, q in enumerate(test_batch["question"]):
            # insert VectorRAG context
            new_qs.append(
                prompt_template.format(question=q,
                                       context=test_batch.text_context[i]))
        test_batch.question = new_qs
        preds = (inference_step(model, test_batch))
        for question, pred, label in zip(test_batch.question, preds,
                                         test_batch.label):
            eval_tuples.append((question, pred, label))
    for question, pred, label in tqdm(eval_tuples, desc="Eval"):
        scores.append(eval(question, pred, label))
    avg_scores = sum(scores) / len(scores)
    print("Avg marlin accuracy=", avg_scores)


if __name__ == '__main__':
    # for reproducibility
    seed_everything(50)

    args = parse_args()
    data_lists = make_dataset(args)
    model, test_loader = train(args, data_lists)
    test(model, test_loader, args)<|MERGE_RESOLUTION|>--- conflicted
+++ resolved
@@ -76,17 +76,10 @@
     parser.add_argument('--llm_generator_name', type=str,
                         default=LLM_GENERATOR_NAME_DEFAULT,
                         help="The LLM to use for Generation")
-<<<<<<< HEAD
     parser.add_argument('--llm_generator_mode', type=str,
                         default=LLM_GEN_MODE_DEFAULT,
                         choices=["frozen", "lora", "full"],
                         help="Wether to freeze the Generator LLM,\
-=======
-    parser.add_argument(
-        '--llm_generator_mode', type=str, default=LLM_GENERATOR_NAME_DEFAULT,
-        choices=["frozen", "lora",
-                 "full"], help="Wether to freeze the Generator LLM,\
->>>>>>> 32d89fb7
                         use LORA, or fully finetune")
     return parser.parse_args()
 

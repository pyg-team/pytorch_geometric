--- conflicted
+++ resolved
@@ -111,9 +111,9 @@
     with open('train.json') as file:
         json_obj = json.load(file)
     text_contexts = []
-<<<<<<< HEAD
-
-    # Read corpus data. Prefer *.json files, fall back to txt files.
+
+    # Read corpus data to create the KG. Prefer *.json files, fall back to txt
+    # files.
     # TODO: add support for additional corpus file formats: PDF, CSV, XML,
     # HTML, possibly others.
     file_paths = glob(f"corpus/*.json")
@@ -130,12 +130,6 @@
         for file_path in glob(f"corpus/*"):
             with open(file_path, "r+") as f:
                 text_contexts.append(f.read())
-=======
-    # need a folder of text files to use for RAG and to make a KG from for GraphRAG
-    for file_path in glob(f"corpus/*"):
-        with open(file_path, "r+") as f:
-            text_contexts.append(f.read())
->>>>>>> fb77f159
 
     return json_obj, text_contexts
 

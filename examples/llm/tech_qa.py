--- conflicted
+++ resolved
@@ -163,14 +163,9 @@
         NOTE: these retriever hyperparams are very important.
         Tuning may be needed for custom data...
         """
-<<<<<<< HEAD
-        # encode the raw context docs 
-        embedded_docs = model.encode(context_docs, output_device=device, batch_size=sent_trans_batch_size/4)
-=======
         # encode the raw context docs
         embedded_docs = model.encode(context_docs, output_device=device,
-                                     batch_size=sent_trans_batch_size)
->>>>>>> 0063af64
+                                     batch_size=sent_trans_batch_size / 4)
         # k for KNN
         knn_neighsample_bs = 1024
         # number of neighbors for each seed node selected by KNN

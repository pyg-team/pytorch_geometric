import argparse
import os
from itertools import chain

import torch
from datasets import load_dataset
from g_retriever import adjust_learning_rate, get_loss, inference_step
from sentence_transformers import SentenceTransformer

from torch_geometric.loader import DataLoader, RAGQueryLoader
from torch_geometric.nn import GAT, LLM, GRetriever
from torch_geometric.utils.rag.backend_utils import (
    create_remote_backend_from_triplets,
    make_pcst_filter,
    preprocess_triplet,
)
from torch_geometric.utils.rag.feature_store import (
    SentenceTransformerFeatureStore,
)
from torch_geometric.utils.rag.graph_store import NeighborSamplingRAGGraphStore

# Define constants for better readability
NV_NIM_MODEL_DEFAULT = "nvidia/llama-3.1-nemotron-70b-instruct"
LLM_GENERATOR_NAME_DEFAULT = "meta-llama/Meta-Llama-3.1-8B-Instruct"
CHUNK_SIZE_DEFAULT = 512
GFN_HID_CHANNELS_DEFAULT = 1024
GFN_LAYERS_DEFAULT = 4
LR_DEFAULT = 1e-5
EPOCHS_DEFAULT = 2
BATCH_SIZE_DEFAULT = 8
EVAL_BATCH_SIZE_DEFAULT = 16


def parse_args():
    parser = argparse.ArgumentParser()
    parser.add_argument('--NV_NIM_MODEL', type=str,
                        default=NV_NIM_MODEL_DEFAULT,
                        help="The NIM LLM to use for TXT2KG")
    parser.add_argument('--NV_NIM_KEY', type=str, default="",
                        help="NVIDIA API key")
    parser.add_argument('--chunk_size', type=int, default=CHUNK_SIZE_DEFAULT,
                        help="The maximum number of characters per chunk")
    parser.add_argument('--gnn_hidden_channels', type=int,
                        default=GFN_HID_CHANNELS_DEFAULT,
                        help="Hidden channels for GNN")
    parser.add_argument('--num_gnn_layers', type=int,
                        default=GFN_LAYERS_DEFAULT,
                        help="Number of GNN layers")
    parser.add_argument('--lr', type=float, default=LR_DEFAULT,
                        help="Learning rate")
    parser.add_argument('--epochs', type=int, default=EPOCHS_DEFAULT,
                        help="Number of epochs")
    parser.add_argument('--batch_size', type=int, default=BATCH_SIZE_DEFAULT,
                        help="Batch size")
    parser.add_argument('--eval_batch_size', type=int,
                        default=EVAL_BATCH_SIZE_DEFAULT,
                        help="Evaluation batch size")
    parser.add_argument('--llm_generator_name', type=str,
                        default=LLM_GENERATOR_NAME_DEFAULT,
                        help="The LLM to use for Generation")
    return parser.parse_args()


def load_dataset(args):
    if os.path.exists("tech_qa.pt"):
        print("Re-using Saved TechQA KG-RAG Dataset...")
        return torch.load("tech_qa.pt", weights_only=False)
    else:
        rawset = load_dataset('rojagtap/tech-qa', trust_remote_code=True)
        data_lists = {"train": [], "validation": [], "test": []}
        kg_maker = TXT2KG(NVIDIA_NIM_MODEL=args.NV_NIM_MODEL,
                          NVIDIA_API_KEY=args.NV_NIM_KEY,
                          chunk_size=args.chunk_size)
        triples = []
        for split_str in data_lists.keys():
            if split_str == "test":
                break
            for data_point in tqdm(
                    rawset[split_str],
                    desc="Extracting triples from " + str(split_str)):
                q = data_point["question"]
                a = data_point["answer"]
                context_doc = data_point["document"]
                QA_pair = (q, a)
                kg_maker.add_doc_2_KG(txt=context_doc, QA_pair=QA_pair)
            kg_maker.save_kg("hotpot_kg.pt")
            relevant_triples = kg_maker.relevant_triples
            triples.extend(
                list(
                    chain.from_iterable(
                        triple_set
                        for triple_set in relevant_triples.values())))
        triples = [(i[0].lower(), i[1].lower(), i[2].lower()) for i in triples]
        triples = list(dict.fromkeys(triples))
        print("Size of KG (number of triples) =", len(triples))
        device = torch.device("cuda" if torch.cuda.is_available() else "cpu")
        model = SentenceTransformer(
            model_name='sentence-transformers/all-roberta-large-v1').to(device)
        fs, gs = create_remote_backend_from_triplets(
            triplets=triples, node_embedding_model=model,
            node_method_to_call="encode", path="backend",
            pre_transform=preprocess_triplet, node_method_kwargs={
                "batch_size": min(len(triples), 256)
            }, graph_db=NeighborSamplingRAGGraphStore,
            feature_db=SentenceTransformerFeatureStore).load()
        knn_neighsample_bs = 1024
        fanout = 100
        num_hops = 2
<<<<<<< HEAD
        local_filter_kwargs = {
        topk: 5,  # nodes
        topk_e: 5,  # edges
        cost_e: .5  # edge cost
        }
        query_loader = RAGQueryLoader(data=(fs, gs), seed_nodes_kwargs={"k_nodes": knn_neighsample_bs}, sampler_kwargs={"num_neighbors": [fanout] * num_hops}, local_filter=make_pcst_filter(triples, model), local_filter_kwargs=local_filter_kwargs)
=======
        query_loader = RAGQueryLoader(
            data=(fs, gs), seed_nodes_kwargs={"k_nodes": knn_neighsample_bs},
            sampler_kwargs={"num_neighbors": [fanout] * num_hops},
            local_filter=make_pcst_filter(triples, model))
>>>>>>> 9556c984
        for split_str in data_lists.keys():
            for data_point in tqdm(rawset[split_str], desc="Building dataset"):
                QA_pair = (data_point["question"], data_point["answer"])
                relevant_triples[QA_pair]
                q = QA_pair[0]
                subgraph = query_loader.query(q)
                subgraph.label = QA_pair[1]
                data_lists[split_str].append(subgraph)
        torch.save(data_lists, "tech_qa.pt")
        return data_lists


def train(args, data_lists):
    batch_size = args.batch_size
    eval_batch_size = args.eval_batch_size
    hidden_channels = args.gnn_hidden_channels
    num_gnn_layers = args.num_gnn_layers
    train_loader = DataLoader(data_lists["train"], batch_size=batch_size,
                              drop_last=True, pin_memory=True, shuffle=True)
    val_loader = DataLoader(data_lists["validation"],
                            batch_size=eval_batch_size, drop_last=False,
                            pin_memory=True, shuffle=False)
    test_loader = DataLoader(data_lists["test"], batch_size=eval_batch_size,
                             drop_last=False, pin_memory=True, shuffle=False)
    gnn = GAT(in_channels=1024, hidden_channels=hidden_channels,
              out_channels=1024, num_layers=num_gnn_layers, heads=4)
    llm = LLM(model_name=args.llm_generator_name)
    model = GRetriever(llm=llm, gnn=gnn)
    params = [p for _, p in model.named_parameters() if p.requires_grad]
    optimizer = torch.optim.AdamW([{
        'params': params,
        'lr': args.lr,
        'weight_decay': 0.05
    }], betas=(0.9, 0.95))
    float('inf')
    for epoch in range(args.epochs):
        model.train()
        epoch_loss = 0
        epoch_str = f'Epoch: {epoch + 1}|{args.epochs}'
        loader = tqdm(train_loader, desc=epoch_str)
        for step, batch in enumerate(loader):
            optimizer.zero_grad()
            loss = get_loss(model, batch)
            loss.backward()
            clip_grad_norm_(optimizer.param_groups[0]['params'], 0.1)
            if (step + 1) % 2 == 0:
                adjust_learning_rate(optimizer.param_groups[0], args.lr,
                                     step / len(train_loader) + epoch,
                                     args.epochs)
            optimizer.step()
            epoch_loss += float(loss)
            if (step + 1) % 2 == 0:
                args.lr = optimizer.param_groups[0]['lr']
        train_loss = epoch_loss / len(train_loader)
        print(epoch_str + f', Train Loss: {train_loss:4f}')
        val_loss = 0
        model.eval()
        with torch.no_grad():
            for step, batch in enumerate(val_loader):
                loss = get_loss(model, batch)
                val_loss += loss.item()
            val_loss = val_loss / len(val_loader)
            print(epoch_str + f", Val Loss: {val_loss:4f}")
    torch.cuda.empty_cache()
    torch.cuda.reset_max_memory_allocated()
    model.eval()


def test(model, data_lists):
    metrics = []

    def eval(pred, answer):
        return 1.0

    for test_batch in tqdm(data_lists["test"], desc="Test:"):
        metrics.append(
            eval(inference_step(model, test_batch), test_batch.label))
    avg_metrics = sum(metrics) / len(metrics)
    print("Avg metric=", avg_metrics)


if __name__ == '__main__':
    seed_everything(50)
    args = parse_args()
    data_lists = load_dataset(args)
    train(args, data_lists)
    test(
        GRetriever(
            LLM(model_name=args.llm_generator_name),
            GAT(in_channels=1024, hidden_channels=args.gnn_hidden_channels,
                out_channels=1024, num_layers=args.num_gnn_layers, heads=4)),
        data_lists)<|MERGE_RESOLUTION|>--- conflicted
+++ resolved
@@ -106,19 +106,12 @@
         knn_neighsample_bs = 1024
         fanout = 100
         num_hops = 2
-<<<<<<< HEAD
         local_filter_kwargs = {
         topk: 5,  # nodes
         topk_e: 5,  # edges
         cost_e: .5  # edge cost
         }
         query_loader = RAGQueryLoader(data=(fs, gs), seed_nodes_kwargs={"k_nodes": knn_neighsample_bs}, sampler_kwargs={"num_neighbors": [fanout] * num_hops}, local_filter=make_pcst_filter(triples, model), local_filter_kwargs=local_filter_kwargs)
-=======
-        query_loader = RAGQueryLoader(
-            data=(fs, gs), seed_nodes_kwargs={"k_nodes": knn_neighsample_bs},
-            sampler_kwargs={"num_neighbors": [fanout] * num_hops},
-            local_filter=make_pcst_filter(triples, model))
->>>>>>> 9556c984
         for split_str in data_lists.keys():
             for data_point in tqdm(rawset[split_str], desc="Building dataset"):
                 QA_pair = (data_point["question"], data_point["answer"])

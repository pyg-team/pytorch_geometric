--- conflicted
+++ resolved
@@ -218,16 +218,10 @@
 
     for test_batch in tqdm(test_loader, desc="Test:"):
         preds = inference_step(model, test_batch)
-<<<<<<< HEAD
         for question, pred, label in zip(test_batch.questions, preds, test_batch.label):
             score = eval(question, pred, label)
             if not isnan(score):
                 metrics.append(score)
-=======
-        for question, pred, label in zip(test_batch.questions, preds,
-                                         test_batch.label):
-            metrics.append(eval(question, pred, label))
->>>>>>> 941301b3
     avg_metrics = sum(metrics) / len(metrics)
     print("Avg marlin accuracy=", avg_metrics)
 

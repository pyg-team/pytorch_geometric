import argparse
import json
import os
import random
from pathlib import Path

import torch
from tqdm import tqdm

from torch_geometric import seed_everything
from torch_geometric.data import Data
from torch_geometric.nn import LLM, LLMJudge

max_chars_in_train_answer = 128
sys_prompt = (
    "You are an expert assistant that can answer "
    "any question from its knowledge, given a knowledge graph embedding and "
    "it's textualized context. Just give the answer, without explanation.")
prompt_template = """
    [QUESTION]
    {question}
    [END_QUESTION]

    [RETRIEVED_CONTEXTS]
    {context}
    [END_RETRIEVED_CONTEXTS]
    """


def parse_args():
    parser = argparse.ArgumentParser()
    parser.add_argument('--NV_NIM_MODEL', type=str,
                        default="nvidia/llama-3.1-nemotron-ultra-253b-v1",
                        help="The NIM LLM to use for LLMJudge")
    parser.add_argument('--NV_NIM_KEY', type=str, help="NVIDIA API key")
    parser.add_argument(
        '--ENDPOINT_URL', type=str,
        default="https://integrate.api.nvidia.com/v1",
        help="The URL hosting your model, \
        in case you are not using the public NIM.")
    parser.add_argument('--eval_batch_size', type=int, default=1,
                        help="Evaluation batch size")
    parser.add_argument('--llm_generator_name', type=str,
                        default="meta-llama/Meta-Llama-3.1-8B-Instruct",
                        help="The LLM to use for Generation")
    parser.add_argument(
        '--llm_generator_mode', type=str, default="full",
        choices=["frozen", "lora",
                 "full"], help="Whether to freeze the Generator LLM,\
                        use LORA, or fully finetune")
    parser.add_argument('--dont_save_model', action="store_true",
                        help="Whether to skip model saving.")
    parser.add_argument(
        '--num_gpus', type=int, default=None,
        help="Number of GPUs to use. If not specified,"
        "will determine automatically based on model size.")
    parser.add_argument(
        '--dataset', type=str, default="techqa", help="Dataset folder name, "
        "should contain corpus and train.json files. extracted triples, "
        "processed dataset, document retriever, and model checkpoints will "
        "be saved in the dataset folder")
    args = parser.parse_args()

    assert args.NV_NIM_KEY, "NVIDIA API key is required for TXT2KG and eval"

    return args


def get_data(args):
    # need a JSON dict of Questions and answers, see below for how its used
    json_path = Path(args.dataset) / "train.json"
    Path(args.dataset) / "corpus"

    with open(json_path) as file:
        return json.load(file)


def make_dataset(args):
    print("Reading in QA Data...")
    qa_data = get_data(args)
    print(" ==> Number of Docs:", len(qa_data))

    # NOTE: test and validation split have been removed
    # data_lists = {"test": []}
    global max_chars_in_train_answer

    total_data_list = []
    for pair in tqdm(qa_data, desc="Building un-split dataset"):
        max_chars_in_train_answer = max(len(pair['answer']),
                                        max_chars_in_train_answer)
        data = Data()
        data.question = pair['question']
        data.label = pair['answer']
        data.context_doc = pair['file_name']
        total_data_list.append(data)
    random.shuffle(total_data_list)

    dataset_name = os.path.basename(args.dataset)
    dataset_path = os.path.join(args.dataset, f"{dataset_name}.pt")
    torch.save((total_data_list, max_chars_in_train_answer), dataset_path)

    # NOTE: test and validation split have been removed. below code for all pairs
    # torch.save((test_data, max_chars_in_train_answer), dataset_path)
    # return total_data_list

    return total_data_list[int(.8 * len(total_data_list)):]


def get_model(args):
    if args.llm_generator_mode == "full":
        llm = LLM(model_name=args.llm_generator_name, sys_prompt=sys_prompt,
                  n_gpus=args.num_gpus)
    elif args.llm_generator_mode == "lora":
        llm = LLM(model_name=args.llm_generator_name, sys_prompt=sys_prompt,
                  dtype=torch.float32, n_gpus=args.num_gpus)
    else:
        llm = LLM(model_name=args.llm_generator_name, sys_prompt=sys_prompt,
                  dtype=torch.float32, n_gpus=args.num_gpus).eval()
        for _, p in llm.named_parameters():
            p.requires_grad = False

    return llm


def test(model, data_list, args):
    print(f"LLMJudge using {args.NV_NIM_MODEL}")
    llm_judge = LLMJudge(args.NV_NIM_MODEL, args.NV_NIM_KEY, args.ENDPOINT_URL)

    def eval(question: str, pred: str, correct_answer: str):
        # calculate the score based on pred and correct answer
        return llm_judge.score(question, pred, correct_answer)

    scores = []
    eval_tuples = []
    for iter, test_batch in enumerate(tqdm(data_list, desc="Testing")):
        # if iter > 3:
        #     print("Ending early for debugging")
        #     break
        q_with_context = ""
        context = ""
        q_no_context = test_batch.question

        # TODO: should this be done in a different way?
        # insert VectorRAG context
        doc_path = Path(args.dataset) / "corpus" / test_batch.context_doc
        with open(doc_path) as f:
            context = f.read()
            q_with_context = prompt_template.format(
                question=test_batch.question, context=context)

        # LLM generator inference step
<<<<<<< HEAD
        # TODO: please check if this makes sense. context was "" in txt2kg_rag. Setting it equals to the context doc returned some weird output. A list[~260]
        q = q_with_context
        pred = model.inference(question=q,
                               context="",
                               max_tokens=max_chars_in_train_answer)

        eval_tuples.append((q, pred, test_batch.label))
=======
        # TODO: please check if this makes sense
        preds = (model.inference(question=q_no_context, context=context,
                                 max_tokens=max_chars_in_train_answer))

        for question, pred, label in zip(q_no_context, preds,
                                         test_batch.label):
            eval_tuples.append((question, pred, label))
>>>>>>> f4d72f30
    for question, pred, label in tqdm(eval_tuples, desc="Eval"):
        breakpoint()
        scores.append(eval(question, pred, label))

    avg_scores = sum(scores) / len(scores)
    print("Avg marlin accuracy=", avg_scores)
    print("*" * 5 + "NOTE" + "*" * 5)
    print("Marlin Accuracy is Estimated by LLM as a Judge!")
    print("Improvement of this estimation process is WIP...")


if __name__ == '__main__':
    # for reproducibility
    seed_everything(50)
    args = parse_args()

    # Need to sanitize sensitive keys
    saved_NIM_KEY = args.NV_NIM_KEY
    args.NV_NIM_KEY = "********"
    print(f"Starting {args.dataset} training with args: ", args)
    args.NV_NIM_KEY = saved_NIM_KEY

    eval_batch_size = args.eval_batch_size
    data_lists = make_dataset(args)

    # NOTE: do we need this now?
    # test_loader = DataLoader(data_lists, batch_size=eval_batch_size,
    #  drop_last=False, pin_memory=True, shuffle=False)

    model = get_model(args)
    test(model, data_lists, args)<|MERGE_RESOLUTION|>--- conflicted
+++ resolved
@@ -149,7 +149,6 @@
                 question=test_batch.question, context=context)
 
         # LLM generator inference step
-<<<<<<< HEAD
         # TODO: please check if this makes sense. context was "" in txt2kg_rag. Setting it equals to the context doc returned some weird output. A list[~260]
         q = q_with_context
         pred = model.inference(question=q,
@@ -157,15 +156,6 @@
                                max_tokens=max_chars_in_train_answer)
 
         eval_tuples.append((q, pred, test_batch.label))
-=======
-        # TODO: please check if this makes sense
-        preds = (model.inference(question=q_no_context, context=context,
-                                 max_tokens=max_chars_in_train_answer))
-
-        for question, pred, label in zip(q_no_context, preds,
-                                         test_batch.label):
-            eval_tuples.append((question, pred, label))
->>>>>>> f4d72f30
     for question, pred, label in tqdm(eval_tuples, desc="Eval"):
         breakpoint()
         scores.append(eval(question, pred, label))

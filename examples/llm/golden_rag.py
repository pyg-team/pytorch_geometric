import argparse
import gc
import json
import os
import random
from pathlib import Path

import torch
from tqdm import tqdm

from torch_geometric import seed_everything
from torch_geometric.data import Data
from torch_geometric.loader import DataLoader
from torch_geometric.nn import LLM, LLMJudge


max_chars_in_train_answer = 128
sys_prompt = (
    "You are an expert assistant that can answer "
    "any question from its knowledge, given a knowledge graph embedding and "
    "it's textualized context. Just give the answer, without explanation.")
prompt_template = """
    [QUESTION]
    {question}
    [END_QUESTION]

    [RETRIEVED_CONTEXTS]
    {context}
    [END_RETRIEVED_CONTEXTS]
    """


def parse_args():
    parser = argparse.ArgumentParser()
    parser.add_argument('--NV_NIM_MODEL', type=str,
                        default="nvidia/llama-3.1-nemotron-ultra-253b-v1",
                        help="The NIM LLM to use for LLMJudge")
    parser.add_argument('--NV_NIM_KEY', type=str, help="NVIDIA API key")
    parser.add_argument(
        '--ENDPOINT_URL', type=str,
        default="https://integrate.api.nvidia.com/v1",
        help="The URL hosting your model, \
        in case you are not using the public NIM.")
<<<<<<< HEAD
    parser.add_argument('--eval_batch_size', type=int,
                        default=2,
=======
    parser.add_argument('--batch_size', type=int, default=1, help="Batch size")
    parser.add_argument('--eval_batch_size', type=int, default=2,
>>>>>>> caf79010
                        help="Evaluation batch size")
    parser.add_argument('--llm_generator_name', type=str,
                        default="meta-llama/Meta-Llama-3.1-8B-Instruct",
                        help="The LLM to use for Generation")
    parser.add_argument(
        '--llm_generator_mode', type=str, default="full",
        choices=["frozen", "lora",
                 "full"], help="Whether to freeze the Generator LLM,\
                        use LORA, or fully finetune")
    parser.add_argument('--dont_save_model', action="store_true",
                        help="Whether to skip model saving.")
    parser.add_argument(
        '--num_gpus', type=int, default=None,
        help="Number of GPUs to use. If not specified,"
        "will determine automatically based on model size.")
    parser.add_argument(
        '--dataset', type=str, default="techqa", help="Dataset folder name, "
        "should contain corpus and train.json files. extracted triples, "
        "processed dataset, document retriever, and model checkpoints will "
        "be saved in the dataset folder")
    args = parser.parse_args()

    assert args.NV_NIM_KEY, "NVIDIA API key is required for TXT2KG and eval"

    return args


def get_data(args):
    # need a JSON dict of Questions and answers, see below for how its used
    json_path = Path(args.dataset) / "train.json"
    Path(args.dataset) / "corpus"

    with open(json_path) as file:
        json_obj = json.load(file)

    ## TODO: Once generation is completed, this should contain the path to each document for each QA pair
    text_contexts = []

    return json_obj, text_contexts


def make_dataset(args):
    qa_pairs, context_docs = get_data(args)
    print(" ==> Number of Docs:", len(context_docs))
    data_lists = {"test": []}
    global max_chars_in_train_answer
    
    total_data_list = []
    for data_point in tqdm(qa_pairs, desc="Building un-split dataset"):
        if data_point["is_impossible"]:
            continue
        question, answer = data_point["question"], data_point["answer"]
        max_chars_in_train_answer = max(len(answer), max_chars_in_train_answer)

        data = Data()
        data.question = question
        data.label = answer
        # TODO add context
        data.text_context = "dummy contexts for placeholder :)"
        total_data_list.append(data)
    random.shuffle(total_data_list)

    # NOTE: test and validation split have been removed
    data_lists["test"] = total_data_list[int(.8 * len(total_data_list)):]
    dataset_name = os.path.basename(args.dataset)
    dataset_path = os.path.join(args.dataset, f"{dataset_name}.pt")
    torch.save((data_lists, max_chars_in_train_answer), dataset_path)

    return data_lists


def get_model(args):
    if args.llm_generator_mode == "full":
        llm = LLM(model_name=args.llm_generator_name, sys_prompt=sys_prompt,
                  n_gpus=args.num_gpus)
    elif args.llm_generator_mode == "lora":
        llm = LLM(model_name=args.llm_generator_name, sys_prompt=sys_prompt,
                  dtype=torch.float32, n_gpus=args.num_gpus)
    else:
        llm = LLM(model_name=args.llm_generator_name, sys_prompt=sys_prompt,
                  dtype=torch.float32, n_gpus=args.num_gpus).eval()
        for _, p in llm.named_parameters():
            p.requires_grad = False

    return llm


def test(model, test_loader, args):
    llm_judge = LLMJudge(args.NV_NIM_MODEL, args.NV_NIM_KEY, args.ENDPOINT_URL)

    def eval(question: str, pred: str, correct_answer: str):
        # calculate the score based on pred and correct answer
        return llm_judge.score(question, pred, correct_answer)

    scores = []
    eval_tuples = []
    for iter, test_batch in enumerate(tqdm(test_loader, desc="Testing")):
        if iter > 10:
            break
        new_qs = []
        raw_qs = test_batch["question"]
        for i, q in enumerate(test_batch["question"]):
            # insert VectorRAG context
            new_qs.append(
                prompt_template.format(question=q,
                                       context=test_batch.text_context[i]))

        test_batch.question = new_qs

        ###
        # generator should be given questions with golden contexts
        ###

        preds = (model.inference(question=test_batch.question,
                                 context=test_batch.text_context,
                                 max_tokens=max_chars_in_train_answer))
        for question, pred, label in zip(raw_qs, preds, test_batch.label):
            eval_tuples.append((question, pred, label))
    for question, pred, label in tqdm(eval_tuples, desc="Eval"):
        scores.append(eval(question, pred, label))

    avg_scores = sum(scores) / len(scores)
    print("Avg marlin accuracy=", avg_scores)
    print("*" * 5 + "NOTE" + "*" * 5)
    print("Marlin Accuracy is Estimated by LLM as a Judge!")
    print("Improvement of this estimation process is WIP...")


if __name__ == '__main__':
    # for reproducibility
    seed_everything(50)
    args = parse_args()

    # Need to sanitize sensitive keys
    saved_NIM_KEY = args.NV_NIM_KEY
    args.NV_NIM_KEY = "********"
    print(f"Starting {args.dataset} training with args: ", args)
    args.NV_NIM_KEY = saved_NIM_KEY

    eval_batch_size = args.eval_batch_size
    data_lists = make_dataset(args)
    test_loader = DataLoader(data_lists["test"], batch_size=eval_batch_size,
                             drop_last=False, pin_memory=True, shuffle=False)

    model = get_model(args)
    test(model, test_loader, args)<|MERGE_RESOLUTION|>--- conflicted
+++ resolved
@@ -41,14 +41,8 @@
         default="https://integrate.api.nvidia.com/v1",
         help="The URL hosting your model, \
         in case you are not using the public NIM.")
-<<<<<<< HEAD
     parser.add_argument('--eval_batch_size', type=int,
-                        default=2,
-=======
-    parser.add_argument('--batch_size', type=int, default=1, help="Batch size")
-    parser.add_argument('--eval_batch_size', type=int, default=2,
->>>>>>> caf79010
-                        help="Evaluation batch size")
+                        default=2, help="Evaluation batch size")
     parser.add_argument('--llm_generator_name', type=str,
                         default="meta-llama/Meta-Llama-3.1-8B-Instruct",
                         help="The LLM to use for Generation")

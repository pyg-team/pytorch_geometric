# Examples for Co-training LLMs and GNNs

<<<<<<< HEAD
| Example                                | Description                                                                                                                                                 |
| -------------------------------------- | ----------------------------------------------------------------------------------------------------------------------------------------------------------- |
| [`g_retriever.py`](./g_retriever.py)   | Example for Retrieval-Augmented Generation (RAG) w/ GNN+LLM by co-training `LLAMA2` with `GAT` for answering questions based on knowledge graph information |
| [`molecule_gpt.py`](./molecule_gpt.py) | Example for MoleculeGPT: Instruction Following Large Language Models for Molecular Property Prediction                                                      |
=======
| Example                              | Description                                                                                                                                                                                    |
| ------------------------------------ | ---------------------------------------------------------------------------------------------------------------------------------------------------------------------------------------------- |
| [`g_retriever.py`](./g_retriever.py) | Example for Retrieval-Augmented Generation (RAG) w/ GNN+LLM by co-training `LLAMA2` with `GAT` for answering questions based on knowledge graph information                                    |
| [`glem.py`](./glem.py)               | Example for [GLEM](https://arxiv.org/abs/2210.14709), a GNN+LLM co-training model via variational Expectation-Maximization (EM) framework on node classification tasks to achieve SOTA results |
>>>>>>> e1a925b7
<|MERGE_RESOLUTION|>--- conflicted
+++ resolved
@@ -1,13 +1,7 @@
 # Examples for Co-training LLMs and GNNs
 
-<<<<<<< HEAD
 | Example                                | Description                                                                                                                                                 |
 | -------------------------------------- | ----------------------------------------------------------------------------------------------------------------------------------------------------------- |
 | [`g_retriever.py`](./g_retriever.py)   | Example for Retrieval-Augmented Generation (RAG) w/ GNN+LLM by co-training `LLAMA2` with `GAT` for answering questions based on knowledge graph information |
 | [`molecule_gpt.py`](./molecule_gpt.py) | Example for MoleculeGPT: Instruction Following Large Language Models for Molecular Property Prediction                                                      |
-=======
-| Example                              | Description                                                                                                                                                                                    |
-| ------------------------------------ | ---------------------------------------------------------------------------------------------------------------------------------------------------------------------------------------------- |
-| [`g_retriever.py`](./g_retriever.py) | Example for Retrieval-Augmented Generation (RAG) w/ GNN+LLM by co-training `LLAMA2` with `GAT` for answering questions based on knowledge graph information                                    |
 | [`glem.py`](./glem.py)               | Example for [GLEM](https://arxiv.org/abs/2210.14709), a GNN+LLM co-training model via variational Expectation-Maximization (EM) framework on node classification tasks to achieve SOTA results |
->>>>>>> e1a925b7

--- conflicted
+++ resolved
@@ -25,10 +25,7 @@
 enable_spilling()
 
 from ogb.nodeproppred import PygNodePropPredDataset  # noqa
-<<<<<<< HEAD
-=======
 from tqdm import tqdm  # noqa
->>>>>>> 8c849a48
 
 from torch_geometric.nn import SAGEConv  # noqa
 from torch_geometric.utils import to_undirected  # noqa
@@ -150,11 +147,7 @@
         model.train()
 
         total_loss = total_correct = total_examples = 0
-<<<<<<< HEAD
         for i, batch in enumerate(train_loader):
-=======
-        for batch in tqdm(train_loader):
->>>>>>> 8c849a48
             batch = batch.cuda()
             optimizer.zero_grad()
             out = model(batch.x, batch.edge_index)[:batch.batch_size]
@@ -167,12 +160,9 @@
             total_correct += int(out.argmax(dim=-1).eq(y).sum())
             total_examples += y.size(0)
 
-<<<<<<< HEAD
             if i % 10 == 0:
                 print(f"Epoch: {epoch:02d}, Iteration: {i}, Loss: {loss:.4f}")
 
-=======
->>>>>>> 8c849a48
         return total_loss / total_examples, total_correct / total_examples
 
     @torch.no_grad()
@@ -180,11 +170,7 @@
         model.eval()
 
         total_correct = total_examples = 0
-<<<<<<< HEAD
-        for batch in enumerate(loader):
-=======
-        for batch in tqdm(loader):
->>>>>>> 8c849a48
+        for batch in loader:
             batch = batch.cuda()
             out = model(batch.x, batch.edge_index)[:batch.batch_size]
             y = batch.y[:batch.batch_size].view(-1).to(torch.long)

import argparse
import os
import time

from torch_geometric.nn.models import Trainer_KBQA
from torch_geometric.utils import create_logger

parser = argparse.ArgumentParser()
add_parse_args(parser)

args = parser.parse_args()
args.use_cuda = torch.cuda.is_available()

np.random.seed(args.seed)
torch.manual_seed(args.seed)
if args.experiment_name == None:
    timestamp = str(int(time.time()))
    args.experiment_name = "{}-{}-{}".format(
        args.dataset,
        args.model_name,
        timestamp,
    )

def run_query():
    question = input("Please ask the model a question.")
    query = "Please create a knowledge query for the following question, which leads with one or more relation queries from the question to the answer. " + question

    response = openai.ChatCompletion.create(
            model="gpt-4",
            messages=[
                {"role": "system", "content": "You are a helpful assistant."},
                {"role": "user", "content": query},
            ],
            temperature=0.7,
            max_tokens=200,
        )

    response = response["choices"][0]["message"]["content"].strip()

    answers = ""
    #answers = Iterate knowledge graph

    query = "You want to know: " + question + ". Give a simple answer to the question based on the information provided: " + answers + ". Do not provide any explanation. Only your factual response to the prompt."

    final_response = openai.ChatCompletion.create(
            model="gpt-4",
            messages=[
                {"role": "system", "content": "You are a helpful assistant."},
                {"role": "user", "content": query},
            ],
            temperature=0.7,
            max_tokens=200,
        )

    final_response = final_response["choices"][0]["message"]["content"].strip()

    return final_response


def main():
    if not os.path.exists(args.checkpoint_dir):
        os.mkdir(args.checkpoint_dir)
    logger = create_logger(args)
<<<<<<< HEAD
    trainer = Trainer_KBQA(args=vars(args), model_name='ReaRev', logger=logger)
=======
    trainer = Trainer_KBQA(args=vars(args), model_name=args.model_name,
                           logger=logger)
>>>>>>> b2c19809
    if not args.is_eval:
        trainer.train(0, args.num_epoch - 1)
    else:
        assert args.load_experiment is not None
        if args.load_experiment is not None:
            ckpt_path = os.path.join(args.checkpoint_dir, args.load_experiment)
            print(f"Loading pre trained model from {ckpt_path}")
        else:
            ckpt_path = None
        trainer.evaluate_single(ckpt_path)


if __name__ == '__main__':
    main()

import openai
openai.api_key = "OMITTED"<|MERGE_RESOLUTION|>--- conflicted
+++ resolved
@@ -61,12 +61,7 @@
     if not os.path.exists(args.checkpoint_dir):
         os.mkdir(args.checkpoint_dir)
     logger = create_logger(args)
-<<<<<<< HEAD
     trainer = Trainer_KBQA(args=vars(args), model_name='ReaRev', logger=logger)
-=======
-    trainer = Trainer_KBQA(args=vars(args), model_name=args.model_name,
-                           logger=logger)
->>>>>>> b2c19809
     if not args.is_eval:
         trainer.train(0, args.num_epoch - 1)
     else:

--- conflicted
+++ resolved
@@ -122,23 +122,11 @@
 class Net(torch.nn.Module):
     def __init__(self, decimation: int = 4, num_neighboors: int = 16):
         super().__init__()
-<<<<<<< HEAD
-        self.lfa1_module = DilatedResidualBlock(decimation, num_neighboors, 3,
-                                                32)
-        self.lfa2_module = DilatedResidualBlock(decimation, num_neighboors, 32,
-                                                128)
-        self.lfa3_module = DilatedResidualBlock(decimation, num_neighboors,
-                                                128, 256)
-        self.lfa4_module = DilatedResidualBlock(decimation, num_neighboors,
-                                                256, 512)
-        self.pool = GlobalPooling(512, 1024)
-=======
         self.lfa1_module = DilatedResidualBlock(decimation, num_neighboors, 3, 32)
         self.lfa2_module = DilatedResidualBlock(decimation, num_neighboors, 32, 128)
         self.lfa3_module = DilatedResidualBlock(decimation, num_neighboors, 128, 256)
         self.lfa4_module = DilatedResidualBlock(decimation, num_neighboors, 256, 512)
         self.pool = GlobalPooling(MLP([512, 1024]))
->>>>>>> 42ae661a
         self.mlp = MLP([1024, 512, 256, 10], dropout=0.5)
 
     def forward(self, data):

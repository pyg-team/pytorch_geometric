--- conflicted
+++ resolved
@@ -35,12 +35,7 @@
     default='sage',
     help='Select the GNN model: GraphSAGE, GAT, or GATv3.',
 )
-<<<<<<< HEAD
-
 parser.add_argument('-e', '--epochs', type=int, default=10)
-=======
-parser.add_argument('-e', '--epochs', type=int, default=50)
->>>>>>> 7b958009
 parser.add_argument('--num_layers', type=int, default=3)
 parser.add_argument('--num_heads', type=int, default=2,
                     help='number of heads for GAT model.')

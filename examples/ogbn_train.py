import argparse
import os.path as osp
import time

import psutil
import torch
import torch.nn.functional as F
from ogb.nodeproppred import PygNodePropPredDataset
from torch import Tensor
from tqdm import tqdm

from torch_geometric import seed_everything
from torch_geometric.loader import NeighborLoader
<<<<<<< HEAD
from torch_geometric.nn.models import GAT, GraphSAGE, Polynormer, SGFormer
=======
from torch_geometric.nn.models import GAT, GraphSAGE, SGFormer
>>>>>>> 216c4295
from torch_geometric.utils import (
    add_self_loops,
    remove_self_loops,
    to_undirected,
)

parser = argparse.ArgumentParser(
    formatter_class=argparse.ArgumentDefaultsHelpFormatter, )
parser.add_argument(
    '--dataset',
    type=str,
    default='ogbn-arxiv',
    choices=['ogbn-papers100M', 'ogbn-products', 'ogbn-arxiv'],
    help='Dataset name.',
)
parser.add_argument(
    '--dataset_dir',
    type=str,
    default='./data',
    help='Root directory of dataset.',
)
parser.add_argument(
    '--gnn_choice',
    type=str,
    default='sgformer',
<<<<<<< HEAD
    choices=['gat', 'graphsage', 'sgformer', 'polynormer'],
=======
    choices=['gat', 'graphsage', 'sgformer'],
>>>>>>> 216c4295
    help='Model name.',
)
parser.add_argument('-e', '--epochs', type=int, default=50)
parser.add_argument('--num_layers', type=int, default=3)
parser.add_argument('--num_heads', type=int, default=1,
                    help='number of heads for GAT model.')
parser.add_argument('-b', '--batch_size', type=int, default=1024)
parser.add_argument('--num_workers', type=int, default=12)
parser.add_argument('--fan_out', type=int, default=10,
                    help='number of neighbors in each layer')
parser.add_argument('--hidden_channels', type=int, default=256)
parser.add_argument('--lr', type=float, default=0.003)
parser.add_argument('--wd', type=float, default=0.0)
parser.add_argument('--dropout', type=float, default=0.5)
parser.add_argument(
    '--use_directed_graph',
    action='store_true',
    help='Whether or not to use directed graph',
)
parser.add_argument(
    '--add_self_loop',
    action='store_true',
    help='Whether or not to add self loop',
)
args = parser.parse_args()

wall_clock_start = time.perf_counter()

if (args.dataset == 'ogbn-papers100M'
        and (psutil.virtual_memory().total / (1024**3)) < 390):
    print('Warning: may not have enough RAM to run this example.')
    print('Consider upgrading RAM if an error occurs.')
    print('Estimated RAM Needed: ~390GB.')

print(f'Training {args.dataset} with {args.gnn_choice} model.')

seed_everything(123)
device = torch.device('cuda' if torch.cuda.is_available() else 'cpu')
num_epochs = args.epochs
num_layers = args.num_layers
num_workers = args.num_workers
num_hidden_channels = args.hidden_channels
batch_size = args.batch_size
root = osp.join(args.dataset_dir, args.dataset)
print('The root is: ', root)
dataset = PygNodePropPredDataset(name=args.dataset, root=root)
split_idx = dataset.get_idx_split()
data = dataset[0]

if not args.use_directed_graph:
    data.edge_index = to_undirected(data.edge_index, reduce='mean')
if args.add_self_loop:
    data.edge_index, _ = remove_self_loops(data.edge_index)
    data.edge_index, _ = add_self_loops(data.edge_index,
                                        num_nodes=data.num_nodes)

data.to(device, 'x', 'y')

train_loader = NeighborLoader(
    data,
    input_nodes=split_idx['train'],
    num_neighbors=[args.fan_out] * num_layers,
    batch_size=batch_size,
    shuffle=True,
    num_workers=num_workers,
    persistent_workers=True,
)
val_loader = NeighborLoader(
    data,
    input_nodes=split_idx['valid'],
    num_neighbors=[args.fan_out] * num_layers,
    batch_size=batch_size,
    shuffle=True,
    num_workers=num_workers,
    persistent_workers=True,
)
test_loader = NeighborLoader(
    data,
    input_nodes=split_idx['test'],
    num_neighbors=[args.fan_out] * num_layers,
    batch_size=batch_size,
    shuffle=True,
    num_workers=num_workers,
    persistent_workers=True,
)


def train(epoch: int) -> tuple[Tensor, float]:
    model.train()

    pbar = tqdm(total=split_idx['train'].size(0))
    pbar.set_description(f'Epoch {epoch:02d}')

    total_loss = total_correct = 0
    for batch in train_loader:
        optimizer.zero_grad()
        out = model(batch.x, batch.edge_index.to(device))[:batch.batch_size]
        y = batch.y[:batch.batch_size].squeeze().to(torch.long)
        loss = F.cross_entropy(out, y)
        loss.backward()
        optimizer.step()

        total_loss += float(loss)
        total_correct += int(out.argmax(dim=-1).eq(y).sum())
        pbar.update(batch.batch_size)

    pbar.close()
    loss = total_loss / len(train_loader)
    approx_acc = total_correct / split_idx['train'].size(0)
    return loss, approx_acc


@torch.no_grad()
def test(loader: NeighborLoader) -> float:
    model.eval()

    total_correct = total_examples = 0
    for batch in loader:
        batch = batch.to(device)
        batch_size = batch.num_sampled_nodes[0]
        out = model(batch.x, batch.edge_index)[:batch_size]
        pred = out.argmax(dim=-1)
        y = batch.y[:batch_size].view(-1).to(torch.long)

        total_correct += int((pred == y).sum())
        total_examples += y.size(0)

    return total_correct / total_examples


def get_model(gnn_choice: str) -> torch.nn.Module:
    if gnn_choice == 'gat':
        model = GAT(
            in_channels=dataset.num_features,
            hidden_channels=num_hidden_channels,
            num_layers=num_layers,
            out_channels=dataset.num_classes,
            dropout=args.dropout,
            heads=args.num_heads,
        )
    elif gnn_choice == 'graphsage':
        model = GraphSAGE(
            in_channels=dataset.num_features,
            hidden_channels=num_hidden_channels,
            num_layers=num_layers,
            out_channels=dataset.num_classes,
            dropout=args.dropout,
        )
    elif gnn_choice == 'sgformer':
        model = SGFormer(
            in_channels=dataset.num_features,
            hidden_channels=num_hidden_channels,
            out_channels=dataset.num_classes,
            trans_num_heads=args.num_heads,
            trans_dropout=args.dropout,
            gnn_num_layers=num_layers,
            gnn_dropout=args.dropout,
        )
<<<<<<< HEAD
    elif gnn_choice == 'polynormer':
        model = Polynormer(
            in_channels=dataset.num_features,
            hidden_channels=num_hidden_channels,
            out_channels=dataset.num_classes,
        )
    else:
        raise ValueError(f'{gnn_choice} is not supported.')
=======
    else:
        raise ValueError(f'Unsupported model type: {gnn_choice}')
>>>>>>> 216c4295

    return model


model = get_model(args.gnn_choice).to(device)
model.reset_parameters()
optimizer = torch.optim.Adam(
    model.parameters(),
    lr=args.lr,
    weight_decay=args.wd,
)
scheduler = torch.optim.lr_scheduler.ReduceLROnPlateau(optimizer, mode='max',
                                                       patience=5)

print(f'Total time before training begins took '
      f'{time.perf_counter() - wall_clock_start:.4f}s')
print('Training...')

times = []
train_times = []
inference_times = []
best_val = 0.
for epoch in range(1, num_epochs + 1):
    train_start = time.perf_counter()
    loss, _ = train(epoch)
    train_times.append(time.perf_counter() - train_start)

    inference_start = time.perf_counter()
    val_acc = test(val_loader)
    inference_times.append(time.perf_counter() - inference_start)

    print(f'Epoch {epoch:02d}, Loss: {loss:.4f}, ',
          f'Train Time: {train_times[-1]:.4f}s')
    print(f'Val: {val_acc * 100.0:.2f}%,')

    if val_acc > best_val:
        best_val = val_acc
    times.append(time.perf_counter() - train_start)
    for param_group in optimizer.param_groups:
        print('lr:')
        print(param_group['lr'])
    scheduler.step(val_acc)

print(f'Average Epoch Time on training: '
      f'{torch.tensor(train_times).mean():.4f}s')
print(f'Average Epoch Time on inference: '
      f'{torch.tensor(inference_times).mean():.4f}s')
print(f'Average Epoch Time: {torch.tensor(times).mean():.4f}s')
print(f'Median Epoch Time: {torch.tensor(times).median():.4f}s')
print(f'Best Validation Accuracy: {100.0 * best_val:.2f}%')

print('Testing...')
test_final_acc = test(test_loader)
print(f'Test Accuracy: {100.0 * test_final_acc:.2f}%')
print(f'Total Program Runtime: '
      f'{time.perf_counter() - wall_clock_start:.4f}s')<|MERGE_RESOLUTION|>--- conflicted
+++ resolved
@@ -11,11 +11,7 @@
 
 from torch_geometric import seed_everything
 from torch_geometric.loader import NeighborLoader
-<<<<<<< HEAD
 from torch_geometric.nn.models import GAT, GraphSAGE, Polynormer, SGFormer
-=======
-from torch_geometric.nn.models import GAT, GraphSAGE, SGFormer
->>>>>>> 216c4295
 from torch_geometric.utils import (
     add_self_loops,
     remove_self_loops,
@@ -41,11 +37,7 @@
     '--gnn_choice',
     type=str,
     default='sgformer',
-<<<<<<< HEAD
     choices=['gat', 'graphsage', 'sgformer', 'polynormer'],
-=======
-    choices=['gat', 'graphsage', 'sgformer'],
->>>>>>> 216c4295
     help='Model name.',
 )
 parser.add_argument('-e', '--epochs', type=int, default=50)
@@ -204,7 +196,6 @@
             gnn_num_layers=num_layers,
             gnn_dropout=args.dropout,
         )
-<<<<<<< HEAD
     elif gnn_choice == 'polynormer':
         model = Polynormer(
             in_channels=dataset.num_features,
@@ -212,11 +203,7 @@
             out_channels=dataset.num_classes,
         )
     else:
-        raise ValueError(f'{gnn_choice} is not supported.')
-=======
-    else:
         raise ValueError(f'Unsupported model type: {gnn_choice}')
->>>>>>> 216c4295
 
     return model
 

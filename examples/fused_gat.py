--- conflicted
+++ resolved
@@ -3,7 +3,6 @@
 
 import torch
 import torch.nn.functional as F
-<<<<<<< HEAD
 # from torch_geometric.io.planetoid import edge_index_from_dict
 
 import torch_geometric.transforms as T
@@ -12,14 +11,6 @@
 
 # the following code requires the installation of dgNN from 
 # https://github.com/dgSPARSE/dgNN
-=======
-
-import torch_geometric.transforms as T
-from torch_geometric.datasets import Planetoid
-from torch_geometric.io.planetoid import edge_index_from_dict
-from torch_geometric.logging import init_wandb, log
-# the following code requires the installation of dgNN from https://github.com/dgSPARSE/dgNN
->>>>>>> d55d355a
 from torch_geometric.nn.conv.fused_gat_conv import FusedGATConv as GATConv
 from torch_geometric.utils import to_dgnn
 

import copy
import os.path as osp
import os

import torch
import torch.nn.functional as F
from torch_geometric.data import Data, Batch
from torch_geometric.explain import Explainer, XGNNExplainer, ExplanationSetSampler
from torch_geometric.nn import GCNConv
from torch.nn import BatchNorm1d
from torch_geometric.nn import global_mean_pool
from torch_geometric.datasets import TUDataset
from torch_geometric.utils import to_networkx
import networkx as nx
import matplotlib.pyplot as plt
from tqdm import trange


import random
from xgnn_model import GCN_Graph

device = 'cuda' if torch.cuda.is_available() else 'cpu'

args = {'device': device,
        'dropout': 0.1,
        'epochs': 1000,
        'input_dim' : 7,
        'opt': 'adam',
        'opt_scheduler': 'none',
        'opt_restart': 0,
        'weight_decay': 5e-5,
        'lr': 0.001}
class objectview(object):
    def __init__(self, d):
        self.__dict__ = d
        
args = objectview(args)
        
model = GCN_Graph(args.input_dim, output_dim=1, dropout=args.dropout).to(device)

# Assume 'model_to_freeze' is the model you want to freeze
for param in model.parameters():
    param.requires_grad = False
    
# depending on os change path
path = "examples/explain/xgnn/mutag_model.pth"
if os.name == 'nt':
    path = "examples\\explain\\xgnn\\mutag_model.pth"

model.load_state_dict(torch.load(path, map_location=torch.device('cpu')))
model.to(device)

def create_single_batch(dataset):
    data_list = [data for data in dataset]
    batched_data = Batch.from_data_list(data_list)
    return batched_data


def custom_softmax(arr, axis=0):
    non_zero_indices = torch.where(arr != 0)
    arr_non_zero = arr[non_zero_indices]
    arr_non_zero = F.softmax(arr_non_zero, dim=axis)
    arr[non_zero_indices] = arr_non_zero
    return arr


def masked_softmax(vector, mask):
    """
    Apply softmax to only selected elements of the vector, as indicated by the mask.
    The output will be a probability distribution where unselected elements are 0.
    
    :param vector: A 1D tensor of values.
    :param mask: A 1D tensor of the same size as vector, containing 1s (include) and 0s (exclude).
    :return: A 1D tensor representing the probability distribution.
    """
    # Ensure the mask is boolean
    mask = mask.bool()

    # Apply mask
    masked_vector = vector.masked_fill(~mask, float('-inf'))

    # Apply softmax
    softmax_result = F.softmax(masked_vector, dim=0)

    return softmax_result


def check_edge_representation(data):
    # Convert edge indices to a set of tuples for easier comparison
    edge_set = {tuple(edge) for edge in data.edge_index.t().tolist()}

    for edge in edge_set:
        reverse_edge = (edge[1], edge[0])
        if reverse_edge not in edge_set:
            return "Edges are represented as single, undirected edges"
    return "Edges are represented with two directed edges, one in each direction"

class GraphGenerator(torch.nn.Module, ExplanationSetSampler):
    def __init__(self, candidate_set, dropout, initial_node_type = None):
        super(GraphGenerator, self).__init__()
        # TODO: Check 
        self.candidate_set = candidate_set
        self.initial_node_type = initial_node_type
        self.dropout = dropout
        num_node_features = len(next(iter(self.candidate_set.values())))
        self.gcn_layers = torch.nn.ModuleList([
            GCNConv(num_node_features, 16),
            GCNConv(16, 24),
            GCNConv(24, 32),
        ])

        self.mlp_start_node = torch.nn.Sequential(
            torch.nn.Linear(32, 16),
            torch.nn.Linear(16, 1),
            torch.nn.ReLU6()
        )
        self.mlp_end_node = torch.nn.Sequential(
            torch.nn.Linear(32, 24),
            torch.nn.Linear(24, 1),
            torch.nn.ReLU6()
            )


    def initialize_graph_state(self, graph_state):
        if self.initial_node_type is None:
            keys = list(self.candidate_set.keys())
            self.initial_node_type = keys[torch.randint(len(keys), (1,)).item()]

        feature = candidate_set[self.initial_node_type].unsqueeze(0)
        edge_index = torch.tensor([], dtype=torch.long).view(2, -1)
        node_type = [self.initial_node_type,]
        # update graph state
        graph_state.x = feature
        graph_state.edge_index = edge_index
        graph_state.node_type = node_type

    def forward(self, graph_state):
        graph_state = copy.deepcopy(graph_state)
        # check if graph state is empty and initialize it if True
        if graph_state.x.shape[0] == 0:
            self.initialize_graph_state(graph_state)

        # contatenate graph_state features with candidate_set features
        node_features_graph = graph_state.x.detach().clone()
        candidate_features = torch.stack(list(self.candidate_set.values()))
        node_features = torch.cat((node_features_graph, candidate_features), dim=0).float()
        node_edges = graph_state.edge_index.detach().clone()
        
        # compute node encodings with GCN layers
        node_encodings = node_features
        for gcn_layer in self.gcn_layers:
            node_encodings = F.relu6(gcn_layer(node_encodings, node_edges))
            node_encodings = F.dropout(node_encodings, self.dropout, training=self.training)

            
        # get start node probabilities and mask out candidates
        start_node_logits = self.mlp_start_node(node_encodings)
        
        candidate_set_mask = torch.ones_like(start_node_logits)
        candidate_set_indices = torch.arange(node_features_graph.shape[0], node_encodings.shape[0])
        # set candidate set probabilities to 0
        candidate_set_mask[candidate_set_indices] = 0
        
        start_node_probs = masked_softmax(start_node_logits, candidate_set_mask).squeeze()

        # sample start node
        p_start = torch.distributions.Categorical(start_node_probs)
        start_node = p_start.sample()
        
        # get end node probabilities and mask out start node
        # combined_features = torch.cat((node_features, node_features[start_node].unsqueeze(0)), dim=0)
        end_node_logits = self.mlp_end_node(node_encodings)
        
        start_node_mask = torch.ones_like(end_node_logits)
        start_node_mask[start_node] = 0
        end_node_probs = masked_softmax(end_node_logits, start_node_mask).squeeze()
        
        # sample end node
        end_node = torch.distributions.Categorical(end_node_probs).sample()
        num_nodes_graph = graph_state.x.shape[0]
        if end_node >= num_nodes_graph: 
            # add new node features to graph state
            graph_state.x = torch.cat([graph_state.x, node_features[end_node].unsqueeze(0).float()], dim=0)
            graph_state.node_type.append(list(self.candidate_set.keys())[end_node - num_nodes_graph])
            new_edge = torch.tensor([[start_node], [num_nodes_graph]])
        else: 
            new_edge = torch.tensor([[start_node], [end_node]])
        graph_state.edge_index = torch.cat((graph_state.edge_index, new_edge), dim=1)
        
        # one hot encoding of start and end node
        start_node_one_hot = torch.eye(start_node_probs.shape[0])[start_node]
        end_node_one_hot = torch.eye(end_node_probs.shape[0])[end_node]

        # TODO: Don't return graph_state, since it's getting modified in place
        return ((start_node_logits.squeeze(), start_node_one_hot), (end_node_logits.squeeze(), end_node_one_hot)), graph_state

    def sample(self, num_samples: int, **kwargs):
        # TODO: add sampling from the trained graph generator
        # extract num_nodes and max_steps from kwargs or set them to None
        num_nodes = kwargs.get('num_nodes', None)
        max_steps = kwargs.get('max_steps', None)

        # check that either num_nodes or max_steps is not None
        if num_nodes is None and max_steps is None:
            raise ValueError("Either num_nodes or max_steps must be specified")
        
        # create empty graph state
        empty_graph = Data(x=torch.tensor([]), edge_index=torch.tensor([]), node_type=[])
        current_graph_state = copy.deepcopy(empty_graph)

        # sample graphs
        sampled_graphs = []

        max_steps_reached = False
        num_nodes_reached = False
        self.eval()
        for _ in range(num_samples):
            step = 0
            while not max_steps_reached and not num_nodes_reached:
                G = copy.deepcopy(current_graph_state)
                ((p_start, a_start), (p_end, a_end)), current_graph_state = self.forward(G)
                step += 1
                # check if max_steps is reached (if max_steps is None, this will never be True)
                max_steps_reached = max_steps is not None and step >= max_steps
                # check if num_nodes is reached
                num_nodes_reached = num_nodes is not None and G.x.shape[0] >= num_nodes
            # add sampled graph to list
            sampled_graphs.append(current_graph_state)
            # reset current graph state
            current_graph_state = copy.deepcopy(empty_graph)
            # reset max_steps_reached and num_nodes_reached
            max_steps_reached = False
            num_nodes_reached = False
        return sampled_graphs

class RLGenExplainer(XGNNExplainer):
    def __init__(self, epochs, lr, candidate_set, validity_args, initial_node_type = None):
        super(RLGenExplainer, self).__init__(epochs, lr)
        self.candidate_set = candidate_set
        self.graph_generator = GraphGenerator(candidate_set, 0.1, initial_node_type)
        self.max_steps = 10
        self.lambda_1 = 1
        self.lambda_2 = 1
        self.num_classes = 2
        self.validity_args = validity_args
    
    
    def reward_tf(self, pre_trained_gnn, graph_state, num_classes):
        with torch.no_grad():
            gnn_output = pre_trained_gnn(graph_state)
            probability_of_target_class = torch.sigmoid(gnn_output).squeeze()

        return probability_of_target_class - 1 / num_classes
    
    
    def rollout_reward(self, intermediate_graph_state, pre_trained_gnn, target_class, num_classes, num_rollouts=5):
        
        final_rewards = []
        for _ in range(num_rollouts):
            # make copy of intermediate graph state
            intermediate_graph_state_copy = Data(x=intermediate_graph_state.x.clone(), 
                                                 edge_index=intermediate_graph_state.edge_index.clone(), 
                                                 node_type=intermediate_graph_state.node_type.copy())
            # Generate a final graph from the intermediate graph state
            _, final_graph = self.graph_generator(intermediate_graph_state_copy)
            # Evaluate the final graph
            reward = self.reward_tf(pre_trained_gnn, final_graph, num_classes)
            final_rewards.append(reward)

            # delete intermediate graph state copy
            del intermediate_graph_state_copy

        # Average the rewards from all rollouts
        average_final_reward = sum(final_rewards) / len(final_rewards)
        
        
        # print("debug: rollout_reward", average_final_reward)
        return average_final_reward


    def evaluate_graph_validity(self, graph_state):
        # For mutag, node degrees cannot exceed valency
        degrees = torch.bincount(graph_state.edge_index.flatten(), minlength=graph_state.num_nodes)
        # Check if any node degree exceeds valency
        node_type_valencies = torch.tensor([self.validity_args[type_] for type_ in graph_state.node_type])
        if torch.any(degrees > node_type_valencies):
            # print("debug: evaluate_graph_validity", -1)
            return -1
        # print("debug: evaluate_graph_validity", 0)
        return 0
        
        
    def calculate_reward(self, graph_state, pre_trained_gnn, target_class, num_classes):
        intermediate_reward = self.reward_tf(pre_trained_gnn, graph_state, num_classes)
        # Assuming rollout function is defined to perform graph rollouts and evaluate
        final_graph_reward = self.rollout_reward(graph_state, pre_trained_gnn, target_class, num_classes)
        # Compute graph validity score (R_tr)
        # defined based on the specific graph rules of the dataset
        graph_validity_score = self.evaluate_graph_validity(graph_state) 
        reward = intermediate_reward + self.lambda_1 * final_graph_reward + self.lambda_2 * graph_validity_score
        return reward


    def plot_loss(self, losses):
        plt.plot(losses, label="training loss")
        plt.legend()
        plt.show()
        
    
    # Training function
    def train_generative_model(self, model_to_explain, for_class):
        optimizer = torch.optim.Adam(self.graph_generator.parameters(), lr = self.lr, betas=(0.9, 0.99))  
        losses = []
        for epoch in trange(self.epochs):
            total_loss = 0

            # create empty graph state
            empty_graph = Data(x=torch.tensor([]), edge_index=torch.tensor([]), node_type=[])
            current_graph_state = empty_graph

            #print()
            for step in range(self.max_steps): 
                model.train()
                optimizer.zero_grad()
                #print(f"Step {step} of epoch {epoch} started")
                new_graph_state = copy.deepcopy(current_graph_state)
                ((p_start, a_start), (p_end, a_end)), new_graph_state = self.graph_generator(new_graph_state)
                
                reward = self.calculate_reward(new_graph_state, model_to_explain, for_class, self.num_classes)
                #print("Reward:", reward)
                
                LCE_start = F.cross_entropy(p_start, a_start)
                LCE_end = F.cross_entropy(p_end, a_end)
                
                loss = -reward * (LCE_start + LCE_end)
                
                loss.backward()
                optimizer.step()
                
                if reward > 0:
                    current_graph_state = new_graph_state
            #print(f"Epoch {epoch} completed, Loss: {loss}")
            losses.append(loss.item())
        
        self.plot_loss(losses)
            
        return self.graph_generator


device = torch.device('cuda' if torch.cuda.is_available() else 'cpu')
#model = GCN().to(device)
#data = data.to(device)
optimizer = torch.optim.Adam(model.parameters(), lr=0.01, weight_decay=5e-4)

# extract features for the candidate set
dataset = TUDataset(root='/tmp/MUTAG', name='MUTAG')
all_features = torch.cat([data.x for data in dataset], dim=0)

# we hope these are in the same order
max_valency = {'C': 4, 'N': 5, 'O': 2, 'F': 1, 'I': 7, 'Cl': 7, 'Br': 5}

# node type map that maps node type to a one hot vector encoding torch tensor please
candidate_set = {'C': torch.tensor([1, 0, 0, 0, 0, 0, 0]),
                 'N': torch.tensor([0, 1, 0, 0, 0, 0, 0]),
                 'O': torch.tensor([0, 0, 1, 0, 0, 0, 0]),
                 'F': torch.tensor([0, 0, 0, 1, 0, 0, 0]),
                 'I': torch.tensor([0, 0, 0, 0, 1, 0, 0]),
                 'Cl': torch.tensor([0, 0, 0, 0, 0, 1, 0]),
                 'Br': torch.tensor([0, 0, 0, 0, 0, 0, 1])}

# validity_args_valency = {candidate_set[atom] : max_val for atom, max_val in max_valency.items()}

kwargs = dict()
kwargs['candidate_set'] = candidate_set

explainer = Explainer(
    model = model,
<<<<<<< HEAD
    algorithm = RLGenExplainer(epochs = 200, 
=======
    algorithm = RLGenExplainer(epochs = 100, 
>>>>>>> 41ab8e4b
                               lr = 0.01,
                               candidate_set=candidate_set, 
                               validity_args = max_valency, 
                               initial_node_type = 'C'),
    explanation_type = 'generative',
    model_config = dict(
        mode = 'binary_classification',
        task_level = 'graph',
        return_type = 'probs',
    ),
)



print("EXPLAINER DONE!")

class_index = 1

# empty x and edge_index tensors, since we are not explaining a specific graph
x = torch.tensor([])
edge_index = torch.tensor([[], []])

explanation = explainer(x, edge_index, for_class=class_index) # Generates explanations for all classes at once
print(explanation)

explanation_set = explanation.explanation_set

sampled_graph = explanation_set.sample(num_samples=2, num_nodes=5)[1]

print("SAMPLED GRAPH:", sampled_graph)
print("SAMPLED GRAPH NODE TYPE:", sampled_graph.node_type)
print("SAMPLED GRAPH EDGE INDEX:", sampled_graph.edge_index)

# visualize sampled graph with default inbuild method
explanation.visualize_explanation_graph(sampled_graph, path='examples/explain/xgnn/sample_graph', backend='networkx')

# visualize sampled graph with custom method
node_color_dict = {'C': '#0173B2', 
                   'N': '#DE8F05', 
                   'O': '#029E73', 
                   'F': '#D55E00', 
                   'I': '#CC78BC', 
                   'Cl': '#CA9161', 
                   'Br': '#FBAFE4'} # colorblind palette

# get score for sampled graph
score = model(sampled_graph)
probability_score = torch.sigmoid(score)
print("SCORE:", probability_score)

G = to_networkx(sampled_graph, to_undirected=True)

node_type_dict = dict(enumerate(sampled_graph.node_type))
nx.set_node_attributes(G, node_type_dict, 'node_type')
labels = nx.get_node_attributes(G, 'node_type')

node_color = [node_color_dict[key] for key in nx.get_node_attributes(G, 'node_type').values()]
pos = nx.spring_layout(G)
fig, axe = plt.subplots(figsize=(8,8))
axe.set_title("Score: {:.2f}".format(probability_score.item()), loc="center")
# plot graph with scroe as title
nx.draw(G, pos=pos, ax=axe, cmap=plt.get_cmap('coolwarm'), node_color=node_color, labels=labels, font_color='white')

# plt.savefig('examples/explain/xgnn/sample_graph_custom.png')

plt.show()




<|MERGE_RESOLUTION|>--- conflicted
+++ resolved
@@ -375,11 +375,7 @@
 
 explainer = Explainer(
     model = model,
-<<<<<<< HEAD
     algorithm = RLGenExplainer(epochs = 200, 
-=======
-    algorithm = RLGenExplainer(epochs = 100, 
->>>>>>> 41ab8e4b
                                lr = 0.01,
                                candidate_set=candidate_set, 
                                validity_args = max_valency, 

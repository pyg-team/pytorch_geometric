--- conflicted
+++ resolved
@@ -78,11 +78,6 @@
     parser.add_argument(
         "--gnn_choice",
         type=str,
-<<<<<<< HEAD
-        default='sgformer',
-        choices=['gcn', 'gat', 'sage', 'sgformer', 'polynormer'],
-        help="Model used for training, default sgformer.",
-=======
         default='SAGE',
         choices=[
             'SAGE',
@@ -90,9 +85,9 @@
             'GCN',
             # TODO: Uncomment when we add support for disjoint sampling
             # 'SGFormer',
+            # 'Polynormer',
         ],
         help="Model used for training, default SAGE",
->>>>>>> 492a6b76
     )
     parser.add_argument(
         "--num_heads",
@@ -135,8 +130,8 @@
     for i, batch in enumerate(train_loader):
         batch = batch.cuda()
         optimizer.zero_grad()
-        if 'graph_transformer' in args.gnn_choice:
-            if 'polynormer' in args.gnn_choice and i == args.local_epochs:
+        if args.model in ['SGFormer', 'Polynormer']:
+            if args.model == 'Polynormer' and i == args.local_epochs:
                 print('start global attention')
                 model._global = True
             out = model(batch.x, batch.edge_index,
@@ -163,7 +158,7 @@
     total_correct = total_examples = 0
     for batch in loader:
         batch = batch.cuda()
-        if 'graph_transformer' in args.gnn_choice:
+        if args.model in ['SGFormer', 'Polynormer']:
             out = model(batch.x, batch.edge_index,
                         batch.batch)[:batch.batch_size]
         else:
@@ -179,13 +174,11 @@
 if __name__ == '__main__':
     args = arg_parse()
     torch_geometric.seed_everything(123)
-    if args.gnn_choice == 'polynormer' and args.num_layers != 7:
+    if args.model == 'Polynormer' and args.num_layers != 7:
         print(
             "The original polynormer paper recommends 7 layers, you have "
             "chosen", args.num_layers, "which may effect results. "
             "See for details")
-    if args.gnn_choice in ['sgformer', 'polynormer']:
-        args.gnn_choice = 'graph_transformer_' + args.gnn_choice
     if "papers" in str(args.dataset) and (psutil.virtual_memory().total /
                                           (1024**3)) < 390:
         print("Warning: may not have enough RAM to use this many GPUs.")
@@ -222,8 +215,8 @@
 
     data = (feature_store, graph_store)
 
-    print(f"Training {args.dataset} with {args.gnn_choice} model.")
-    if args.gnn_choice == "gat":
+    print(f"Training {args.dataset} with {args.model} model.")
+    if args.model == "GAT":
         model = torch_geometric.nn.models.GAT(
             dataset.num_features,
             args.hidden_channels,
@@ -231,26 +224,22 @@
             dataset.num_classes,
             heads=args.num_heads,
         ).cuda()
-    elif args.gnn_choice == "gcn":
+    elif args.model == "GCN":
         model = torch_geometric.nn.models.GCN(
             dataset.num_features,
             args.hidden_channels,
             args.num_layers,
             dataset.num_classes,
         ).cuda()
-    elif args.gnn_choice == "sage":
+    elif args.model == "SAGE":
         model = torch_geometric.nn.models.GraphSAGE(
             dataset.num_features,
             args.hidden_channels,
             args.num_layers,
             dataset.num_classes,
         ).cuda()
-<<<<<<< HEAD
-    elif args.gnn_choice == 'graph_transformer_sgformer':
-=======
     elif args.model == 'SGFormer':
         # TODO add support for this with disjoint sampling
->>>>>>> 492a6b76
         model = torch_geometric.nn.models.SGFormer(
             in_channels=dataset.num_features,
             hidden_channels=args.hidden_channels,
@@ -260,7 +249,8 @@
             gnn_num_layers=args.num_layers,
             gnn_dropout=args.dropout,
         ).cuda()
-    elif args.gnn_choice == 'graph_transformer_polynormer':
+    elif args.model == 'Polynormer':
+        # TODO add support for this with disjoint sampling
         model = torch_geometric.nn.models.Polynormer(
             in_channels=dataset.num_features,
             hidden_channels=args.hidden_channels,
@@ -268,7 +258,7 @@
             local_layers=args.num_layers,
         ).cuda()
     else:
-        raise ValueError(f'Unsupported model type: {args.gnn_choice}')
+        raise ValueError(f'Unsupported model type: {args.model}')
 
     optimizer = torch.optim.Adam(model.parameters(), lr=args.lr,
                                  weight_decay=args.wd)
@@ -278,7 +268,7 @@
         num_neighbors=[args.fan_out] * args.num_layers,
         replace=False,
         batch_size=args.batch_size,
-        disjoint='graph_transformer' in args.gnn_choice,
+        disjoint=args.model in ['SGFormer', 'Polynormer'],
     )
 
     train_loader = create_loader(
@@ -310,7 +300,7 @@
     best_val = 0.
     start = time.perf_counter()
     epochs = args.epochs
-    if 'polynormer' in args.gnn_choice:
+    if args.model == 'Polynormer':
         epochs += args.local_epochs
     for epoch in range(1, epochs + 1):
         train_start = time.perf_counter()

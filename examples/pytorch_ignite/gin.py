--- conflicted
+++ resolved
@@ -1,44 +1,14 @@
 import os.path as osp
-<<<<<<< HEAD
 import ignite.contrib.handlers.tensorboard_logger
 import ignite.contrib.handlers.tqdm_logger
-=======
-
 import ignite
 import torch
-from ignite.contrib.handlers.tensorboard_logger import *
-from ignite.contrib.handlers.tqdm_logger import ProgressBar
->>>>>>> 25d64283
 
 import torch_geometric as pyg
 
 
 class Model(torch.nn.Module):
-<<<<<<< HEAD
-
-    def __init__(
-        self,
-        in_channels: int,
-        out_channels: int,
-        hidden_channels: int = 64,
-        num_layers: int = 3,
-        dropout: float = 0.5
-    ):
-        super().__init__()
-        self.gnn = pyg.nn.GIN(
-            in_channels,
-            hidden_channels,
-            num_layers,
-            dropout=dropout,
-            jk='cat'
-        )
-
-        self.classifier = pyg.nn.MLP(
-            [hidden_channels, hidden_channels, out_channels],
-            batch_norm=True,
-            dropout=dropout
-        )
-=======
+
     def __init__(self, in_channels: int, out_channels: int,
                  hidden_channels: int = 64, num_layers: int = 3,
                  dropout: float = 0.5):
@@ -49,7 +19,6 @@
         self.classifier = pyg.nn.MLP(
             [hidden_channels, hidden_channels, out_channels], batch_norm=True,
             dropout=dropout)
->>>>>>> 25d64283
 
     def forward(self, data):
         x, edge_index, batch = data.x, data.edge_index, data.batch
@@ -128,19 +97,9 @@
     pbar.attach(trainer, output_transform=lambda x: {"loss": x})
 
     trn_evaluator = ignite.engine.create_supervised_evaluator(
-<<<<<<< HEAD
-        model=model,
-        metrics=metrics,
-        device=device,
-        prepare_batch=prepare_batch_fn,
-        output_transform=lambda x, y, y_pred: (y_pred, y),
-        amp_mode=amp_mode
-    )
-=======
         model=model, metrics=metrics, device=device,
         prepare_batch=prepare_batch_fn, output_transform=lambda x, y, y_pred:
         (y_pred, y), amp_mode=amp_mode)
->>>>>>> 25d64283
 
     @trainer.on(ignite.engine.Events.EPOCH_COMPLETED(every=1))
     def log_training_metrics(trainer):
@@ -195,7 +154,6 @@
     # create an handler to save checkpoints of the
     # model based on Accuracy on the training set
     checkpoint_handler = ignite.handlers.Checkpoint(
-<<<<<<< HEAD
         {'model': model},
         log_dir,
         n_saved=2,
@@ -222,14 +180,6 @@
     val_evaluator.add_event_handler(
         ignite.engine.Events.EPOCH_COMPLETED, checkpoint_handler
     )
-=======
-        {'model': model}, log_dir, n_saved=4, filename_prefix='best_trn',
-        score_name=list(metrics.keys())[0], score_function=neg_loss_score,
-        filename_pattern="epoch-{global_step}-{score_name}-{score}.pt",
-        global_step_transform=global_step_from_engine(trainer))
-    trainer.add_event_handler(ignite.engine.Events.COMPLETED,
-                              checkpoint_handler)
->>>>>>> 25d64283
 
     # create a tensorboard logger to write logs
     tb_logger = ignite.contrib.handlers.tensorboard_logger.TensorboardLogger(
@@ -237,7 +187,6 @@
     )
     # Attach the logger to the trainer to log training loss at each iteration
     tb_logger.attach_output_handler(
-<<<<<<< HEAD
         trainer,
         event_name=ignite.engine.Events.ITERATION_COMPLETED,
         tag="training",
@@ -252,15 +201,6 @@
     )
     # Attach the logger to the train evaluator
     # to log training metrics at each epoch
-=======
-        trainer, event_name=ignite.engine.Events.ITERATION_COMPLETED,
-        tag="training", output_transform=lambda loss: {"loss_iteration": loss})
-    # Attach the logger to the trainer to log training loss at each epoch
-    tb_logger.attach_output_handler(
-        trainer, event_name=ignite.engine.Events.EPOCH_COMPLETED,
-        tag="training", output_transform=lambda loss: {"loss_epoch": loss})
-    # Attach the logger to the train evaluator to log training metrics at each epoch
->>>>>>> 25d64283
     tb_logger.attach_output_handler(
         trn_evaluator,
         event_name=ignite.engine.Events.EPOCH_COMPLETED,

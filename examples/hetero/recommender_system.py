--- conflicted
+++ resolved
@@ -213,25 +213,7 @@
     return embs['movie'], embs['user']
 
 
-<<<<<<< HEAD
 def make_recommendations(model, inference_dataloader, k):
-=======
-def make_recommendations(model, train_data, val_data, k, write_to_file=False):
-
-    movie_embs, user_embs = get_embeddings(model, train_data)
-    mipsknn = MIPSKNNIndex(movie_embs)
-    knn_score, knn_index = mipsknn.search(
-        user_embs, k, train_data['user', 'movie'].edge_index)
-
-    # Obtain the movies that each user has already
-    # watched. These movies need to be removed from
-    # recommendations
-    user_pos_items = get_user_positive_items(train_data['user',
-                                                        'movie'].edge_index)
-
-    # Get the recommendations for user; only those
-    # that the user is yet to watch
->>>>>>> 19f89158
     real_recs = {}
     for i, batch in enumerate(inference_dataloader):
         movie_embs, user_embs = get_embeddings(model, batch)

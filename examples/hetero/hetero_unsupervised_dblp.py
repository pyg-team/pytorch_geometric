import copy
import math
import os.path as osp

import numpy as np
import torch
from sklearn.linear_model import LogisticRegression
from sklearn.model_selection import train_test_split
from torch.nn import Parameter

import torch_geometric.transforms as T
from torch_geometric.datasets import DBLP
from torch_geometric.nn import GATConv, GCNConv

EPS = 1e-15
FEATURE_DIM = 64
EMBED_DIM = 32
device = torch.device('cuda' if torch.cuda.is_available() else 'cpu')

path = osp.join(osp.dirname(osp.realpath(__file__)), 'data/DBLP')
dataset = DBLP(path)
data = dataset[0]
print(data)

# Initialize author node features
author_len = data['author'].num_nodes
data['author'].x = torch.ones(data['author'].num_nodes, FEATURE_DIM)
# Select metapath APCPA and APA as example metapaths.
metapaths = [[("author", "paper"), ("paper", "conference"),
<<<<<<< HEAD
             ("conference", 'paper'), ('paper', 'author')],
=======
              ("conference", 'paper'), ('paper', 'author')],
>>>>>>> e93bca50
             [("author", "paper"), ("paper", "author")]]
data = T.AddMetaPaths(metapaths)(data)


def uniform(size, tensor):
    if tensor is not None:
        bound = 1.0 / math.sqrt(size)
        tensor.data.uniform_(-bound, bound)


class GATEncoder(torch.nn.Module):
    def __init__(self, in_channels, out_channels, heads):
        super(GATEncoder, self).__init__()
        self.conv = GATConv(in_channels, out_channels, heads)
        self.activation = torch.nn.PReLU()

    def forward(self, x: torch.Tensor, edge_index: torch.Tensor):
        return self.activation(self.conv(x, edge_index))


class GCNEncoder(torch.nn.Module):
    def __init__(self, in_channels: int, out_channels: int):
        super(GCNEncoder, self).__init__()
        self.conv = GCNConv(in_channels, out_channels)
        self.activation = torch.nn.PReLU()

    def forward(self, x: torch.Tensor, edge_index: torch.Tensor):
        x = self.activation(self.conv(x, edge_index))
        return x


class HeteroUnsupervised(torch.nn.Module):
    def __init__(self, in_channels, out_channels):
        super().__init__()

        self.Z = torch.nn.Parameter(torch.Tensor(author_len, out_channels))
        # for discriminator
        self.embed_size = out_channels
        self.weight = Parameter(torch.Tensor(out_channels, out_channels))
        self.reset_parameters()

        # for encoders
<<<<<<< HEAD
        # each encoder corresponds to each metapath subgraph,
        # here we used APA and APCPA.
        self.encoders = [GCNEncoder(in_channels, out_channels).to(device)
                         for _ in range(2)]
=======
        # each encoder corresponds to each metapath subgraph, here we used APA and APCPA.
        self.encoders = [
            GCNEncoder(in_channels, out_channels).to(device) for _ in range(2)
        ]
>>>>>>> e93bca50

    def forward(self, x_dict, edge_index_dict):
        target_embeds = x_dict['author']

        edge_index_a = edge_index_dict['author', 'metapath_0', 'author']
<<<<<<< HEAD
        edge_index_b = edge_index_dict['author', 'metapath_1', 'author'] 
=======
        edge_index_b = edge_index_dict['author', 'metapath_1', 'author']
>>>>>>> e93bca50

        mp_edge_pairs = [edge_index_a, edge_index_b]

        pos_feats = []
        for _ in range(len(mp_edge_pairs)):
            pos_feats.append(copy.deepcopy(target_embeds))
        pos_embeds = []
        neg_embeds = []
        summaries = []
<<<<<<< HEAD
        for encoder, pos_feat, edge_index in \
                zip(self.encoders, pos_feats, mp_edge_pairs):
=======
        for encoder, pos_feat, edge_index in zip(self.encoders, pos_feats,
                                                 mp_edge_pairs):
>>>>>>> e93bca50
            # shuffle feature corruption
            shuffle_idx = np.random.permutation(pos_feat.shape[0])
            corrupted_feat = pos_feat[shuffle_idx]

            pos_embed = encoder(pos_feat, edge_index)
            neg_embed = encoder(corrupted_feat, edge_index)
            summary = torch.mean(pos_embed, dim=0)

            pos_embeds.append(pos_embed)
            neg_embeds.append(neg_embed)
            summaries.append(summary)

        return pos_embeds, neg_embeds, summaries

    def embed(self):
        return self.Z

    def discriminate(self, z, summary, sigmoid=True):
        value = torch.matmul(z, torch.matmul(self.weight, summary))
        return torch.sigmoid(value) if sigmoid else value

    def reset_parameters(self):
        torch.nn.init.xavier_uniform_(self.Z)
        uniform(self.embed_size, self.weight)

    def loss(self, pos_embeds, neg_embeds, summaries):
        total_loss = 0
        for pos_embed, neg_embed, summary in \
                zip(pos_embeds, neg_embeds, summaries):

            pos_loss = -torch.log(
                self.discriminate(pos_embed, summary, sigmoid=True) +
                EPS).mean()
            neg_loss = -torch.log(1 - self.discriminate(
                neg_embed, summary, sigmoid=True) + EPS).mean()
            total_loss += (pos_loss + neg_loss)

        pos_mean = torch.stack(pos_embeds).mean(dim=0)
        neg_mean = torch.stack(neg_embeds).mean(dim=0)
        # consensus regularizer
        pos_reg_loss = ((self.Z - pos_mean)**2).sum()
        neg_reg_loss = ((self.Z - neg_mean)**2).sum()
        reg_loss = pos_reg_loss - neg_reg_loss
        total_loss += reg_loss
        return total_loss


model = HeteroUnsupervised(out_channels=FEATURE_DIM, in_channels=FEATURE_DIM)
<<<<<<< HEAD

=======
>>>>>>> e93bca50

data, model = data.to(device), model.to(device)

with torch.no_grad():  # Initialize lazy modules.
    out = model(data.x_dict, data.edge_index_dict)

optimizer = torch.optim.Adam(model.parameters(), lr=0.001, weight_decay=0.001)


def train():
    model.train()
    optimizer.zero_grad()
    pos_embeds, neg_embeds, summaries = \
        model(data.x_dict, data.edge_index_dict)

    # pick out the train embed
    # mask = data['author']['train_mask']
    # pos_embeds = [pos_embed[mask] for pos_embed in pos_embeds]
    # neg_embeds = [neg_embed[mask] for neg_embed in neg_embeds]

    loss = model.loss(pos_embeds, neg_embeds, summaries)
    loss.backward()
    optimizer.step()
    return float(loss)


@torch.no_grad()
def test():
    model.eval()
    n_iter = 1000000

    pos_embed = model.embed()
    mask = data['author']['val_mask']
    labels = data['author'].y[mask]

    valid_embed = pos_embed[mask]
    valid_embed = valid_embed.cpu().numpy()
    labels = labels.cpu().numpy()

    train_z, test_z, train_y, test_y = \
        train_test_split(valid_embed, labels, train_size=0.8)

    clf = LogisticRegression(max_iter=n_iter).fit(train_z, train_y)
    val_score = clf.score(test_z, test_y)

    mask = data['author']['test_mask']
    labels = data['author'].y[mask]

    test_embed = pos_embed[mask]
    test_embed = test_embed.cpu().numpy()
    labels = labels.cpu().numpy()

    train_z, test_z, train_y, test_y = \
        train_test_split(test_embed, labels, train_size=0.8)

    clf = LogisticRegression(max_iter=n_iter).fit(train_z, train_y)
    test_score = clf.score(test_z, test_y)

    # accuracy score of author nodes.
    return val_score, test_score


for epoch in range(1, 1000):
    loss = train()
    valid_acc, test_acc = test()
    print(f'Epoch: {epoch:03d}, Loss: {loss:.4f},\
         Valid: {test_acc:.4f}, Test: {test_acc:.4f}')<|MERGE_RESOLUTION|>--- conflicted
+++ resolved
@@ -27,11 +27,7 @@
 data['author'].x = torch.ones(data['author'].num_nodes, FEATURE_DIM)
 # Select metapath APCPA and APA as example metapaths.
 metapaths = [[("author", "paper"), ("paper", "conference"),
-<<<<<<< HEAD
              ("conference", 'paper'), ('paper', 'author')],
-=======
-              ("conference", 'paper'), ('paper', 'author')],
->>>>>>> e93bca50
              [("author", "paper"), ("paper", "author")]]
 data = T.AddMetaPaths(metapaths)(data)
 
@@ -74,27 +70,16 @@
         self.reset_parameters()
 
         # for encoders
-<<<<<<< HEAD
         # each encoder corresponds to each metapath subgraph,
         # here we used APA and APCPA.
         self.encoders = [GCNEncoder(in_channels, out_channels).to(device)
                          for _ in range(2)]
-=======
-        # each encoder corresponds to each metapath subgraph, here we used APA and APCPA.
-        self.encoders = [
-            GCNEncoder(in_channels, out_channels).to(device) for _ in range(2)
-        ]
->>>>>>> e93bca50
 
     def forward(self, x_dict, edge_index_dict):
         target_embeds = x_dict['author']
 
         edge_index_a = edge_index_dict['author', 'metapath_0', 'author']
-<<<<<<< HEAD
         edge_index_b = edge_index_dict['author', 'metapath_1', 'author'] 
-=======
-        edge_index_b = edge_index_dict['author', 'metapath_1', 'author']
->>>>>>> e93bca50
 
         mp_edge_pairs = [edge_index_a, edge_index_b]
 
@@ -104,13 +89,8 @@
         pos_embeds = []
         neg_embeds = []
         summaries = []
-<<<<<<< HEAD
         for encoder, pos_feat, edge_index in \
                 zip(self.encoders, pos_feats, mp_edge_pairs):
-=======
-        for encoder, pos_feat, edge_index in zip(self.encoders, pos_feats,
-                                                 mp_edge_pairs):
->>>>>>> e93bca50
             # shuffle feature corruption
             shuffle_idx = np.random.permutation(pos_feat.shape[0])
             corrupted_feat = pos_feat[shuffle_idx]
@@ -159,10 +139,6 @@
 
 
 model = HeteroUnsupervised(out_channels=FEATURE_DIM, in_channels=FEATURE_DIM)
-<<<<<<< HEAD
-
-=======
->>>>>>> e93bca50
 
 data, model = data.to(device), model.to(device)
 

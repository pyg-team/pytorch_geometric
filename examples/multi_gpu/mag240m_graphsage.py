--- conflicted
+++ resolved
@@ -110,11 +110,7 @@
             in_channels, in_channels, dropout,
             [e for e in self.metadata[1] if e[0] == 'paper'], self.metadata[0])
         # only use edges where 'institution' is not the source
-<<<<<<< HEAD
         # `institution` still has no features, learn them from `author`/`paper`
-=======
-        # this is because
->>>>>>> 3c9dd2de
         self.in_conv2 = SAGEConvLayer(
             in_channels, hidden_channels, dropout,
             [e for e in self.metadata[1] if e[0] != 'institution'],

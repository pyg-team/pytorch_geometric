--- conflicted
+++ resolved
@@ -10,11 +10,7 @@
 import torch.distributed as dist
 import torch.multiprocessing as mp
 import torch.nn.functional as F
-from cugraph.gnn import (
-    cugraph_comms_create_unique_id,
-    cugraph_comms_init,
-    cugraph_comms_shutdown,
-)
+
 from ogb.nodeproppred import PygNodePropPredDataset
 from torch.nn.parallel import DistributedDataParallel
 
@@ -55,10 +51,7 @@
     os.environ['MASTER_PORT'] = '12355'
     dist.init_process_group('nccl', rank=rank, world_size=world_size)
 
-<<<<<<< HEAD
     from cugraph.gnn import cugraph_comms_init
-=======
->>>>>>> 8c849a48
     cugraph_comms_init(rank=rank, world_size=world_size, uid=cugraph_id,
                        device=rank)
 
@@ -216,10 +209,7 @@
         print(f"Total Training Runtime: {total_time - prep_time}s")
         print(f"Total Program Runtime: {total_time}s")
 
-<<<<<<< HEAD
     from cugraph.gnn import cugraph_comms_shutdown
-=======
->>>>>>> 8c849a48
     cugraph_comms_shutdown()
     dist.destroy_process_group()
 
@@ -265,16 +255,10 @@
         world_size = torch.cuda.device_count()
     else:
         world_size = args.n_devices
-<<<<<<< HEAD
     print(f"Using {world_size} GPUs...")
 
     # Create the uid needed for cuGraph comms
     from cugraph.gnn import cugraph_comms_create_unique_id
-=======
-    print(f"Using {world_size} many GPUs...")
-
-    # Create the uid needed for cuGraph comms
->>>>>>> 8c849a48
     cugraph_id = cugraph_comms_create_unique_id()
 
     with tempfile.TemporaryDirectory(dir=args.tempdir_root) as tempdir:

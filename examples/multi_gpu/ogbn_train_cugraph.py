"""Single-node, multi-GPU example."""

import argparse
import os
import os.path as osp
import time

import cupy
import rmm
import torch
import torch.distributed as dist
import torch.multiprocessing as mp
import torch.nn.functional as F
from cugraph.gnn import (
    cugraph_comms_create_unique_id,
    cugraph_comms_init,
    cugraph_comms_shutdown,
)
from ogb.nodeproppred import PygNodePropPredDataset
from torch.nn.parallel import DistributedDataParallel

import torch_geometric
from torch_geometric import seed_everything
from torch_geometric.utils import (
    add_self_loops,
    remove_self_loops,
    to_undirected,
)

# Allow computation on objects that are larger than GPU memory
# https://docs.rapids.ai/api/cudf/stable/developer_guide/library_design/#spilling-to-host-memory
os.environ['CUDF_SPILL'] = '1'

# Ensures that a CUDA context is not created on import of rapids.
# Allows pytorch to create the context instead
os.environ['RAPIDS_NO_INITIALIZE'] = '1'


def arg_parse():
    parser = argparse.ArgumentParser(
        formatter_class=argparse.ArgumentDefaultsHelpFormatter, )
    parser.add_argument(
        '--dataset',
        type=str,
        default='ogbn-arxiv',
        choices=['ogbn-papers100M', 'ogbn-products', 'ogbn-arxiv'],
        help='Dataset name.',
    )
    parser.add_argument(
        '--dataset_dir',
        type=str,
        default='/workspace/data',
        help='Root directory of dataset.',
    )
    parser.add_argument(
        "--dataset_subdir",
        type=str,
        default="ogbn-arxiv",
        help="directory of dataset.",
    )
    parser.add_argument('--hidden_channels', type=int, default=256)
    parser.add_argument('--num_layers', type=int, default=3)
    parser.add_argument('--lr', type=float, default=0.001)
    parser.add_argument('--wd', type=float, default=0.000)
    parser.add_argument('-e', '--epochs', type=int, default=50)
    parser.add_argument('-le', '--local_epochs', type=int, default=50,
                        help='warmup epochs for polynormer')
    parser.add_argument('-b', '--batch_size', type=int, default=1024)
    parser.add_argument('--fan_out', type=int, default=10)
    parser.add_argument('--eval_steps', type=int, default=1000)
    parser.add_argument('--warmup_steps', type=int, default=20)
    parser.add_argument('--dropout', type=float, default=0.5)
    parser.add_argument(
        '--use_directed_graph',
        action='store_true',
        help='Whether or not to use directed graph',
    )
    parser.add_argument(
        '--add_self_loop',
        action='store_true',
        help='Whether or not to add self loop',
    )
    parser.add_argument(
        "--gnn_choice",
        type=str,
<<<<<<< HEAD
        default='sgformer',
        choices=['gcn', 'gat', 'sage', 'sgformer', 'polynormer'],
        help="Model used for training, default sgformer.",
=======
        default='GCN',
        choices=[
            'SAGE',
            'GAT',
            'GCN',
            # TODO: Uncomment when we add support for disjoint sampling
            # 'SGFormer',
        ],
        help="Model used for training, default GCN",
>>>>>>> 492a6b76
    )
    parser.add_argument(
        "--num_heads",
        type=int,
        default=1,
        help="If using GATConv or GT, number of attention heads to use",
    )
    parser.add_argument(
        '--num_devices',
        type=int,
        default=-1,
        help='How many GPUs to use. Defaults to all available GPUs',
    )
    parser.add_argument(
        '--verbose',
        action='store_true',
        help='Whether or not to generate statistical report',
    )
    args = parser.parse_args()

    return args


def evaluate(args, rank, loader, model):
    with torch.no_grad():
        total_correct = total_examples = 0
        for i, batch in enumerate(loader):
            batch = batch.to(rank)
            batch_size = batch.batch_size

            batch.y = batch.y.to(torch.long)
            if 'graph_transformer' in args.gnn_choice:
                out = model(batch.x, batch.edge_index,
                            batch.batch)[:batch_size]
            else:
                out = model(batch.x, batch.edge_index)[:batch_size]

            pred = out.argmax(dim=-1)
            y = batch.y[:batch_size].view(-1).to(torch.long)

            total_correct += (pred == y).sum()
            total_examples += y.size(0)

        acc = total_correct.item() / total_examples
    return acc


def init_pytorch_worker(rank, world_size, cugraph_id):

    rmm.reinitialize(
        devices=rank,
        managed_memory=True,
        pool_allocator=True,
    )

    cupy.cuda.Device(rank).use()
    from rmm.allocators.cupy import rmm_cupy_allocator

    cupy.cuda.set_allocator(rmm_cupy_allocator)

    import cudf
    cudf.set_option("spill", True)
    torch.cuda.set_device(rank)

    os.environ['MASTER_ADDR'] = 'localhost'
    os.environ['MASTER_PORT'] = '12355'
    dist.init_process_group('nccl', rank=rank, world_size=world_size)

    cugraph_comms_init(rank=rank, world_size=world_size, uid=cugraph_id,
                       device=rank)


def run_train(rank, args, data, world_size, cugraph_id, model, split_idx,
              num_classes, wall_clock_start):

    epochs = args.epochs
    if 'polynormer' in args.gnn_choice:
        epochs += args.local_epochs
    batch_size = args.batch_size
    fan_out = args.fan_out
    num_layers = args.num_layers

    init_pytorch_worker(
        rank,
        world_size,
        cugraph_id,
    )

    model = model.to(rank)
    model = DistributedDataParallel(model, device_ids=[rank],
                                    find_unused_parameters=True)
    optimizer = torch.optim.Adam(model.parameters(), lr=args.lr,
                                 weight_decay=args.wd)

    kwargs = dict(
        num_neighbors=[fan_out] * num_layers,
        batch_size=batch_size,
        disjoint='graph_transformer' in args.gnn_choice,
    )
    from cugraph_pyg.data import GraphStore, TensorDictFeatureStore
    from cugraph_pyg.loader import NeighborLoader

    graph_store = GraphStore(is_multi_gpu=True)
    ixr = torch.tensor_split(data.edge_index, world_size, dim=1)[rank]
    graph_store[dict(
        edge_type=('node', 'rel', 'node'),
        layout='coo',
        is_sorted=False,
        size=(data.num_nodes, data.num_nodes),
    )] = ixr

    feature_store = TensorDictFeatureStore()
    feature_store['node', 'x', None] = data.x
    feature_store['node', 'y', None] = data.y

    dist.barrier()

    ix_train = torch.tensor_split(split_idx['train'], world_size)[rank].cuda()
    train_loader = NeighborLoader(
        (feature_store, graph_store),
        input_nodes=ix_train,
        shuffle=True,
        drop_last=True,
        **kwargs,
    )

    ix_val = torch.tensor_split(split_idx['valid'], world_size)[rank].cuda()
    val_loader = NeighborLoader(
        (feature_store, graph_store),
        input_nodes=ix_val,
        drop_last=True,
        **kwargs,
    )

    ix_test = torch.tensor_split(split_idx['test'], world_size)[rank].cuda()
    test_loader = NeighborLoader(
        (feature_store, graph_store),
        input_nodes=ix_test,
        drop_last=True,
        local_seeds_per_call=80000,
        **kwargs,
    )

    dist.barrier()

    args.eval_steps
    warmup_steps = args.warmup_steps
    dist.barrier()
    torch.cuda.synchronize()

    if rank == 0:
        prep_time = time.perf_counter() - wall_clock_start
        print("Total time before training begins (prep_time) =", prep_time,
              "seconds")
        print("Beginning training...")

    val_accs = []
    times = []
    train_times = []
    inference_times = []
    best_val = 0.
    start = time.perf_counter()
    for epoch in range(1, epochs + 1):
        train_start = time.perf_counter()
        total_loss = 0
        i = 0
        for i, batch in enumerate(train_loader):
            if i == warmup_steps:
                torch.cuda.synchronize()
            batch = batch.to(rank)
            batch_size = batch.batch_size
            batch.y = batch.y.to(torch.long)
            optimizer.zero_grad()
            if 'graph_transformer' in args.gnn_choice:
                if 'polynormer' in args.gnn_choice and epoch == args.local_epochs:  # noqa: E501
                    print('start global attention')
                    model.model._global = True
                out = model(batch.x, batch.edge_index, batch.batch)
            else:
                out = model(batch.x, batch.edge_index)
            loss = F.cross_entropy(out[:batch_size], batch.y[:batch_size])
            loss.backward()
            optimizer.step()
            total_loss += loss
        train_end = time.perf_counter()
        train_times.append(train_end - train_start)
        nb = i + 1.0
        total_loss /= nb
        dist.barrier()
        torch.cuda.synchronize()

        inference_start = time.perf_counter()
        train_acc = evaluate(args, rank, train_loader, model)
        dist.barrier()
        val_acc = evaluate(args, rank, val_loader, model)
        dist.barrier()

        inference_times.append(time.perf_counter() - inference_start)
        val_accs.append(val_acc)
        if rank == 0:
            print(f'Epoch {epoch:02d}, Loss: {total_loss:.4f}, Approx. Train:'
                  f' {train_acc:.4f} Time: {train_end - train_start:.4f}s')
            print(f'Train: {train_acc:.4f}, Val: {val_acc:.4f}, ')

        times.append(time.perf_counter() - train_start)
        if val_acc > best_val:
            best_val = val_acc

    print(f'Total time used for rank: {rank:02d} is '
          f'{time.perf_counter()-start:.4f}')
    if rank == 0:
        val_acc = torch.tensor(val_accs)
        print('============================')
        print("Average Epoch Time on training: {:.4f}".format(
            torch.tensor(train_times).mean()))
        print("Average Epoch Time on inference: {:.4f}".format(
            torch.tensor(inference_times).mean()))
        print(f"Average Epoch Time: {torch.tensor(times).mean():.4f}")
        print(f"Median time per epoch: {torch.tensor(times).median():.4f}s")
        print(f'Final Validation: {val_acc.mean():.4f} ± {val_acc.std():.4f}')
        print(f"Best validation accuracy: {best_val:.4f}")

    if rank == 0:
        print("Testing...")
    final_test_acc = evaluate(args, rank, test_loader, model)
    dist.barrier()
    if rank == 0:
        print(f'Test Accuracy: {final_test_acc:.4f} for rank: {rank:02d}')
    if rank == 0:
        total_time = time.perf_counter() - wall_clock_start
        print(f"Total Training Runtime: {total_time - prep_time}s")
        print(f"Total Program Runtime: {total_time}s")

    cugraph_comms_shutdown()
    dist.destroy_process_group()


if __name__ == '__main__':

    args = arg_parse()
    seed_everything(123)
    if args.gnn_choice == 'polynormer' and args.num_layers != 7:
        print(
            "The original polynormer paper recommends 7 layers, you have "
            "chosen", args.num_layers, "which may effect results. "
            "See for details")
    if args.gnn_choice in ['sgformer', 'polynormer']:
        args.gnn_choice = 'graph_transformer_' + args.gnn_choice
    wall_clock_start = time.perf_counter()

    root = osp.join(args.dataset_dir, args.dataset_subdir)
    dataset = PygNodePropPredDataset(name=args.dataset, root=root)
    split_idx = dataset.get_idx_split()
    data = dataset[0]
    if not args.use_directed_graph:
        data.edge_index = to_undirected(data.edge_index, reduce="mean")
    if args.add_self_loop:
        data.edge_index, _ = remove_self_loops(data.edge_index)
        data.edge_index, _ = add_self_loops(data.edge_index,
                                            num_nodes=data.num_nodes)
    data.y = data.y.reshape(-1)

    print(f"Training {args.dataset} with {args.gnn_choice} model.")
    if args.gnn_choice == "gat":
        model = torch_geometric.nn.models.GAT(
            dataset.num_features,
            args.hidden_channels,
            args.num_layers,
            dataset.num_classes,
            heads=args.num_heads,
        )
    elif args.gnn_choice == "gcn":
        model = torch_geometric.nn.models.GCN(
            dataset.num_features,
            args.hidden_channels,
            args.num_layers,
            dataset.num_classes,
        )
    elif args.gnn_choice == "sage":
        model = torch_geometric.nn.models.GraphSAGE(
            dataset.num_features,
            args.hidden_channels,
            args.num_layers,
            dataset.num_classes,
        )
<<<<<<< HEAD
    elif args.gnn_choice == 'graph_transformer_sgformer':
=======
    elif args.model == 'SGFormer':
        # TODO add support for this with disjoint sampling
>>>>>>> 492a6b76
        model = torch_geometric.nn.models.SGFormer(
            in_channels=dataset.num_features,
            hidden_channels=args.hidden_channels,
            out_channels=dataset.num_classes,
            trans_num_heads=args.num_heads,
            trans_dropout=args.dropout,
            gnn_num_layers=args.num_layers,
            gnn_dropout=args.dropout,
        )
    elif args.gnn_choice == 'graph_transformer_polynormer':
        model = torch_geometric.nn.models.Polynormer(
            in_channels=dataset.num_features,
            hidden_channels=args.hidden_channels,
            out_channels=dataset.num_classes,
            local_layers=args.num_layers,
        )
    else:
        raise ValueError(f'Unsupported model type: {args.gnn_choice}')

    print("Data =", data)
    if args.num_devices < 1:
        world_size = torch.cuda.device_count()
    elif args.num_devices <= torch.cuda.device_count():
        world_size = args.num_devices
    else:
        world_size = torch.cuda.device_count()
    print('Let\'s use', world_size, 'GPUs!')

    # Create the uid needed for cuGraph comms
    cugraph_id = cugraph_comms_create_unique_id()

    if world_size > 1:
        mp.spawn(
            run_train,
            args=(args, data, world_size, cugraph_id, model, split_idx,
                  dataset.num_classes, wall_clock_start),
            nprocs=world_size,
            join=True,
        )
    else:
        run_train(0, args, data, world_size, cugraph_id, model, split_idx,
                  dataset.num_classes, wall_clock_start)

    total_time = round(time.perf_counter() - wall_clock_start, 2)
    print("Total Program Runtime (total_time) =", total_time, "seconds")<|MERGE_RESOLUTION|>--- conflicted
+++ resolved
@@ -83,11 +83,6 @@
     parser.add_argument(
         "--gnn_choice",
         type=str,
-<<<<<<< HEAD
-        default='sgformer',
-        choices=['gcn', 'gat', 'sage', 'sgformer', 'polynormer'],
-        help="Model used for training, default sgformer.",
-=======
         default='GCN',
         choices=[
             'SAGE',
@@ -95,9 +90,9 @@
             'GCN',
             # TODO: Uncomment when we add support for disjoint sampling
             # 'SGFormer',
+            # 'Polynormer',
         ],
         help="Model used for training, default GCN",
->>>>>>> 492a6b76
     )
     parser.add_argument(
         "--num_heads",
@@ -361,7 +356,7 @@
     data.y = data.y.reshape(-1)
 
     print(f"Training {args.dataset} with {args.gnn_choice} model.")
-    if args.gnn_choice == "gat":
+    if args.model == "GAT":
         model = torch_geometric.nn.models.GAT(
             dataset.num_features,
             args.hidden_channels,
@@ -369,26 +364,22 @@
             dataset.num_classes,
             heads=args.num_heads,
         )
-    elif args.gnn_choice == "gcn":
+    elif args.model == "GCN":
         model = torch_geometric.nn.models.GCN(
             dataset.num_features,
             args.hidden_channels,
             args.num_layers,
             dataset.num_classes,
         )
-    elif args.gnn_choice == "sage":
+    elif args.model == "SAGE":
         model = torch_geometric.nn.models.GraphSAGE(
             dataset.num_features,
             args.hidden_channels,
             args.num_layers,
             dataset.num_classes,
         )
-<<<<<<< HEAD
-    elif args.gnn_choice == 'graph_transformer_sgformer':
-=======
     elif args.model == 'SGFormer':
         # TODO add support for this with disjoint sampling
->>>>>>> 492a6b76
         model = torch_geometric.nn.models.SGFormer(
             in_channels=dataset.num_features,
             hidden_channels=args.hidden_channels,
@@ -398,7 +389,7 @@
             gnn_num_layers=args.num_layers,
             gnn_dropout=args.dropout,
         )
-    elif args.gnn_choice == 'graph_transformer_polynormer':
+    elif args.model == 'Polynormer':
         model = torch_geometric.nn.models.Polynormer(
             in_channels=dataset.num_features,
             hidden_channels=args.hidden_channels,

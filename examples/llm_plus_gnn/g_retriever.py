--- conflicted
+++ resolved
@@ -130,15 +130,9 @@
     return out
 
 
-<<<<<<< HEAD
 def train(since, num_epochs, hidden_channels, num_gnn_layers, batch_size,
           eval_batch_size, lr, loss_fn, inference_fn, compute_accuracy, model=None, dataset=None,
           checkpointing=False, tiny_llama=False):
-=======
-def train(since, num_epochs, gnn_hidden_channels, num_gnn_layers, batch_size,
-          eval_batch_size, lr, loss_fn, inference_fn, compute_accuracy,
-          model=None, dataset=None, checkpointing=False, tiny_llama=False):
->>>>>>> 391b8fef
     def adjust_learning_rate(param_group, LR, epoch):
         # Decay the learning rate with half-cycle cosine after warmup
         min_lr = 5e-6

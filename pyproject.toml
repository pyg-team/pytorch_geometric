[build-system]
requires=["flit_core >=3.12,<4"]
build-backend="flit_core.buildapi"

[project]
name="torch-geometric"
version="2.7.0"
authors=[
    {name="Matthias Fey", email="matthias@pyg.org"},
]
description="Graph Neural Network Library for PyTorch"
readme="README.md"
requires-python=">=3.9"
keywords=[
    "deep-learning",
    "pytorch",
    "geometric-deep-learning",
    "graph-neural-networks",
    "graph-convolutional-networks",
]
license = "MIT"
license-files = ["LICENSE"]
classifiers=[
    "Development Status :: 5 - Production/Stable",
    "Programming Language :: Python",
    "Programming Language :: Python :: 3.9",
    "Programming Language :: Python :: 3.10",
    "Programming Language :: Python :: 3.11",
    "Programming Language :: Python :: 3.12",
    "Programming Language :: Python :: 3.13",
    "Programming Language :: Python :: 3 :: Only",
]
dependencies=[
    "aiohttp",
    "fsspec",
    "jinja2",
    "numpy",
    "psutil>=5.8.0",
    "pyparsing",
    "requests",
    "tqdm",
    "xxhash",
]

[project.optional-dependencies]
graphgym=[
    "protobuf<4.21",
    "pytorch-lightning<2.3.0",
    "yacs",
]
modelhub=[
    "huggingface_hub"
]
benchmark=[
    "matplotlib",
    "networkx",
    "pandas",
    "protobuf<4.21",
    "wandb",
]
rag=[
    "pcst_fast",
    "datasets",
    "transformers",
    "pandas",
    "sentencepiece",
    "accelerate",
]
test=[
    "onnx",
    "onnxruntime",
    "pytest",
    "pytest-cov",
]
dev=[
    "ipython",
    "matplotlib-inline",
    "pre-commit",
    "torch_geometric[test]",
]
full = [
    "scipy",
    "scikit-learn",
    "ase",
    "captum<0.7.0",
    "graphviz",
    "h5py",
    "matplotlib",
    "networkx",
    "numba<0.60.0",
    "opt_einsum",
    "pandas",
    "pgmpy",
    "pynndescent",
    "pytorch-memlab",
    "rdflib",
    "rdkit",
    "scikit-image",
    "statsmodels",
    "sympy",
    "tabulate",
    "torch_geometric[graphgym, modelhub]",
    "torchmetrics",
    "trimesh",
]

[project.urls]
homepage="https://pyg.org"
documentation="https://pytorch-geometric.readthedocs.io"
repository="https://github.com/pyg-team/pytorch_geometric.git"
changelog="https://github.com/pyg-team/pytorch_geometric/blob/master/CHANGELOG.md"

[tool.flit.module]
name="torch_geometric"

[tool.yapf]
based_on_style = "pep8"
split_before_named_assigns = false
blank_line_before_nested_class_or_def = false

[tool.mypy]
files = ["torch_geometric"]
install_types = true
non_interactive = true
ignore_missing_imports = true
show_error_codes = true
warn_redundant_casts = true
warn_unused_configs = true
warn_unused_ignores = true
disallow_untyped_defs = true
disallow_incomplete_defs = true

[[tool.mypy.overrides]]
ignore_errors = true
module = [
    "torch_geometric.data.*",
    "torch_geometric.sampler.*",
    "torch_geometric.loader.*",
    "torch_geometric.nn.*",
    "torch_geometric.explain.*",
    "torch_geometric.profile.*",
    "torch_geometric.contrib.*",
    "torch_geometric.graphgym.*",
    "torch_geometric.distributed.*",
]

[tool.isort]
multi_line_output = 3
include_trailing_comma = true
skip = [".gitignore", "__init__.py"]

[tool.ruff]  # https://docs.astral.sh/ruff/rules
src = ["torch_geometric"]
line-length = 80
indent-width = 4
target-version = "py39"

[tool.ruff.lint]
select = [
    "B",  # flake8-bugbear
    "D",  # pydocstyle
]
ignore = [
<<<<<<< HEAD
    "B007",  # TODO Don't ignore "Loop control variable `{name}` not used within loop body"
=======
    "B008",  # TODO Don't ignore "Do not perform function call `{name}` in argument defaults; instead, perform the call within the function, or read the default from a module-level singleton variable"
    "B020",  # TODO Don't ignore "Loop control variable `{name}` overrides iterable it iterates"
    "B024",  # TODO Don't ignore "`{name}` is an abstract base class, but it has no abstract methods or properties"
    "B026",  # TODO Don't ignore "Star-arg unpacking after a keyword argument is strongly discouraged"
    "B027",  # TODO Don't ignore "`{name}` is an empty method in an abstract base class, but has no abstract decorator"
    "B028",  # TODO Don't ignore "No explicit `stacklevel` keyword argument found"
>>>>>>> 6a4c7dc5
    "D100",  # TODO Don't ignore "Missing docstring in public module"
    "D101",  # TODO Don't ignore "Missing docstring in public class"
    "D102",  # TODO Don't ignore "Missing docstring in public method"
    "D103",  # TODO Don't ignore "Missing docstring in public function"
    "D104",  # TODO Don't ignore "Missing docstring in public package"
    "D105",  # Ignore "Missing docstring in magic method"
    "D107",  # Ignore "Missing docstring in __init__"
    "D205",  # Ignore "blank line required between summary line and description"
]

[tool.ruff.format]
quote-style = "single"

[tool.ruff.lint.pydocstyle]
convention = "google"

[tool.pytest.ini_options]
addopts = [
    "--capture=no",
    "--color=yes",
    "-vv",
]
filterwarnings = [
    "ignore:distutils:DeprecationWarning",
    "ignore:'torch_geometric.contrib' contains experimental code:UserWarning",
    # Filter `torch` warnings:
    "ignore:The PyTorch API of nested tensors is in prototype stage:UserWarning",
    "ignore:scatter_reduce():UserWarning",
    "ignore:Sparse CSR tensor support is in beta state:UserWarning",
    "ignore:Sparse CSC tensor support is in beta state:UserWarning",
    "ignore:torch.distributed._sharded_tensor will be deprecated:DeprecationWarning",
    # Filter `torch.compile` warnings:
    "ignore:pkg_resources is deprecated as an API",
    "ignore:Deprecated call to `pkg_resources.declare_namespace",
    # Filter `captum` warnings:
    "ignore:Setting backward hooks on ReLU activations:UserWarning",
    "ignore:.*did not already require gradients, required_grads has been set automatically:UserWarning",
    # Filter `pytorch_lightning` warnings:
    "ignore:GPU available but not used:UserWarning",
]
markers = [
    "rag: mark test as RAG test",
]

[tool.coverage.run]
source = ["torch_geometric"]
omit = [
    "torch_geometric/distributed/*",
    "torch_geometric/datasets/*",
    "torch_geometric/data/extract.py",
    "torch_geometric/nn/data_parallel.py",
]

[tool.coverage.report]
exclude_lines = [
    "pragma: no cover",
    "pass",
    "raise NotImplementedError",
    "register_parameter",
    "torch.cuda.is_available",
]

[tool.setuptools]
py-modules = []<|MERGE_RESOLUTION|>--- conflicted
+++ resolved
@@ -161,16 +161,6 @@
     "D",  # pydocstyle
 ]
 ignore = [
-<<<<<<< HEAD
-    "B007",  # TODO Don't ignore "Loop control variable `{name}` not used within loop body"
-=======
-    "B008",  # TODO Don't ignore "Do not perform function call `{name}` in argument defaults; instead, perform the call within the function, or read the default from a module-level singleton variable"
-    "B020",  # TODO Don't ignore "Loop control variable `{name}` overrides iterable it iterates"
-    "B024",  # TODO Don't ignore "`{name}` is an abstract base class, but it has no abstract methods or properties"
-    "B026",  # TODO Don't ignore "Star-arg unpacking after a keyword argument is strongly discouraged"
-    "B027",  # TODO Don't ignore "`{name}` is an empty method in an abstract base class, but has no abstract decorator"
-    "B028",  # TODO Don't ignore "No explicit `stacklevel` keyword argument found"
->>>>>>> 6a4c7dc5
     "D100",  # TODO Don't ignore "Missing docstring in public module"
     "D101",  # TODO Don't ignore "Missing docstring in public class"
     "D102",  # TODO Don't ignore "Missing docstring in public method"

--- conflicted
+++ resolved
@@ -161,11 +161,6 @@
     "D",  # pydocstyle
 ]
 ignore = [
-<<<<<<< HEAD
-    "B006",  # TODO Don't ignore "Do not use mutable data structures for argument defaults"
-=======
-    "B007",  # TODO Don't ignore "Loop control variable `{name}` not used within loop body"
->>>>>>> 45fb6530
     "B008",  # TODO Don't ignore "Do not perform function call `{name}` in argument defaults; instead, perform the call within the function, or read the default from a module-level singleton variable"
     "B020",  # TODO Don't ignore "Loop control variable `{name}` overrides iterable it iterates"
     "B024",  # TODO Don't ignore "`{name}` is an abstract base class, but it has no abstract methods or properties"

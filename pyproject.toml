--- conflicted
+++ resolved
@@ -37,11 +37,6 @@
     "psutil>=5.8.0",
     "pyparsing",
     "requests",
-<<<<<<< HEAD
-    "scikit-learn",
-=======
-    "scipy",
->>>>>>> dfe8978c
     "tqdm",
 ]
 
@@ -74,11 +69,8 @@
     "torch_geometric[test]",
 ]
 full = [
-<<<<<<< HEAD
     "scipy",
-=======
     "scikit-learn",
->>>>>>> dfe8978c
     "ase",
     "captum<0.7.0",
     "graphviz",

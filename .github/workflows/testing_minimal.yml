--- conflicted
+++ resolved
@@ -61,8 +61,7 @@
         if: steps.changed-files-specific.outputs.only_changed != 'true'
         timeout-minutes: 15
         run: |
-<<<<<<< HEAD
-          pytest
+          uv run --no-project pytest --durations 10
 
       - name: Upload coredumpy data if applicable
         uses: gaogaotiantian/upload-coredumpy@v0.1
@@ -70,7 +69,4 @@
         with:
           name: coredumpy_data_ubuntu-latest_3.9
           path: ${{ env.COREDUMPY_DUMP_DIR }}
-          retention-days: 7
-=======
-          uv run --no-project pytest --durations 10
->>>>>>> 853ae250
+          retention-days: 7
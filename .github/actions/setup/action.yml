--- conflicted
+++ resolved
@@ -21,20 +21,18 @@
   using: composite
 
   steps:
-<<<<<<< HEAD
+    - name: Install uv
+      uses: astral-sh/setup-uv@v5
+      
     - name: Clear JIT cache
-      run: rm -rf ~/.cache/torch_extensions
+      run: uv rm -rf ~/.cache/torch_extensions
       shell: bash
 
     - name: Remove Python cache
       run: |
-        rm -rf ~/.cache/pip
-        rm -rf ~/.cache/torch_extensions
+        uv rm -rf ~/.cache/pip
+        uv rm -rf ~/.cache/torch_extensions
       shell: bash
-=======
-    - name: Install uv
-      uses: astral-sh/setup-uv@v5
->>>>>>> 853ae250
 
     - name: Set up Python ${{ inputs.python-version }}
       run: |

name: Setup

inputs:
  python-version:
    required: false
    default: '3.9'
  torch-version:
    required: false
    default: '2.4.0'
  cuda-version:
    required: false
    default: cpu
  torchvision-version:
    required: false
    default: '0.19.0'
  full_install:
    required: false
    default: true

runs:
  using: composite

  steps:
    - name: Set up Python ${{ inputs.python-version }}
      uses: actions/setup-python@v5
      with:
        python-version: ${{ inputs.python-version }}
        check-latest: true
        cache: pip
        cache-dependency-path: |
          pyproject.toml

    - name: Install numpy
<<<<<<< HEAD
      if: ${{ runner.os != 'Windows' }}
=======
      if: ${{ runner.os == 'Windows' }}
>>>>>>> 90501e08
      run: |
        pip install "numpy<2"
      shell: bash

    - name: Install PyTorch ${{ inputs.torch-version }}+${{ inputs.cuda-version }}
      if: ${{ inputs.torch-version != 'nightly' }}
      run: |
        pip install torch==${{ inputs.torch-version }} --extra-index-url https://download.pytorch.org/whl/${{ inputs.cuda-version }}
        python -c "import torch; print('PyTorch:', torch.__version__)"
        python -c "import torch; print('CUDA available:', torch.cuda.is_available())"
        python -c "import torch; print('CUDA:', torch.version.cuda)"
      shell: bash

    - name: Install PyTorch ${{ inputs.torch-version }}+${{ inputs.cuda-version }}
      if: ${{ inputs.torch-version == 'nightly' }}
      run: |
        pip install --pre torch --extra-index-url https://download.pytorch.org/whl/nightly/${{ inputs.cuda-version }}
        python -c "import torch; print('PyTorch:', torch.__version__)"
        python -c "import torch; print('CUDA available:', torch.cuda.is_available())"
        python -c "import torch; print('CUDA:', torch.version.cuda)"
      shell: bash

    - name: Install pyg-lib
      if: ${{ inputs.torch-version != 'nightly' }}
      run: |
        pip uninstall -y pyg-lib
        pip install --no-index pyg-lib -f https://data.pyg.org/whl/nightly/torch-${{ inputs.torch-version }}+${{ inputs.cuda-version }}.html
      shell: bash

    - name: Install faiss-cpu
      if: ${{ inputs.full_install == 'true' && inputs.cuda-version == 'cpu' && runner.os == 'Linux' }}
      run: |
        pip install faiss-cpu==1.7.2
      shell: bash

    - name: Install faiss-gpu
      if: ${{ inputs.full_install == 'true' && inputs.cuda-version != 'cpu' && runner.os == 'Linux' }}
      run: |
        pip install faiss-gpu==1.7.2
      shell: bash

    - name: Install torchvision
      if: ${{ inputs.full_install == 'true' && inputs.torch-version != 'nightly' }}
      run: |
        pip install torchvision==${{ inputs.torchvision-version }} --extra-index-url https://download.pytorch.org/whl/${{ inputs.cuda-version }}
      shell: bash

    - name: Install extension packages
      if: ${{ inputs.full_install == 'true' && inputs.torch-version != 'nightly' }}
      run: |
        pip install scipy
        pip install --no-index --upgrade torch-scatter torch-sparse torch-cluster torch-spline-conv -f https://data.pyg.org/whl/torch-${{ inputs.torch-version }}+${{ inputs.cuda-version }}.html
      shell: bash<|MERGE_RESOLUTION|>--- conflicted
+++ resolved
@@ -31,11 +31,7 @@
           pyproject.toml
 
     - name: Install numpy
-<<<<<<< HEAD
-      if: ${{ runner.os != 'Windows' }}
-=======
       if: ${{ runner.os == 'Windows' }}
->>>>>>> 90501e08
       run: |
         pip install "numpy<2"
       shell: bash

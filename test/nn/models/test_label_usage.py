import torch

from torch_geometric.nn.models import GCN, LabelUsage


def test_label_usage():
    x = torch.rand(6, 4)  # 6 nodes, 4 features
    y = torch.tensor([1, 0, 0, 2, 1, 1])
    edge_index = torch.tensor([[0, 1, 1, 2, 4, 5], [1, 0, 2, 1, 5, 4]])
    train_idx = torch.tensor([0, 2, 3, 5])
    val_idx = torch.tensor([1])
    test_idx = torch.tensor([4])

    num_classes = len(torch.unique(y))
    base_model = GCN(in_channels=x.size(1) + num_classes, hidden_channels=8,
                     num_layers=3, out_channels=num_classes)
    label_usage = LabelUsage(
        base_model=base_model,
        num_classes=num_classes,
<<<<<<< HEAD
        split_ratio=0.6, 
        num_recycling_iterations=10, 
        return_tuple=True
    )
    
    output, train_labels_idx, train_pred_idx = label_usage(
        feat=x, 
        edge_index=edge_index, 
        y=y, 
        mask=train_idx, 
        val_idx=val_idx, 
        test_idx=test_idx
    )
=======
        split_ratio=0.6,
        num_recycling_iterations=10,
        return_tuple=True,
    )

    output, train_labels_idx, train_pred_idx = label_usage(
        x, edge_index, y, train_idx)
>>>>>>> 9cd9f2ec

    # Check output shapes
    assert output.size(0) == x.size(0)
    assert output.size(1) == num_classes

<<<<<<< HEAD
=======
    # Check split ratio masking
    actual_ratio = len(train_labels_idx) / len(train_idx)
    assert torch.isclose(torch.tensor(actual_ratio),
                         torch.tensor(label_usage.split_ratio), atol=0.1)

>>>>>>> 9cd9f2ec
    # Test zero recycling iterations
    label_usage_zero_recycling = LabelUsage(
        base_model=base_model,
        num_classes=num_classes,
        num_recycling_iterations=0,
    )

    output = label_usage_zero_recycling(
        feat=x, 
        edge_index=edge_index, 
        y=y, 
        mask=train_idx, 
        val_idx=val_idx, 
        test_idx=test_idx
    )
    assert output.size(0) == x.size(0)
    assert output.size(1) == num_classes

    # Test 2D label tensor
    y = torch.tensor([[1], [0], [0], [2], [1], [1]])  # Node labels (N, 1)
    label_usage_2d = LabelUsage(
        base_model=base_model,
        num_classes=num_classes,
        split_ratio=0.6, 
        num_recycling_iterations=10, 
        return_tuple=False
    )
    output = label_usage_2d(
        feat=x, 
        edge_index=edge_index, 
        y=y, 
        mask=train_idx, 
        val_idx=val_idx, 
        test_idx=test_idx
    )
    assert output.size(0) == x.size(0)
    assert output.size(1) == num_classes<|MERGE_RESOLUTION|>--- conflicted
+++ resolved
@@ -17,7 +17,6 @@
     label_usage = LabelUsage(
         base_model=base_model,
         num_classes=num_classes,
-<<<<<<< HEAD
         split_ratio=0.6, 
         num_recycling_iterations=10, 
         return_tuple=True
@@ -31,28 +30,11 @@
         val_idx=val_idx, 
         test_idx=test_idx
     )
-=======
-        split_ratio=0.6,
-        num_recycling_iterations=10,
-        return_tuple=True,
-    )
-
-    output, train_labels_idx, train_pred_idx = label_usage(
-        x, edge_index, y, train_idx)
->>>>>>> 9cd9f2ec
 
     # Check output shapes
     assert output.size(0) == x.size(0)
     assert output.size(1) == num_classes
 
-<<<<<<< HEAD
-=======
-    # Check split ratio masking
-    actual_ratio = len(train_labels_idx) / len(train_idx)
-    assert torch.isclose(torch.tensor(actual_ratio),
-                         torch.tensor(label_usage.split_ratio), atol=0.1)
-
->>>>>>> 9cd9f2ec
     # Test zero recycling iterations
     label_usage_zero_recycling = LabelUsage(
         base_model=base_model,

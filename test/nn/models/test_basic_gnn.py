import pytest
from itertools import product

import torch
import torch.nn.functional as F
from torch.nn import ReLU, BatchNorm1d
from torch_geometric.nn import LayerNorm
<<<<<<< HEAD
from torch_geometric.nn.models import GCN, GraphSAGE, GIN, GAT, PNA
=======
from torch_geometric.nn.models import GCN, GraphSAGE, GIN, GAT, GINE, GATv2
>>>>>>> 7179a54c

out_dims = [None, 8]
dropouts = [0.0, 0.5]
acts = [None, torch.relu_, F.elu, ReLU()]
norms = [None, BatchNorm1d(16), LayerNorm(16)]
jks = ['last', 'cat', 'max', 'lstm']


@pytest.mark.parametrize('out_dim,dropout,act,norm,jk',
                         product(out_dims, dropouts, acts, norms, jks))
def test_gcn(out_dim, dropout, act, norm, jk):
    x = torch.randn(3, 8)
    edge_index = torch.tensor([[0, 1, 1, 2], [1, 0, 2, 1]])
    out_channels = 16 if out_dim is None else out_dim

    model = GCN(8, 16, num_layers=2, out_channels=out_dim, dropout=dropout,
                act=act, norm=norm, jk=jk)
    assert str(model) == f'GCN(8, {out_channels}, num_layers=2)'
    assert model(x, edge_index).size() == (3, out_channels)


@pytest.mark.parametrize('out_dim,dropout,act,norm,jk',
                         product(out_dims, dropouts, acts, norms, jks))
def test_graph_sage(out_dim, dropout, act, norm, jk):
    x = torch.randn(3, 8)
    edge_index = torch.tensor([[0, 1, 1, 2], [1, 0, 2, 1]])
    out_channels = 16 if out_dim is None else out_dim

    model = GraphSAGE(8, 16, num_layers=2, out_channels=out_dim,
                      dropout=dropout, act=act, norm=norm, jk=jk)
    assert str(model) == f'GraphSAGE(8, {out_channels}, num_layers=2)'
    assert model(x, edge_index).size() == (3, out_channels)


@pytest.mark.parametrize('out_dim,dropout,act,norm,jk',
                         product(out_dims, dropouts, acts, norms, jks))
def test_gin(out_dim, dropout, act, norm, jk):
    x = torch.randn(3, 8)
    edge_index = torch.tensor([[0, 1, 1, 2], [1, 0, 2, 1]])
    out_channels = 16 if out_dim is None else out_dim

    model = GIN(8, 16, num_layers=2, out_channels=out_dim, dropout=dropout,
                act=act, norm=norm, jk=jk)
    assert str(model) == f'GIN(8, {out_channels}, num_layers=2)'
    assert model(x, edge_index).size() == (3, out_channels)


<<<<<<< HEAD
@pytest.mark.parametrize('out_dim,dropout,act,norm,jk',
                         product(out_dims, dropouts, acts, norms, jks))
def test_gat(out_dim, dropout, act, norm, jk):
=======
@pytest.mark.parametrize('dropout,act,norm,jk',
                         product(dropouts, acts, norms, jks))
def test_gine(dropout, act, norm, jk):
    x = torch.randn(3, 8)
    edge_index = torch.tensor([[0, 1, 1, 2], [1, 0, 2, 1]])
    out_channels = 16 if jk != 'cat' else 32

    model = GINE(in_channels=8, hidden_channels=16, num_layers=2,
                dropout=dropout, act=act, norm=norm, jk=jk)
    assert str(model) == f'GINE(8, {out_channels}, num_layers=2)'
    assert model(x, edge_index).size() == (3, out_channels)


@pytest.mark.parametrize('dropout,act,norm,jk',
                         product(dropouts, acts, norms, jks))
def test_gat(dropout, act, norm, jk):
>>>>>>> 7179a54c
    x = torch.randn(3, 8)
    edge_index = torch.tensor([[0, 1, 1, 2], [1, 0, 2, 1]])
    out_channels = 16 if out_dim is None else out_dim

    model = GAT(8, 16, num_layers=2, out_channels=out_dim, dropout=dropout,
                act=act, norm=norm, jk=jk)
    assert str(model) == f'GAT(8, {out_channels}, num_layers=2)'
    assert model(x, edge_index).size() == (3, out_channels)

    model = GAT(8, 16, num_layers=2, out_channels=out_dim, dropout=dropout,
                act=act, norm=norm, jk=jk, heads=4)
    assert str(model) == f'GAT(8, {out_channels}, num_layers=2)'
    assert model(x, edge_index).size() == (3, out_channels)


<<<<<<< HEAD
@pytest.mark.parametrize('out_dim,dropout,act,norm,jk',
                         product(out_dims, dropouts, acts, norms, jks))
def test_pna(out_dim, dropout, act, norm, jk):
    x = torch.randn(3, 8)
    edge_index = torch.tensor([[0, 1, 1, 2], [1, 0, 2, 1]])
    deg = torch.tensor([0, 2, 1])
    out_channels = 16 if out_dim is None else out_dim
    aggregators = ['mean', 'min', 'max', 'std', 'var', 'sum']
    scalers = [
        'identity', 'amplification', 'attenuation', 'linear', 'inverse_linear'
    ]

    model = PNA(8, 16, num_layers=2, out_channels=out_dim, dropout=dropout,
                act=act, norm=norm, jk=jk, aggregators=aggregators,
                scalers=scalers, deg=deg)
    assert str(model) == f'PNA(8, {out_channels}, num_layers=2)'
=======
@pytest.mark.parametrize('dropout,act,norm,jk',
                         product(dropouts, acts, norms, jks))
def test_gatv2(dropout, act, norm, jk):
    x = torch.randn(3, 8)
    edge_index = torch.tensor([[0, 1, 1, 2], [1, 0, 2, 1]])
    out_channels = 16 if jk != 'cat' else 32

    model = GATv2(in_channels=8, hidden_channels=16, num_layers=2,
                dropout=dropout, act=act, norm=norm, jk=jk)
    assert str(model) == f'GATv2(8, {out_channels}, num_layers=2)'
    assert model(x, edge_index).size() == (3, out_channels)

    model = GATv2(in_channels=8, hidden_channels=16, num_layers=2,
                dropout=dropout, act=act, norm=norm, jk=jk, heads=4)
    assert str(model) == f'GATv2(8, {out_channels}, num_layers=2)'
>>>>>>> 7179a54c
    assert model(x, edge_index).size() == (3, out_channels)<|MERGE_RESOLUTION|>--- conflicted
+++ resolved
@@ -5,63 +5,53 @@
 import torch.nn.functional as F
 from torch.nn import ReLU, BatchNorm1d
 from torch_geometric.nn import LayerNorm
-<<<<<<< HEAD
-from torch_geometric.nn.models import GCN, GraphSAGE, GIN, GAT, PNA
-=======
 from torch_geometric.nn.models import GCN, GraphSAGE, GIN, GAT, GINE, GATv2
->>>>>>> 7179a54c
 
-out_dims = [None, 8]
 dropouts = [0.0, 0.5]
 acts = [None, torch.relu_, F.elu, ReLU()]
 norms = [None, BatchNorm1d(16), LayerNorm(16)]
 jks = ['last', 'cat', 'max', 'lstm']
 
 
-@pytest.mark.parametrize('out_dim,dropout,act,norm,jk',
-                         product(out_dims, dropouts, acts, norms, jks))
-def test_gcn(out_dim, dropout, act, norm, jk):
+@pytest.mark.parametrize('dropout,act,norm,jk',
+                         product(dropouts, acts, norms, jks))
+def test_gcn(dropout, act, norm, jk):
     x = torch.randn(3, 8)
     edge_index = torch.tensor([[0, 1, 1, 2], [1, 0, 2, 1]])
-    out_channels = 16 if out_dim is None else out_dim
+    out_channels = 16 if jk != 'cat' else 32
 
-    model = GCN(8, 16, num_layers=2, out_channels=out_dim, dropout=dropout,
-                act=act, norm=norm, jk=jk)
+    model = GCN(in_channels=8, hidden_channels=16, num_layers=2,
+                dropout=dropout, act=act, norm=norm, jk=jk)
     assert str(model) == f'GCN(8, {out_channels}, num_layers=2)'
     assert model(x, edge_index).size() == (3, out_channels)
 
 
-@pytest.mark.parametrize('out_dim,dropout,act,norm,jk',
-                         product(out_dims, dropouts, acts, norms, jks))
-def test_graph_sage(out_dim, dropout, act, norm, jk):
+@pytest.mark.parametrize('dropout,act,norm,jk',
+                         product(dropouts, acts, norms, jks))
+def test_graph_sage(dropout, act, norm, jk):
     x = torch.randn(3, 8)
     edge_index = torch.tensor([[0, 1, 1, 2], [1, 0, 2, 1]])
-    out_channels = 16 if out_dim is None else out_dim
+    out_channels = 16 if jk != 'cat' else 32
 
-    model = GraphSAGE(8, 16, num_layers=2, out_channels=out_dim,
+    model = GraphSAGE(in_channels=8, hidden_channels=16, num_layers=2,
                       dropout=dropout, act=act, norm=norm, jk=jk)
     assert str(model) == f'GraphSAGE(8, {out_channels}, num_layers=2)'
     assert model(x, edge_index).size() == (3, out_channels)
 
 
-@pytest.mark.parametrize('out_dim,dropout,act,norm,jk',
-                         product(out_dims, dropouts, acts, norms, jks))
-def test_gin(out_dim, dropout, act, norm, jk):
+@pytest.mark.parametrize('dropout,act,norm,jk',
+                         product(dropouts, acts, norms, jks))
+def test_gin(dropout, act, norm, jk):
     x = torch.randn(3, 8)
     edge_index = torch.tensor([[0, 1, 1, 2], [1, 0, 2, 1]])
-    out_channels = 16 if out_dim is None else out_dim
+    out_channels = 16 if jk != 'cat' else 32
 
-    model = GIN(8, 16, num_layers=2, out_channels=out_dim, dropout=dropout,
-                act=act, norm=norm, jk=jk)
+    model = GIN(in_channels=8, hidden_channels=16, num_layers=2,
+                dropout=dropout, act=act, norm=norm, jk=jk)
     assert str(model) == f'GIN(8, {out_channels}, num_layers=2)'
     assert model(x, edge_index).size() == (3, out_channels)
 
 
-<<<<<<< HEAD
-@pytest.mark.parametrize('out_dim,dropout,act,norm,jk',
-                         product(out_dims, dropouts, acts, norms, jks))
-def test_gat(out_dim, dropout, act, norm, jk):
-=======
 @pytest.mark.parametrize('dropout,act,norm,jk',
                          product(dropouts, acts, norms, jks))
 def test_gine(dropout, act, norm, jk):
@@ -78,40 +68,21 @@
 @pytest.mark.parametrize('dropout,act,norm,jk',
                          product(dropouts, acts, norms, jks))
 def test_gat(dropout, act, norm, jk):
->>>>>>> 7179a54c
     x = torch.randn(3, 8)
     edge_index = torch.tensor([[0, 1, 1, 2], [1, 0, 2, 1]])
-    out_channels = 16 if out_dim is None else out_dim
+    out_channels = 16 if jk != 'cat' else 32
 
-    model = GAT(8, 16, num_layers=2, out_channels=out_dim, dropout=dropout,
-                act=act, norm=norm, jk=jk)
+    model = GAT(in_channels=8, hidden_channels=16, num_layers=2,
+                dropout=dropout, act=act, norm=norm, jk=jk)
     assert str(model) == f'GAT(8, {out_channels}, num_layers=2)'
     assert model(x, edge_index).size() == (3, out_channels)
 
-    model = GAT(8, 16, num_layers=2, out_channels=out_dim, dropout=dropout,
-                act=act, norm=norm, jk=jk, heads=4)
+    model = GAT(in_channels=8, hidden_channels=16, num_layers=2,
+                dropout=dropout, act=act, norm=norm, jk=jk, heads=4)
     assert str(model) == f'GAT(8, {out_channels}, num_layers=2)'
     assert model(x, edge_index).size() == (3, out_channels)
 
 
-<<<<<<< HEAD
-@pytest.mark.parametrize('out_dim,dropout,act,norm,jk',
-                         product(out_dims, dropouts, acts, norms, jks))
-def test_pna(out_dim, dropout, act, norm, jk):
-    x = torch.randn(3, 8)
-    edge_index = torch.tensor([[0, 1, 1, 2], [1, 0, 2, 1]])
-    deg = torch.tensor([0, 2, 1])
-    out_channels = 16 if out_dim is None else out_dim
-    aggregators = ['mean', 'min', 'max', 'std', 'var', 'sum']
-    scalers = [
-        'identity', 'amplification', 'attenuation', 'linear', 'inverse_linear'
-    ]
-
-    model = PNA(8, 16, num_layers=2, out_channels=out_dim, dropout=dropout,
-                act=act, norm=norm, jk=jk, aggregators=aggregators,
-                scalers=scalers, deg=deg)
-    assert str(model) == f'PNA(8, {out_channels}, num_layers=2)'
-=======
 @pytest.mark.parametrize('dropout,act,norm,jk',
                          product(dropouts, acts, norms, jks))
 def test_gatv2(dropout, act, norm, jk):
@@ -127,5 +98,4 @@
     model = GATv2(in_channels=8, hidden_channels=16, num_layers=2,
                 dropout=dropout, act=act, norm=norm, jk=jk, heads=4)
     assert str(model) == f'GATv2(8, {out_channels}, num_layers=2)'
->>>>>>> 7179a54c
     assert model(x, edge_index).size() == (3, out_channels)
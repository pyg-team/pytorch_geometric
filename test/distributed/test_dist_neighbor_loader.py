--- conflicted
+++ resolved
@@ -14,12 +14,7 @@
     LocalGraphStore,
     Partitioner,
 )
-<<<<<<< HEAD
-from torch_geometric.testing import onlyLinux, withPackage
-=======
-from torch_geometric.distributed.partition import load_partition_info
 from torch_geometric.testing import onlyDistributedTest
->>>>>>> e4568a21
 
 
 def create_dist_data(tmp_path: str, rank: int):

from dataclasses import dataclass

import pytest
import torch

from torch_geometric.data.feature_store import (
    AttrView,
    TensorAttr,
    _field_status,
)
<<<<<<< HEAD
from torch_geometric.typing import FeatureTensorType


class MyFeatureStore(FeatureStore):
    def __init__(self):
        super().__init__()
        self.store: Dict[Tuple[str, str], Tensor] = {}

    @staticmethod
    def key(attr: TensorAttr) -> str:
        return (attr.group_name, attr.attr_name)

    def _put_tensor(self, tensor: FeatureTensorType, attr: TensorAttr) -> bool:
        index = attr.index

        # None indices define the obvious index:
        if index is None:
            index = torch.arange(0, tensor.shape[0])

        # Store the index:
        self.store[MyFeatureStore.key(attr)] = (index, tensor)

        return True

    def _get_tensor(self, attr: TensorAttr) -> Optional[FeatureTensorType]:
        index, tensor = self.store.get(MyFeatureStore.key(attr), (None, None))
        if tensor is None:
            return None

        # None indices return the whole tensor:
        if attr.index is None or isinstance(
                attr.index, slice) and attr.index == slice(None, None, None):
            return tensor

        idx = torch.cat([(index == v).nonzero() for v in attr.index]).view(-1)
        return tensor[idx]

    def _remove_tensor(self, attr: TensorAttr) -> bool:
        del self.store[MyFeatureStore.key(attr)]
        return True

    def _get_tensor_size(self, attr: TensorAttr) -> Tuple:
        return self._get_tensor(attr).size()

    def get_all_tensor_attrs(self) -> List[str]:
        return [TensorAttr(*key) for key in self.store.keys()]

    def __len__(self):
        raise NotImplementedError
=======
from torch_geometric.testing.feature_store import MyFeatureStore
>>>>>>> c40b099f


@dataclass
class MyTensorAttrNoGroupName(TensorAttr):
    def __init__(self, attr_name=_field_status.UNSET,
                 index=_field_status.UNSET):
        # Treat group_name as optional, and move it to the end
        super().__init__(None, attr_name, index)


class MyFeatureStoreNoGroupName(MyFeatureStore):
    def __init__(self):
        super().__init__()
        self._tensor_attr_cls = MyTensorAttrNoGroupName


def test_feature_store():
    store = MyFeatureStore()
    tensor = torch.Tensor([[0, 0, 0], [1, 1, 1], [2, 2, 2]])

    group_name = 'A'
    attr_name = 'feat'
    index = torch.tensor([0, 1, 2])
    attr = TensorAttr(group_name, attr_name, index)

    # Normal API:
    store.put_tensor(tensor, attr)
    assert torch.equal(store.get_tensor(attr), tensor)
    assert torch.equal(
        store.get_tensor(group_name, attr_name, index=torch.tensor([0, 2])),
        tensor[torch.tensor([0, 2])],
    )
    store.remove_tensor(group_name, attr_name, None)
    with pytest.raises(KeyError):
        _ = store.get_tensor(attr)

    # Views:
    view = store.view(group_name=group_name)
    view.attr_name = attr_name
    view['index'] = index
    assert view == AttrView(store, TensorAttr(group_name, attr_name, index))

    # Indexing:
    store[group_name, attr_name, index] = tensor

    # Fully-specified forms, all of which produce a tensor output
    assert torch.equal(store[group_name, attr_name, index], tensor)
    assert torch.equal(store[group_name, attr_name, None], tensor)
    assert torch.equal(store[group_name, attr_name, :], tensor)
    assert torch.equal(store[group_name][attr_name][:], tensor)
    assert torch.equal(store[group_name].feat[:], tensor)
    assert torch.equal(store.view().A.feat[:], tensor)

    with pytest.raises(AttributeError) as exc_info:
        _ = store.view(group_name=group_name, index=None).feat.A
        print(exc_info)

    # Partially-specified forms, which produce an AttrView object
    assert store[group_name] == store.view(TensorAttr(group_name=group_name))
    assert store[group_name].feat == store.view(
        TensorAttr(group_name=group_name, attr_name=attr_name))

    # Partially-specified forms, when called, produce a Tensor output
    # from the `TensorAttr` that has been partially specified.
    store[group_name] = tensor
    assert isinstance(store[group_name], AttrView)
    assert torch.equal(store[group_name](), tensor)

    # Deletion:
    del store[group_name, attr_name, index]
    with pytest.raises(KeyError):
        _ = store[group_name, attr_name, index]
    del store[group_name]
    with pytest.raises(KeyError):
        _ = store[group_name]()


def test_feature_store_override():
    store = MyFeatureStoreNoGroupName()
    tensor = torch.Tensor([[0, 0, 0], [1, 1, 1], [2, 2, 2]])

    attr_name = 'feat'
    index = torch.tensor([0, 1, 2])

    # Only use attr_name and index, in that order:
    store[attr_name, index] = tensor

    # A few assertions to ensure group_name is not needed:
    assert isinstance(store[attr_name], AttrView)
    assert torch.equal(store[attr_name, index], tensor)
    assert torch.equal(store[attr_name][index], tensor)
    assert torch.equal(store[attr_name][:], tensor)
    assert torch.equal(store[attr_name, :], tensor)<|MERGE_RESOLUTION|>--- conflicted
+++ resolved
@@ -8,59 +8,7 @@
     TensorAttr,
     _field_status,
 )
-<<<<<<< HEAD
-from torch_geometric.typing import FeatureTensorType
-
-
-class MyFeatureStore(FeatureStore):
-    def __init__(self):
-        super().__init__()
-        self.store: Dict[Tuple[str, str], Tensor] = {}
-
-    @staticmethod
-    def key(attr: TensorAttr) -> str:
-        return (attr.group_name, attr.attr_name)
-
-    def _put_tensor(self, tensor: FeatureTensorType, attr: TensorAttr) -> bool:
-        index = attr.index
-
-        # None indices define the obvious index:
-        if index is None:
-            index = torch.arange(0, tensor.shape[0])
-
-        # Store the index:
-        self.store[MyFeatureStore.key(attr)] = (index, tensor)
-
-        return True
-
-    def _get_tensor(self, attr: TensorAttr) -> Optional[FeatureTensorType]:
-        index, tensor = self.store.get(MyFeatureStore.key(attr), (None, None))
-        if tensor is None:
-            return None
-
-        # None indices return the whole tensor:
-        if attr.index is None or isinstance(
-                attr.index, slice) and attr.index == slice(None, None, None):
-            return tensor
-
-        idx = torch.cat([(index == v).nonzero() for v in attr.index]).view(-1)
-        return tensor[idx]
-
-    def _remove_tensor(self, attr: TensorAttr) -> bool:
-        del self.store[MyFeatureStore.key(attr)]
-        return True
-
-    def _get_tensor_size(self, attr: TensorAttr) -> Tuple:
-        return self._get_tensor(attr).size()
-
-    def get_all_tensor_attrs(self) -> List[str]:
-        return [TensorAttr(*key) for key in self.store.keys()]
-
-    def __len__(self):
-        raise NotImplementedError
-=======
 from torch_geometric.testing.feature_store import MyFeatureStore
->>>>>>> c40b099f
 
 
 @dataclass

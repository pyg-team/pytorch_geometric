--- conflicted
+++ resolved
@@ -571,11 +571,7 @@
     adj.fill_cache_()
 
     assert adj.sort_order == 'row'
-<<<<<<< HEAD
     assert adj._indptr is not None
-=======
-    assert adj._rowptr is not None
->>>>>>> 08c87e58
 
     path = osp.join(tmp_path, 'edge_index.pt')
     torch.save(adj, path)
@@ -584,11 +580,7 @@
     assert isinstance(out, EdgeIndex)
     assert out.equal(adj)
     assert out.sort_order == 'row'
-<<<<<<< HEAD
     assert out._indptr.equal(adj._indptr)
-=======
-    assert out._rowptr.equal(adj._rowptr)
->>>>>>> 08c87e58
 
 
 @pytest.mark.parametrize('dtype', DTYPES)

--- conflicted
+++ resolved
@@ -1,13 +1,8 @@
 import torch
 
 from torch_geometric.nn import GCNConv, Linear
-<<<<<<< HEAD
-from torch_geometric.utils import (get_num_hops, k_hop_subgraph, subgraph,
-                                   bipartite_subgraph, index_to_mask)
-=======
 from torch_geometric.utils import (bipartite_subgraph, get_num_hops,
-                                   k_hop_subgraph, subgraph)
->>>>>>> fdbafa84
+                                   k_hop_subgraph, subgraph, index_to_mask)
 
 
 def test_get_num_hops():

--- conflicted
+++ resolved
@@ -17,16 +17,7 @@
         ('author', 'writes', 'paper'): edge_index,
         ('paper', 'written_by', 'author'): edge_index.flip([0]),
     }
-<<<<<<< HEAD
-    combined_e_idxs, _ = construct_bipartite_edge_index(edge_index_dict, {
-        ('author', 'writes', 'paper'): 0,
-        ('paper', 'written_by', 'author'): 4
-    }, {
-        'author': 0,
-        'paper': 4
-    })
-=======
-    combined_e_idxs = construct_bipartite_edge_index(
+    combined_e_idxs, _ = construct_bipartite_edge_index(
         edge_index_dict, {
             ('author', 'writes', 'paper'): 0,
             ('paper', 'written_by', 'author'): 4
@@ -34,6 +25,5 @@
             'author': 0,
             'paper': 4
         })
->>>>>>> 0a499706
     assert combined_e_idxs.size() == (
         2, 40), "combined_e_idxs.size()=" + str(combined_e_idxs.size())
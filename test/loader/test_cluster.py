--- conflicted
+++ resolved
@@ -104,11 +104,7 @@
 
 
 @pytest.mark.skipif(not with_metis, reason='Not compiled with METIS support')
-<<<<<<< HEAD
-def test_cluster_inter_cluster_edges():
-=======
 def test_keep_inter_cluster_edges():
->>>>>>> cd21c588
     adj = torch.tensor([
         [1, 1, 1, 0, 1, 0],
         [1, 1, 0, 1, 0, 1],
@@ -125,11 +121,7 @@
     data.num_nodes = 6
 
     cluster_data = ClusterData(data, num_parts=2, log=False,
-<<<<<<< HEAD
-                               inter_cluster_edges=True)
-=======
                                keep_inter_cluster_edges=True)
->>>>>>> cd21c588
 
     data = cluster_data[0]
     assert data.edge_index.tolist() == [[0, 0, 0, 0, 1, 1, 1, 2, 2, 2],

import pytest
import torch

from torch_geometric.data import Data, HeteroData
from torch_geometric.sampler.base import NodeSamplerInput, SamplerOutput
from torch_geometric.sampler.neighbor_sampler import (
    BidirectionalNeighborSampler,
    NeighborSampler,
)
from torch_geometric.testing import (
    MyFeatureStore,
    MyGraphStore,
    onlyNeighborSampler,
)


def _init_sample_graph(hetero=False):
    """Initializes the following graph.

    #############                    ###########
    # Alice (0) # -> "works with" -> # Bob (1) #
    #############                    ###########
         |
         v
      "leads"
         |
         v
    #############                    ############
    # Carol (2) # -> "works with" -> # Dave (3) #
    #############                    ############
    """
<<<<<<< HEAD
    # node attributes dont matter much, they are just necessary for
    # heterogeneous graphs to work
    sample_x = torch.tensor([[0], [1], [2], [3]])

=======
    sample_attr = None
    sample_edge_attr = None
    sample_edge_indices = None
>>>>>>> 3425c1d6
    if not hetero:
        sample_attr = torch.tensor([[0], [1], [2], [3]])
        sample_edge_attr = torch.tensor([[1], [2], [3]])
        sample_edge_indices = torch.tensor([[0, 0, 2], [1, 2, 3]])
    else:
<<<<<<< HEAD
        sample_edge_indices = dict({
            ('person', 'works_with', 'person'):
            dict({"edge_index": torch.tensor([[0, 2], [1, 3]])}),
            ('person', 'leads', 'person'):
            dict({"edge_index": torch.tensor([[0], [2]])})
        })
    return sample_x, sample_edge_indices


def _init_graph_to_sample(graph_dtype, hetero=False, reverse=False):
    sample_x, sample_edge_indices = _init_sample_graph(hetero)
=======
        sample_attr = dict({
            "person": dict({"x": torch.tensor([[1], [2], [3]])}),
            "manager": dict({"x": torch.tensor([[0]])})
        })
        sample_edge_attr = dict({
            ('person', 'works_with', 'person'): dict({"edge_attr": torch.tensor([[3]])}),
            ('manager', 'leads', 'person'): dict({"edge_attr": torch.tensor([[1]])}),
            ('manager', 'works_with', 'person'): dict({"edge_attr": torch.tensor([[2]])})
        })
        sample_edge_indices = dict({
            ('person', 'works_with', 'person'):
            dict({"edge_index": torch.tensor([[1], [2]])}),
            ('manager', 'leads', 'person'):
            dict({"edge_index": torch.tensor([[0], [1]])}),
            ('manager', 'works_with', 'person'):
            dict({"edge_index": torch.tensor([[0], [0]])})
        })
    return sample_attr, sample_edge_attr, sample_edge_indices


def _init_graph_to_sample(graph_dtype, hetero=False, reverse=False):
    sample_attr, sample_edge_attr, sample_edge_indices = _init_sample_graph(hetero)
>>>>>>> 3425c1d6
    if reverse:
        if not hetero:
            sample_edge_indices = sample_edge_indices.flip(0)
        else:
<<<<<<< HEAD
            for edge_type, edge_index in sample_edge_indices.items():
                edge_index = edge_index["edge_index"]
                flipped_edge_index = edge_index.flip(0)
                sample_edge_indices[edge_type] = dict(
                    {"edge_index": flipped_edge_index})
=======
            reversed_edge_indices = dict()
            reversed_edge_attr = dict()
            for edge_type, edge_index in sample_edge_indices.items():
                edge_index = edge_index["edge_index"]
                edge_attr = sample_edge_attr[edge_type]["edge_attr"]
                flipped_edge_index = edge_index.flip(0)
                flipped_edge_type = (edge_type[2], edge_type[1], edge_type[0])
                reversed_edge_indices[flipped_edge_type] = dict(
                    {"edge_index": flipped_edge_index})
                reversed_edge_attr[flipped_edge_type] = dict(
                    {"edge_attr": edge_attr})
            sample_edge_indices = reversed_edge_indices
            sample_edge_attr = reversed_edge_attr
>>>>>>> 3425c1d6
    graph_to_sample = None
    if graph_dtype == 'data' and not hetero:
        graph_to_sample = Data(edge_index=sample_edge_indices, x=sample_attr, time=sample_attr.squeeze(-1), edge_attr=sample_edge_attr.squeeze(-1))
    elif graph_dtype == 'remote' and not hetero:
        graph_store = MyGraphStore()
        graph_store.put_edge_index(sample_edge_indices, edge_type=None,
                                   layout='coo', is_sorted=True, size=(4, 4))
        feature_store = MyFeatureStore()
        feature_store.put_tensor(sample_attr, group_name='default',
                                 attr_name='x', index=None)
        # temporal node sampling on (fs, gs) needs 'time' attr
        feature_store.put_tensor(sample_attr.squeeze(-1), group_name='default',
                                 attr_name='time', index=None)
        feature_store.put_tensor(sample_edge_attr.squeeze(-1), group_name='default',
                                 attr_name='edge_attr', index=None)
        graph_to_sample = (feature_store, graph_store)
    elif graph_dtype == 'data' and hetero:
        graph_to_sample = HeteroData()
        for node_type, node_attr in sample_attr.items():
            graph_to_sample[node_type].x = node_attr['x']
            graph_to_sample[node_type].time = node_attr['x'].squeeze(-1)
        for edge_type in sample_edge_indices.keys():
            graph_to_sample[edge_type].edge_index = sample_edge_indices[
                edge_type]["edge_index"]
            graph_to_sample[edge_type].edge_attr = sample_edge_attr[edge_type]["edge_attr"].squeeze(-1)
    elif graph_dtype == 'remote' and hetero:
        graph_store = MyGraphStore()
        for edge_type, edge_index in sample_edge_indices.items():
            edge_index = edge_index["edge_index"]
<<<<<<< HEAD
            graph_store.put_edge_index(edge_index, edge_type=edge_type,
                                       layout='coo',
                                       size=(len(sample_x), len(sample_x)))
=======
            graph_store.put_edge_index(
                edge_index, edge_type=edge_type, layout='coo', is_sorted=True,
                size=(len(sample_attr[edge_type[0]]["x"]),
                      len(sample_attr[edge_type[2]]["x"])))
>>>>>>> 3425c1d6
        feature_store = MyFeatureStore()
        for node_type, node_attr in sample_attr.items():
            feature_store.put_tensor(node_attr["x"], group_name=node_type,
                                     attr_name='x', index=None)
            # temporal node sampling on (fs, gs) needs 'time' attr
            feature_store.put_tensor(node_attr["x"].squeeze(-1), group_name=node_type,
                                     attr_name='time', index=None)
        for edge_type, edge_attr in sample_edge_attr.items():
            feature_store.put_tensor(edge_attr["edge_attr"].squeeze(-1), group_name=edge_type,
                                     attr_name='edge_attr', index=None)
        graph_to_sample = (feature_store, graph_store)
    return graph_to_sample


@onlyNeighborSampler
@pytest.mark.parametrize('input_type', ['data', 'remote'])
def test_homogeneous_neighbor_sampler_basic(input_type):
    graph_to_sample = _init_graph_to_sample(input_type, hetero=False)

    # NeighborSampler default parameters 1 node
    # disjoint = False
    # replace = False
    sampler_kwargs = {
        'data': graph_to_sample,
        'num_neighbors': [1],
    }

    # Sampling from Bob should yield only Alice
    node_sampler_input = NodeSamplerInput(input_id=None,
                                          node=torch.tensor([1]))
    expected_output = SamplerOutput(
        node=torch.tensor([1, 0]), row=torch.tensor([1]),
        col=torch.tensor([0]), edge=torch.tensor([0]), batch=None,
        num_sampled_nodes=[1, 1], num_sampled_edges=[1], orig_row=None,
        orig_col=None, metadata=(None, None))
    sampler = NeighborSampler(**sampler_kwargs)
    sampler_output = sampler.sample_from_nodes(node_sampler_input)
    assert str(sampler_output) == str(expected_output)

    # Sampling Alice should yield no edges
    node_sampler_input = NodeSamplerInput(input_id=None,
                                          node=torch.tensor([0]))
    expected_output = SamplerOutput(node=torch.tensor([0]), row=torch.empty(
        0, dtype=torch.int64), col=torch.empty(0, dtype=torch.int64),
                                    edge=torch.empty(0, dtype=torch.int64),
                                    batch=None, num_sampled_nodes=[1, 0],
                                    num_sampled_edges=[0], orig_row=None,
                                    orig_col=None, metadata=(None, None))
    sampler = NeighborSampler(**sampler_kwargs)
    sampler_output = sampler.sample_from_nodes(node_sampler_input)
    assert str(sampler_output) == str(expected_output)


@onlyNeighborSampler
@pytest.mark.parametrize('input_type', ['data', 'remote'])
def test_heterogeneous_neighbor_sampler_basic(input_type):
    graph_to_sample = _init_graph_to_sample(input_type, hetero=True)

    # NeighborSampler default parameters 1 node
    # disjoint = False
    # replace = False
    sampler_kwargs = {
        'data': graph_to_sample,
        'num_neighbors': [1],
    }

    # Sampling from Bob should yield only Alice
    node_sampler_input = NodeSamplerInput(input_id=None,
                                          node=torch.tensor([0]),
                                          input_type="person")
    sampler = NeighborSampler(**sampler_kwargs)
    sampler_output = sampler.sample_from_nodes(node_sampler_input)

    assert sampler_output.node['person'].tolist() == [0]
    assert sampler_output.node['manager'].tolist() == [0]

    assert sampler_output.row[('manager', 'works_with',
                               'person')] == torch.tensor([0])
    assert sampler_output.row[('manager', 'leads', 'person')].numel() == 0
    assert sampler_output.row[('person', 'works_with', 'person')].numel() == 0
    assert sampler_output.col[('manager', 'works_with',
                               'person')] == torch.tensor([0])
    assert sampler_output.col[('manager', 'leads', 'person')].numel() == 0
    assert sampler_output.col[('person', 'works_with', 'person')].numel() == 0
    assert sampler_output.edge[('manager', 'works_with',
                                'person')] == torch.tensor([0])
    assert sampler_output.edge[('manager', 'leads', 'person')].numel() == 0
    assert sampler_output.edge[('person', 'works_with', 'person')].numel() == 0

    # Sampling Alice should yield no edges
    node_sampler_input = NodeSamplerInput(input_id=None,
                                          node=torch.tensor([0]),
                                          input_type="manager")
    sampler_output = sampler.sample_from_nodes(node_sampler_input)

    assert sampler_output.node['manager'].tolist() == [0]
    assert sampler_output.node['person'].numel() == 0

    assert sampler_output.row[('manager', 'works_with', 'person')].numel() == 0
    assert sampler_output.row[('manager', 'leads', 'person')].numel() == 0
    assert sampler_output.row[('person', 'works_with', 'person')].numel() == 0
    assert sampler_output.col[('manager', 'works_with', 'person')].numel() == 0
    assert sampler_output.col[('manager', 'leads', 'person')].numel() == 0
    assert sampler_output.col[('person', 'works_with', 'person')].numel() == 0
    assert sampler_output.edge[('manager', 'works_with',
                                'person')].numel() == 0
    assert sampler_output.edge[('manager', 'leads', 'person')].numel() == 0
    assert sampler_output.edge[('person', 'works_with', 'person')].numel() == 0
<<<<<<< HEAD
    assert sampler_output.edge[('person', 'leads', 'person')].numel() == 0
=======
>>>>>>> 3425c1d6


@onlyNeighborSampler
@pytest.mark.parametrize('input_type', ['data', 'remote'])
def test_homogeneous_neighbor_sampler_backwards(input_type):

    graph_to_sample = _init_graph_to_sample(input_type, hetero=False)

    sampler_kwargs = {
        'data': graph_to_sample,
        'num_neighbors': [1],
    }

    node_sampler_input = NodeSamplerInput(input_id=None,
                                          node=torch.tensor([2]))

    sampler = NeighborSampler(**sampler_kwargs)
    # This output should have Carol and Alice
    sampler_output = sampler.sample_from_nodes(node_sampler_input)

    backward_sampler_kwargs = {
        'data': graph_to_sample,
        'num_neighbors': [1],
        'sample_direction': 'backward',
    }
    backward_sampler = NeighborSampler(**backward_sampler_kwargs)
    # This output should have Carol and Dave
    backward_sampler_output = backward_sampler.sample_from_nodes(
        node_sampler_input)

    reverse_graph_to_sample = _init_graph_to_sample(input_type, hetero=False,
                                                    reverse=True)

    reverse_sampler_kwargs = {
        'data': reverse_graph_to_sample,
        'num_neighbors': [1],
    }

    reverse_sampler = NeighborSampler(**reverse_sampler_kwargs)
    # This output should have Carol and Dave
    reverse_sampler_output = reverse_sampler.sample_from_nodes(
        node_sampler_input)

    reverse_backward_sampler_kwargs = {
        'data': reverse_graph_to_sample,
        'num_neighbors': [1],
        'sample_direction': 'backward',
    }

    reverse_backward_sampler = NeighborSampler(
        **reverse_backward_sampler_kwargs)
    # This output should have Carol and Alice
    reverse_backward_sampler_output = \
        reverse_backward_sampler.sample_from_nodes(node_sampler_input)

    assert torch.equal(sampler_output.node,
                       reverse_backward_sampler_output.node)
    assert torch.equal(sampler_output.row, reverse_backward_sampler_output.col)
    assert torch.equal(sampler_output.col, reverse_backward_sampler_output.row)
    assert torch.equal(sampler_output.edge,
                       reverse_backward_sampler_output.edge)

    assert torch.equal(backward_sampler_output.node,
                       reverse_sampler_output.node)
    assert torch.equal(backward_sampler_output.row, reverse_sampler_output.col)
    assert torch.equal(backward_sampler_output.col, reverse_sampler_output.row)
    assert torch.equal(backward_sampler_output.edge,
                       reverse_sampler_output.edge)


@onlyNeighborSampler
@pytest.mark.parametrize('input_type', ['data', 'remote'])
<<<<<<< HEAD
=======
def test_homogeneous_neighbor_sampler_weighted_backwards(input_type):
    graph_to_sample = _init_graph_to_sample(input_type, hetero=False)
    reverse_graph_to_sample = _init_graph_to_sample(input_type, hetero=False,
                                                    reverse=True)

    sampler_kwargs = {
        'data': graph_to_sample,
        'num_neighbors': [1, 1],
        'weight_attr': 'weight',
        'sample_direction': 'backward'
    }
    reverse_sampler_kwargs = {
        'data': reverse_graph_to_sample,
        'num_neighbors': [1, 1],
        'weight_attr': 'weight',
        'sample_direction': 'forward',
    }

    if input_type == 'remote':
        with pytest.raises(NotImplementedError):
            NeighborSampler(**sampler_kwargs)
        return

    graph_to_sample['weight'] = torch.tensor([1.0, 0.0, 1.0])
    reverse_graph_to_sample['weight'] = torch.tensor([1.0, 0.0, 1.0])

    node_sampler_input = NodeSamplerInput(input_id=None,
                                          node=torch.tensor([0]))

    # Sampling from Alice should yield Bob
    backward_sampler = NeighborSampler(**sampler_kwargs)
    backward_sampler_output = backward_sampler.sample_from_nodes(
        node_sampler_input)

    reverse_sampler = NeighborSampler(**reverse_sampler_kwargs)
    reverse_sampler_output = reverse_sampler.sample_from_nodes(
        node_sampler_input)

    assert torch.equal(backward_sampler_output.node,
                       reverse_sampler_output.node)
    assert torch.equal(backward_sampler_output.row, reverse_sampler_output.col)
    assert torch.equal(backward_sampler_output.col, reverse_sampler_output.row)
    assert torch.equal(backward_sampler_output.edge,
                       reverse_sampler_output.edge)

    graph_to_sample['weight'] = torch.tensor([0.0, 1.0, 1.0])
    reverse_graph_to_sample['weight'] = torch.tensor([0.0, 1.0, 1.0])

    # Sampling from Alice should yield Carol and Dave
    backward_sampler = NeighborSampler(**sampler_kwargs)
    backward_sampler_output = backward_sampler.sample_from_nodes(
        node_sampler_input)

    reverse_sampler = NeighborSampler(**reverse_sampler_kwargs)
    reverse_sampler_output = reverse_sampler.sample_from_nodes(
        node_sampler_input)

    assert torch.equal(backward_sampler_output.node,
                       reverse_sampler_output.node)
    assert torch.equal(backward_sampler_output.row, reverse_sampler_output.col)
    assert torch.equal(backward_sampler_output.col, reverse_sampler_output.row)
    assert torch.equal(backward_sampler_output.edge,
                       reverse_sampler_output.edge)

@onlyNeighborSampler
@pytest.mark.parametrize('input_type', ['data', 'remote'])
@pytest.mark.parametrize('time_attr', ['time', 'edge_attr'])
def test_homogeneous_neighbor_sampler_temporal_backwards(input_type, time_attr):
    graph_to_sample = _init_graph_to_sample(input_type, hetero=False)
    reverse_graph_to_sample = _init_graph_to_sample(input_type, hetero=False, reverse=True)

    sampler_kwargs = {
        'data': graph_to_sample,
        'num_neighbors': [2, 2],
        'time_attr': time_attr,
    }
    reverse_sampler_kwargs = {
        'data': reverse_graph_to_sample,
        'num_neighbors': [2, 2],
        'time_attr': time_attr,
    }

    node_sampler_input = NodeSamplerInput(input_id=None,
                                          node=torch.tensor([1]), time=torch.tensor([1]))
    reverse_node_sampler_input = NodeSamplerInput(input_id=None,
                                          node=torch.tensor([0]), time=torch.tensor([1]))

    # sampling from Dave should yield Carol, Alice
    sampler = NeighborSampler(**sampler_kwargs)
    sampler_output = sampler.sample_from_nodes(node_sampler_input)

    reverse_sampler = NeighborSampler(**reverse_sampler_kwargs)
    reverse_sampler_output = reverse_sampler.sample_from_nodes(reverse_node_sampler_input)

    assert torch.equal(sampler_output.node, torch.tensor([1, 0]))
    assert torch.equal(reverse_sampler_output.node, torch.tensor([0, 1]))

    # TODO (zaristei) Negative cases for temporal sampling, then verify that the output is correct for backwards sampling
    pytest.skip("still TODO")


@onlyNeighborSampler
@pytest.mark.parametrize('input_type', ['data', 'remote'])
>>>>>>> 3425c1d6
def test_heterogeneous_neighbor_sampler_backwards(input_type):
    graph_to_sample = _init_graph_to_sample(input_type, hetero=True)

    sampler_kwargs = {
        'data': graph_to_sample,
        'num_neighbors': [1],
    }

    node_sampler_input = NodeSamplerInput(input_id=None,
<<<<<<< HEAD
                                          node=torch.tensor([2]),
=======
                                          node=torch.tensor([1]),
>>>>>>> 3425c1d6
                                          input_type="person")

    sampler = NeighborSampler(**sampler_kwargs)
    # This output should have Carol and Alice
    sampler_output = sampler.sample_from_nodes(node_sampler_input)

    backward_sampler_kwargs = {
        'data': graph_to_sample,
        'num_neighbors': [1],
        'sample_direction': 'backward',
    }
    backward_sampler = NeighborSampler(**backward_sampler_kwargs)
    # This output should have Carol and Dave
    backward_sampler_output = backward_sampler.sample_from_nodes(
        node_sampler_input)

    reverse_graph_to_sample = _init_graph_to_sample(input_type, hetero=True,
                                                    reverse=True)

    reverse_sampler_kwargs = {
        'data': reverse_graph_to_sample,
        'num_neighbors': [1],
    }

    reverse_sampler = NeighborSampler(**reverse_sampler_kwargs)
    # This output should have Carol and Dave
    reverse_sampler_output = reverse_sampler.sample_from_nodes(
        node_sampler_input)

    reverse_backward_sampler_kwargs = {
        'data': reverse_graph_to_sample,
        'num_neighbors': [1],
        'sample_direction': 'backward',
    }

    reverse_backward_sampler = NeighborSampler(
        **reverse_backward_sampler_kwargs)
    # This output should have Carol and Alice
    reverse_backward_sampler_output = \
        reverse_backward_sampler.sample_from_nodes(node_sampler_input)

<<<<<<< HEAD
=======
    def reverse_key(key):
        return (key[2], key[1], key[0])

>>>>>>> 3425c1d6
    assert sampler_output.node.keys(
    ) == reverse_backward_sampler_output.node.keys()
    assert reverse_sampler_output.node.keys(
    ) == backward_sampler_output.node.keys()
    for key in sampler_output.node.keys():
        assert torch.equal(sampler_output.node[key],
                           reverse_backward_sampler_output.node[key])
    for key in reverse_sampler_output.node.keys():
        assert torch.equal(reverse_sampler_output.node[key],
                           backward_sampler_output.node[key])

<<<<<<< HEAD
    assert sampler_output.row.keys(
    ) == reverse_backward_sampler_output.row.keys()
    assert reverse_sampler_output.row.keys(
    ) == backward_sampler_output.row.keys()
    for key in sampler_output.row.keys():
        assert torch.equal(sampler_output.row[key],
                           reverse_backward_sampler_output.col[key])
        assert torch.equal(sampler_output.col[key],
                           reverse_backward_sampler_output.row[key])
        assert torch.equal(sampler_output.edge[key],
                           reverse_backward_sampler_output.edge[key])
    for key in reverse_sampler_output.row.keys():
        assert torch.equal(reverse_sampler_output.row[key],
                           backward_sampler_output.col[key])
        assert torch.equal(reverse_sampler_output.col[key],
                           backward_sampler_output.row[key])
        assert torch.equal(reverse_sampler_output.edge[key],
                           backward_sampler_output.edge[key])
=======
    assert len(sampler_output.row.keys()) == len(
        reverse_backward_sampler_output.row.keys())
    for key in sampler_output.row.keys():
        assert reverse_key(key) in reverse_backward_sampler_output.row.keys()

        assert torch.equal(
            sampler_output.row[key],
            reverse_backward_sampler_output.col[reverse_key(key)])
        assert torch.equal(
            sampler_output.col[key],
            reverse_backward_sampler_output.row[reverse_key(key)])
        assert torch.equal(
            sampler_output.edge[key],
            reverse_backward_sampler_output.edge[reverse_key(key)])

    assert len(reverse_sampler_output.row.keys()) == len(
        backward_sampler_output.row.keys())
    for key in reverse_sampler_output.row.keys():
        assert reverse_key(key) in backward_sampler_output.row.keys()

        assert torch.equal(reverse_sampler_output.row[key],
                           backward_sampler_output.col[reverse_key(key)])
        assert torch.equal(reverse_sampler_output.col[key],
                           backward_sampler_output.row[reverse_key(key)])
        assert torch.equal(reverse_sampler_output.edge[key],
                           backward_sampler_output.edge[reverse_key(key)])
>>>>>>> 3425c1d6


@onlyNeighborSampler
@pytest.mark.parametrize('input_type', ['data', 'remote'])
def test_bidirectional_neighbor_sampler(input_type):
    graph_to_sample = _init_graph_to_sample(input_type, hetero=False)

    sampler_kwargs = {
        'data': graph_to_sample,
        'num_neighbors': [1],
    }

    node_sampler_input = NodeSamplerInput(input_id=None,
                                          node=torch.tensor([2]))
    sampler = BidirectionalNeighborSampler(**sampler_kwargs)
    sampler_output = sampler.sample_from_nodes(node_sampler_input)

    expected_output = SamplerOutput(
        # Union between forward and backward nodes
<<<<<<< HEAD
        node=torch.tensor([0, 2, 3]),
        # Reindexed to be relative to new nodes field
        row=torch.tensor([0, 1]),
        # Reindexed to be relative to new nodes field
        col=torch.tensor([1, 2]),
=======
        node=torch.tensor([2, 0, 3]),
        # Reindexed to be relative to new nodes field
        row=torch.tensor([1, 0]),
        # Reindexed to be relative to new nodes field
        col=torch.tensor([0, 2]),
>>>>>>> 3425c1d6
        # Union between forward and backward edges
        edge=torch.tensor([1, 2]),
        # Will be part of node uid if disjoint=True
        batch=None,
        # nodes are only counted on their first sample
        num_sampled_nodes=[1, 1, 0, 1],
        # edges are only counted on their first sample
        num_sampled_edges=[1, 1],
        # Will be used as edge uid if bidirectional=True with
        # keep_orig_edges=True
        orig_row=None,
        # Will be used as edge uid if bidirectional=True with
        # keep_orig_edges=True
        orig_col=None,
        # simple concat of forward and backward metadata
<<<<<<< HEAD
        metadata=[(None, None), (None, None)])
    assert str(sampler_output) == str(expected_output)

=======
        metadata=(None, None))
    assert str(sampler_output) == str(expected_output)

    adv_sampler_kwargs = {
        'data': graph_to_sample,
        'num_neighbors': [2, 2, 2, 2],
    }

    adv_sampler_input = NodeSamplerInput(input_id=None,
                                         node=torch.tensor([1, 3]))

    adv_sampler = BidirectionalNeighborSampler(**adv_sampler_kwargs)
    adv_sampler_output = adv_sampler.sample_from_nodes(adv_sampler_input)

    adv_expected_output = SamplerOutput(
        node=torch.tensor([1, 3, 0, 2]),
        row=torch.tensor([2, 3, 2]),
        col=torch.tensor([0, 1, 3]),
        edge=torch.tensor([0, 2, 1]),
        batch=None,
        # 8 _sample calls total, each have 2 num_sampled_nodes slots
        num_sampled_nodes=[2, 2] + [0] * 14,
        num_sampled_edges=[2, 0, 1, 0, 0, 0, 0, 0],
        orig_row=None,
        orig_col=None,
        metadata=(None, None))
    assert str(adv_sampler_output) == str(adv_expected_output)

    adv_sampler_kwargs['disjoint'] = True

    adv_sampler_disjoint = BidirectionalNeighborSampler(**adv_sampler_kwargs)
    adv_sampler_disjoint_output = adv_sampler_disjoint.sample_from_nodes(
        adv_sampler_input)

    adv_expected_disjoint_output = SamplerOutput(
        node=torch.tensor([1, 3, 0, 2, 0, 2, 1, 3]),
        row=torch.tensor([2, 3, 4, 2, 4, 5]),
        col=torch.tensor([0, 1, 3, 5, 6, 7]),
        edge=torch.tensor([0, 2, 1, 1, 0, 2]),
        batch=torch.tensor([0, 1, 0, 1, 1, 0, 1, 0]),
        num_sampled_nodes=[
            # First forward iteration:
            # (Bob, Dave) -> (Alice, Carol)
            2,
            2,
            # First backward iteration:
            # (Bob (seen), Dave (seen)) -> (None, None)
            0,
            0,
            # Second forward iteration:
            # (Alice (seen), Carol (seen)) -> (None, Alice)
            0,
            1,
            # Second backward iteration:
            # (Alice (seen), Carol (seen)) ->
            #   (Bob (seen) and Carol, Alice and Dave (seen))
            0,
            1,
            # Third forward iteration:
            # (Carol (seen), Alice (seen)) -> (Alice (seen), None)
            0,
            0,
            # Third backward iteration:
            # (Alice (seen), Carol (seen)) -> (Bob and Carol (seen), Dave)
            0,
            2,
            # Fourth forward iteration:
            # (Bob (seen), Dave (seen)) -> (Alice (seen), Carol (seen))
            0,
            0,
            # Fourth backward iteration:
            # (Bob (seen), Dave (seen)) -> (None, None)
            0,
            0
        ],
        num_sampled_edges=[2, 0, 1, 1, 0, 2, 0, 0],
        orig_row=None,
        orig_col=None,
        metadata=(None, None))
    assert str(adv_sampler_disjoint_output) == str(
        adv_expected_disjoint_output)

>>>>>>> 3425c1d6

@pytest.mark.skip(
    reason="BidirectionalSampler not implemented yet for heterogeneous graphs."
)
@onlyNeighborSampler
@pytest.mark.parametrize('input_type', ['data', 'remote'])
def test_bidirectional_neighbor_sampler_hetero(input_type):
<<<<<<< HEAD
    raise NotImplementedError
=======
    raise NotImplementedError


@onlyNeighborSampler
@pytest.mark.parametrize('input_type', ['data', 'remote'])
@pytest.mark.parametrize('hetero', [False, True])
def test_neighbor_sampler_backwards_not_supported(input_type, hetero):
    graph_to_sample = _init_graph_to_sample(input_type, hetero=hetero)

    sampler_kwargs = {
        'data': graph_to_sample,
        'num_neighbors': [1],
        'sample_direction': 'backward',
        'time_attr': 'time'
    }

    with pytest.raises(NotImplementedError):
        NeighborSampler(**sampler_kwargs)
>>>>>>> 3425c1d6
<|MERGE_RESOLUTION|>--- conflicted
+++ resolved
@@ -29,34 +29,14 @@
     # Carol (2) # -> "works with" -> # Dave (3) #
     #############                    ############
     """
-<<<<<<< HEAD
-    # node attributes dont matter much, they are just necessary for
-    # heterogeneous graphs to work
-    sample_x = torch.tensor([[0], [1], [2], [3]])
-
-=======
     sample_attr = None
     sample_edge_attr = None
     sample_edge_indices = None
->>>>>>> 3425c1d6
     if not hetero:
         sample_attr = torch.tensor([[0], [1], [2], [3]])
         sample_edge_attr = torch.tensor([[1], [2], [3]])
         sample_edge_indices = torch.tensor([[0, 0, 2], [1, 2, 3]])
     else:
-<<<<<<< HEAD
-        sample_edge_indices = dict({
-            ('person', 'works_with', 'person'):
-            dict({"edge_index": torch.tensor([[0, 2], [1, 3]])}),
-            ('person', 'leads', 'person'):
-            dict({"edge_index": torch.tensor([[0], [2]])})
-        })
-    return sample_x, sample_edge_indices
-
-
-def _init_graph_to_sample(graph_dtype, hetero=False, reverse=False):
-    sample_x, sample_edge_indices = _init_sample_graph(hetero)
-=======
         sample_attr = dict({
             "person": dict({"x": torch.tensor([[1], [2], [3]])}),
             "manager": dict({"x": torch.tensor([[0]])})
@@ -79,18 +59,10 @@
 
 def _init_graph_to_sample(graph_dtype, hetero=False, reverse=False):
     sample_attr, sample_edge_attr, sample_edge_indices = _init_sample_graph(hetero)
->>>>>>> 3425c1d6
     if reverse:
         if not hetero:
             sample_edge_indices = sample_edge_indices.flip(0)
         else:
-<<<<<<< HEAD
-            for edge_type, edge_index in sample_edge_indices.items():
-                edge_index = edge_index["edge_index"]
-                flipped_edge_index = edge_index.flip(0)
-                sample_edge_indices[edge_type] = dict(
-                    {"edge_index": flipped_edge_index})
-=======
             reversed_edge_indices = dict()
             reversed_edge_attr = dict()
             for edge_type, edge_index in sample_edge_indices.items():
@@ -104,7 +76,6 @@
                     {"edge_attr": edge_attr})
             sample_edge_indices = reversed_edge_indices
             sample_edge_attr = reversed_edge_attr
->>>>>>> 3425c1d6
     graph_to_sample = None
     if graph_dtype == 'data' and not hetero:
         graph_to_sample = Data(edge_index=sample_edge_indices, x=sample_attr, time=sample_attr.squeeze(-1), edge_attr=sample_edge_attr.squeeze(-1))
@@ -134,16 +105,10 @@
         graph_store = MyGraphStore()
         for edge_type, edge_index in sample_edge_indices.items():
             edge_index = edge_index["edge_index"]
-<<<<<<< HEAD
-            graph_store.put_edge_index(edge_index, edge_type=edge_type,
-                                       layout='coo',
-                                       size=(len(sample_x), len(sample_x)))
-=======
             graph_store.put_edge_index(
                 edge_index, edge_type=edge_type, layout='coo', is_sorted=True,
                 size=(len(sample_attr[edge_type[0]]["x"]),
                       len(sample_attr[edge_type[2]]["x"])))
->>>>>>> 3425c1d6
         feature_store = MyFeatureStore()
         for node_type, node_attr in sample_attr.items():
             feature_store.put_tensor(node_attr["x"], group_name=node_type,
@@ -252,10 +217,6 @@
                                 'person')].numel() == 0
     assert sampler_output.edge[('manager', 'leads', 'person')].numel() == 0
     assert sampler_output.edge[('person', 'works_with', 'person')].numel() == 0
-<<<<<<< HEAD
-    assert sampler_output.edge[('person', 'leads', 'person')].numel() == 0
-=======
->>>>>>> 3425c1d6
 
 
 @onlyNeighborSampler
@@ -328,8 +289,6 @@
 
 @onlyNeighborSampler
 @pytest.mark.parametrize('input_type', ['data', 'remote'])
-<<<<<<< HEAD
-=======
 def test_homogeneous_neighbor_sampler_weighted_backwards(input_type):
     graph_to_sample = _init_graph_to_sample(input_type, hetero=False)
     reverse_graph_to_sample = _init_graph_to_sample(input_type, hetero=False,
@@ -433,7 +392,6 @@
 
 @onlyNeighborSampler
 @pytest.mark.parametrize('input_type', ['data', 'remote'])
->>>>>>> 3425c1d6
 def test_heterogeneous_neighbor_sampler_backwards(input_type):
     graph_to_sample = _init_graph_to_sample(input_type, hetero=True)
 
@@ -443,11 +401,7 @@
     }
 
     node_sampler_input = NodeSamplerInput(input_id=None,
-<<<<<<< HEAD
-                                          node=torch.tensor([2]),
-=======
                                           node=torch.tensor([1]),
->>>>>>> 3425c1d6
                                           input_type="person")
 
     sampler = NeighborSampler(**sampler_kwargs)
@@ -489,12 +443,9 @@
     reverse_backward_sampler_output = \
         reverse_backward_sampler.sample_from_nodes(node_sampler_input)
 
-<<<<<<< HEAD
-=======
     def reverse_key(key):
         return (key[2], key[1], key[0])
 
->>>>>>> 3425c1d6
     assert sampler_output.node.keys(
     ) == reverse_backward_sampler_output.node.keys()
     assert reverse_sampler_output.node.keys(
@@ -506,26 +457,6 @@
         assert torch.equal(reverse_sampler_output.node[key],
                            backward_sampler_output.node[key])
 
-<<<<<<< HEAD
-    assert sampler_output.row.keys(
-    ) == reverse_backward_sampler_output.row.keys()
-    assert reverse_sampler_output.row.keys(
-    ) == backward_sampler_output.row.keys()
-    for key in sampler_output.row.keys():
-        assert torch.equal(sampler_output.row[key],
-                           reverse_backward_sampler_output.col[key])
-        assert torch.equal(sampler_output.col[key],
-                           reverse_backward_sampler_output.row[key])
-        assert torch.equal(sampler_output.edge[key],
-                           reverse_backward_sampler_output.edge[key])
-    for key in reverse_sampler_output.row.keys():
-        assert torch.equal(reverse_sampler_output.row[key],
-                           backward_sampler_output.col[key])
-        assert torch.equal(reverse_sampler_output.col[key],
-                           backward_sampler_output.row[key])
-        assert torch.equal(reverse_sampler_output.edge[key],
-                           backward_sampler_output.edge[key])
-=======
     assert len(sampler_output.row.keys()) == len(
         reverse_backward_sampler_output.row.keys())
     for key in sampler_output.row.keys():
@@ -552,7 +483,6 @@
                            backward_sampler_output.row[reverse_key(key)])
         assert torch.equal(reverse_sampler_output.edge[key],
                            backward_sampler_output.edge[reverse_key(key)])
->>>>>>> 3425c1d6
 
 
 @onlyNeighborSampler
@@ -572,19 +502,11 @@
 
     expected_output = SamplerOutput(
         # Union between forward and backward nodes
-<<<<<<< HEAD
-        node=torch.tensor([0, 2, 3]),
-        # Reindexed to be relative to new nodes field
-        row=torch.tensor([0, 1]),
-        # Reindexed to be relative to new nodes field
-        col=torch.tensor([1, 2]),
-=======
         node=torch.tensor([2, 0, 3]),
         # Reindexed to be relative to new nodes field
         row=torch.tensor([1, 0]),
         # Reindexed to be relative to new nodes field
         col=torch.tensor([0, 2]),
->>>>>>> 3425c1d6
         # Union between forward and backward edges
         edge=torch.tensor([1, 2]),
         # Will be part of node uid if disjoint=True
@@ -600,11 +522,6 @@
         # keep_orig_edges=True
         orig_col=None,
         # simple concat of forward and backward metadata
-<<<<<<< HEAD
-        metadata=[(None, None), (None, None)])
-    assert str(sampler_output) == str(expected_output)
-
-=======
         metadata=(None, None))
     assert str(sampler_output) == str(expected_output)
 
@@ -687,7 +604,6 @@
     assert str(adv_sampler_disjoint_output) == str(
         adv_expected_disjoint_output)
 
->>>>>>> 3425c1d6
 
 @pytest.mark.skip(
     reason="BidirectionalSampler not implemented yet for heterogeneous graphs."
@@ -695,9 +611,6 @@
 @onlyNeighborSampler
 @pytest.mark.parametrize('input_type', ['data', 'remote'])
 def test_bidirectional_neighbor_sampler_hetero(input_type):
-<<<<<<< HEAD
-    raise NotImplementedError
-=======
     raise NotImplementedError
 
 
@@ -715,5 +628,4 @@
     }
 
     with pytest.raises(NotImplementedError):
-        NeighborSampler(**sampler_kwargs)
->>>>>>> 3425c1d6
+        NeighborSampler(**sampler_kwargs)
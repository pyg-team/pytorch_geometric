--- conflicted
+++ resolved
@@ -119,15 +119,14 @@
         batch=batch,
         edge_label_index=edge_label_index,
     )
-
-<<<<<<< HEAD
-    _verify_mask_size(explanation, node_mask_type, edge_mask_type, data)
+    check_explanation(explanation, node_mask_type, edge_mask_type)
 
 
 @withPackage('captum')
 @pytest.mark.parametrize('node_mask_type', node_mask_types)
 @pytest.mark.parametrize('edge_mask_type', edge_mask_types)
-def test_captum_hetero_data(node_mask_type, edge_mask_type, hetero_data,
+@pytest.mark.parametrize('index', [1, torch.arange(2)])
+def test_captum_hetero_data(node_mask_type, edge_mask_type, index, hetero_data,
                             hetero_model):
     model_config = ModelConfig(
         mode='regression',
@@ -150,7 +149,4 @@
     explanation = explainer(hetero_data.x_dict, hetero_data.edge_index_dict,
                             index=index)
 
-    explanation.validate(raise_on_error=True)
-=======
-    check_explanation(explanation, node_mask_type, edge_mask_type)
->>>>>>> 79428760
+    explanation.validate(raise_on_error=True)
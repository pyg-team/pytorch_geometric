--- conflicted
+++ resolved
@@ -127,7 +127,6 @@
 
     for key in explanation.available_explanations:
         mask = explanation[key]
-<<<<<<< HEAD
         if threshold_type == 'topk':
             assert (mask > 0).sum() == min(mask.numel(), threshold_value)
             assert ((mask == 0).sum() == mask.numel() -
@@ -135,39 +134,4 @@
         else:
             assert (mask == 1).sum() == min(mask.numel(), threshold_value)
             assert ((mask == 0).sum() == mask.numel() -
-                    min(mask.numel(), threshold_value))
-=======
-        assert (mask > 0).sum() == min(mask.numel(), threshold_value)
-        assert ((mask == 0).sum() == mask.numel() -
-                min(mask.numel(), threshold_value))
-
-
-@pytest.mark.parametrize('threshold_value', list(range(1, 10)))
-@pytest.mark.parametrize('node_mask_type', ['object', 'attributes'])
-def test_topk_hard_threshold(data, threshold_value, node_mask_type):
-    explainer = Explainer(
-        DummyModel(out_dim=2),
-        algorithm=DummyExplainer(),
-        explanation_type='model',
-        node_mask_type=node_mask_type,
-        edge_mask_type='object',
-        model_config=dict(
-            mode='regression',
-            task_level='graph',
-        ),
-        threshold_config=('topk_hard', threshold_value),
-    )
-    explanation = explainer(data.x, data.edge_index)
-
-    if node_mask_type == 'object':
-        assert 'node_mask' in explanation.available_explanations
-    elif node_mask_type == 'attributes':
-        assert 'node_feat_mask' in explanation.available_explanations
-    assert 'edge_mask' in explanation.available_explanations
-
-    for key in explanation.available_explanations:
-        mask = explanation[key]
-        assert (mask == 1).sum() == min(mask.numel(), threshold_value)
-        assert ((mask == 0).sum() == mask.numel() -
-                min(mask.numel(), threshold_value))
->>>>>>> 9d3e5117
+                    min(mask.numel(), threshold_value))
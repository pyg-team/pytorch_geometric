--- conflicted
+++ resolved
@@ -1,8 +1,4 @@
-<<<<<<< HEAD
-Copyright (c) 2020 Matthias Fey, Jiaxuan You <matthias.fey@tu-dortmund.de, jiaxuan@cs.stanford.edu>
-=======
 Copyright (c) 2021 Matthias Fey, Jiaxuan You <matthias.fey@tu-dortmund.de, jiaxuan@cs.stanford.edu>
->>>>>>> 475cabdc
 
 Permission is hereby granted, free of charge, to any person obtaining a copy
 of this software and associated documentation files (the "Software"), to deal

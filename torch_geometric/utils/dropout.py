from typing import Optional, Tuple

import torch

try:
    import torch_cluster  # noqa
    random_walk = torch.ops.torch_cluster.random_walk
except ImportError:
    random_walk = None
from torch import Tensor

from torch_geometric.typing import OptTensor

from .degree import degree
from .num_nodes import maybe_num_nodes
from .sort_edge_index import sort_edge_index
from .subgraph import subgraph


def filter_adj(row: Tensor, col: Tensor, edge_attr: OptTensor,
               mask: Tensor) -> Tuple[Tensor, Tensor, OptTensor]:
    return row[mask], col[mask], None if edge_attr is None else edge_attr[mask]


def dropout_adj(
    edge_index: Tensor,
    edge_attr: OptTensor = None,
    p: float = 0.5,
    force_undirected: bool = False,
    num_nodes: Optional[int] = None,
    training: bool = True,
) -> Tuple[Tensor, OptTensor]:
    r"""Randomly drops edges from the adjacency matrix
    :obj:`(edge_index, edge_attr)` with probability :obj:`p` using samples from
    a Bernoulli distribution.

    Args:
        edge_index (LongTensor): The edge indices.
        edge_attr (Tensor, optional): Edge weights or multi-dimensional
            edge features. (default: :obj:`None`)
        p (float, optional): Dropout probability. (default: :obj:`0.5`)
        force_undirected (bool, optional): If set to :obj:`True`, will either
            drop or keep both edges of an undirected edge.
            (default: :obj:`False`)
        num_nodes (int, optional): The number of nodes, *i.e.*
            :obj:`max_val + 1` of :attr:`edge_index`. (default: :obj:`None`)
        training (bool, optional): If set to :obj:`False`, this operation is a
            no-op. (default: :obj:`True`)

    Examples:

        >>> edge_index = torch.tensor([[0, 1, 1, 2, 2, 3],
        ...                            [1, 0, 2, 1, 3, 2]])
        >>> edge_attr = torch.tensor([1, 2, 3, 4, 5, 6])
        >>> dropout_adj(edge_index, edge_attr)
        (tensor([[0, 1, 2, 3],
                [1, 2, 3, 2]]),
        tensor([1, 3, 5, 6]))

        >>> # The returned graph is kept undirected
        >>> dropout_adj(edge_index, edge_attr, force_undirected=True)
        (tensor([[0, 1, 2, 1, 2, 3],
                [1, 2, 3, 0, 1, 2]]),
        tensor([1, 3, 5, 1, 3, 5]))
    """

    if p < 0. or p > 1.:
        raise ValueError(f'Dropout probability has to be between 0 and 1 '
                         f'(got {p}')

    if not training or p == 0.0:
        return edge_index, edge_attr

    row, col = edge_index

    mask = torch.rand(row.size(0), device=edge_index.device) >= p

    if force_undirected:
        mask[row > col] = False

    row, col, edge_attr = filter_adj(row, col, edge_attr, mask)

    if force_undirected:
        edge_index = torch.stack(
            [torch.cat([row, col], dim=0),
             torch.cat([col, row], dim=0)], dim=0)
        if edge_attr is not None:
            edge_attr = torch.cat([edge_attr, edge_attr], dim=0)
    else:
        edge_index = torch.stack([row, col], dim=0)

    return edge_index, edge_attr


def dropout_node(edge_index: Tensor, p: float = 0.5,
                 num_nodes: Optional[int] = None,
                 training: bool = True) -> Tuple[Tensor, Tensor, Tensor]:
    r"""Randomly drops nodes from the adjacency matrix
    :obj:`edge_index` with probability :obj:`p` using samples from
    a Bernoulli distribution.

    The method returns (1) the retained :obj:`edge_index`, (2) the edge mask
    indicating which edges were dropped. (3) the node mask indicating
    which nodes were dropped.

    Args:
        edge_index (LongTensor): The edge indices.
        p (float, optional): Dropout probability. (default: :obj:`0.5`)
        num_nodes (int, optional): The number of nodes, *i.e.*
            :obj:`max_val + 1` of :attr:`edge_index`. (default: :obj:`None`)
        training (bool, optional): If set to :obj:`False`, this operation is a
            no-op. (default: :obj:`True`)

    :rtype: (:class:`LongTensor`, :class:`BoolTensor`, :class:`BoolTensor`)

    Examples:

        >>> edge_index = torch.tensor([[0, 1, 1, 2, 2, 3],
        ...                            [1, 0, 2, 1, 3, 2]])
        >>> edge_index, edge_mask, node_mask = dropout_node(edge_index)
        >>> edge_index
        tensor([[0, 1],
                [1, 0]])
        >>> edge_mask
        tensor([ True,  True, False, False, False, False])
        >>> node_mask
        tensor([ True,  True, False, False])
    """
    if p < 0. or p > 1.:
        raise ValueError(f'Dropout probability has to be between 0 and 1 '
                         f'(got {p}')

    num_nodes = maybe_num_nodes(edge_index, num_nodes)

    if not training or p == 0.0:
        node_mask = edge_index.new_zeros(num_nodes, dtype=torch.bool)
        edge_mask = edge_index.new_zeros(edge_index.size(1), dtype=torch.bool)
        return edge_index, edge_mask, node_mask

    prob = torch.rand(num_nodes, device=edge_index.device)
    node_mask = prob > p
    edge_index, _, edge_mask = subgraph(node_mask, edge_index,
                                        num_nodes=num_nodes,
                                        return_edge_mask=True)
<<<<<<< HEAD
    return edge_index, edge_mask, node_mask
=======
    return edge_index, edge_mask, node_mask


def dropout_edge(edge_index: Tensor, p: float = 0.5,
                 force_undirected: bool = False,
                 training: bool = True) -> Tuple[Tensor, Tensor]:
    r"""Randomly drops edges from the adjacency matrix
    :obj:`edge_index` with probability :obj:`p` using samples from
    a Bernoulli distribution.

    The method returns (1) the retained :obj:`edge_index`, (2) the edge mask
    or index indicating which edges were retained, depending on the argument
    :obj:`force_undirected`.

    Args:
        edge_index (LongTensor): The edge indices.
        p (float, optional): Dropout probability. (default: :obj:`0.5`)
        force_undirected (bool, optional): If set to :obj:`True`, will either
            drop or keep both edges of an undirected edge.
            (default: :obj:`False`)
        training (bool, optional): If set to :obj:`False`, this operation is a
            no-op. (default: :obj:`True`)

    :rtype: (:class:`LongTensor`, :class:`BoolTensor` or :class:`LongTensor`)

    Examples:

        >>> edge_index = torch.tensor([[0, 1, 1, 2, 2, 3],
        ...                            [1, 0, 2, 1, 3, 2]])
        >>> edge_index, edge_mask = dropout_edge(edge_index)
        >>> edge_index
        tensor([[0, 1, 2, 2],
                [1, 2, 1, 3]])
        >>> edge_mask # masks indicating which edges are retained
        tensor([ True, False,  True,  True,  True, False])

        >>> edge_index, edge_id = dropout_edge(edge_index,
        ...                                    force_undirected=True)
        >>> edge_index
        tensor([[0, 1, 2, 1, 2, 3],
                [1, 2, 3, 0, 1, 2]])
        >>> edge_id # indices indicating which edges are retained
        tensor([0, 2, 4, 0, 2, 4])
    """
    if p < 0. or p > 1.:
        raise ValueError(f'Dropout probability has to be between 0 and 1 '
                         f'(got {p}')

    if not training or p == 0.0:
        edge_mask = edge_index.new_ones(edge_index.size(1), dtype=torch.bool)
        return edge_index, edge_mask

    row, col = edge_index

    edge_mask = torch.rand(row.size(0), device=edge_index.device) >= p

    if force_undirected:
        edge_mask[row > col] = False

    edge_index = edge_index[:, edge_mask]

    if force_undirected:
        edge_index = torch.cat([edge_index, edge_index.flip(0)], dim=1)
        edge_mask = edge_mask.nonzero().repeat((2, 1)).squeeze()

    return edge_index, edge_mask


def dropout_path(edge_index: Tensor, p: float = 0.2, walks_per_node: int = 1,
                 walk_length: int = 3, num_nodes: Optional[int] = None,
                 is_sorted: bool = False,
                 training: bool = True) -> Tuple[Tensor, Tensor]:
    r"""Drops edges from the adjacency matrix :obj:`edge_index`
    based on random walks. The source nodes to start random walks from are
    sampled from :obj:`edge_index` with probability :obj:`p`, following
    a Bernoulli distribution.

    The method returns (1) the retained :obj:`edge_index`, (2) the edge mask
    indicating which edges were retained.

    Args:
        edge_index (LongTensor): The edge indices.
        p (float, optional): Sample probability. (default: :obj:`0.2`)
        walks_per_node (int, optional): The number of walks per node, same as
            :class:`~torch_geometric.nn.models.Node2Vec`. (default: :obj:`1`)
        walk_length (int, optional): The walk length, same as
            :class:`~torch_geometric.nn.models.Node2Vec`. (default: :obj:`3`)
        num_nodes (int, optional): The number of nodes, *i.e.*
            :obj:`max_val + 1` of :attr:`edge_index`. (default: :obj:`None`)
        is_sorted (bool, optional): If set to :obj:`True`, will expect
            :obj:`edge_index` to be already sorted row-wise.
            (default: :obj:`False`)
        training (bool, optional): If set to :obj:`False`, this operation is a
            no-op. (default: :obj:`True`)

    :rtype: (:class:`LongTensor`, :class:`BoolTensor`)

    Example:

        >>> edge_index = torch.tensor([[0, 1, 1, 2, 2, 3],
        ...                            [1, 0, 2, 1, 3, 2]])
        >>> edge_index, edge_mask = dropout_path(edge_index)
        >>> edge_index
        tensor([[1, 2],
                [2, 3]])
        >>> edge_mask # masks indicating which edges are retained
        tensor([False, False,  True, False,  True, False])
    """

    if p < 0. or p > 1.:
        raise ValueError(f'Sample probability has to be between 0 and 1 '
                         f'(got {p}')

    num_edges = edge_index.size(1)
    edge_mask = edge_index.new_ones(num_edges, dtype=torch.bool)
    if not training or p == 0.0:
        return edge_index, edge_mask

    if random_walk is None:
        raise ImportError('`dropout_path` requires `torch-cluster`.')

    num_nodes = maybe_num_nodes(edge_index, num_nodes)
    edge_orders = None
    ori_edge_index = edge_index
    if not is_sorted:
        edge_orders = torch.arange(num_edges, device=edge_index.device)
        edge_index, edge_orders = sort_edge_index(edge_index, edge_orders,
                                                  num_nodes=num_nodes)

    row, col = edge_index
    sample_mask = torch.rand(row.size(0), device=edge_index.device) <= p
    start = row[sample_mask].repeat(walks_per_node)

    deg = degree(row, num_nodes=num_nodes)
    rowptr = row.new_zeros(num_nodes + 1)
    torch.cumsum(deg, 0, out=rowptr[1:])
    n_id, e_id = random_walk(rowptr, col, start, walk_length, 1.0, 1.0)
    e_id = e_id[e_id != -1].view(-1)  # filter illegal edges

    if edge_orders is not None:
        # permute edge ids
        e_id = edge_orders[e_id]
    edge_mask[e_id] = False
    edge_index = ori_edge_index[:, edge_mask]

    return edge_index, edge_mask
>>>>>>> 753d1e6f
<|MERGE_RESOLUTION|>--- conflicted
+++ resolved
@@ -142,9 +142,6 @@
     edge_index, _, edge_mask = subgraph(node_mask, edge_index,
                                         num_nodes=num_nodes,
                                         return_edge_mask=True)
-<<<<<<< HEAD
-    return edge_index, edge_mask, node_mask
-=======
     return edge_index, edge_mask, node_mask
 
 
@@ -290,5 +287,4 @@
     edge_mask[e_id] = False
     edge_index = ori_edge_index[:, edge_mask]
 
-    return edge_index, edge_mask
->>>>>>> 753d1e6f
+    return edge_index, edge_mask
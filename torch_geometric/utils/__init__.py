--- conflicted
+++ resolved
@@ -1,6 +1,7 @@
 from .degree import degree
 from .softmax import softmax
 from .dropout import dropout_adj, dropout_node, dropout_edge, dropout_path
+from .augmentation import shuffle_node, mask_feature, add_random_edge
 from .sort_edge_index import sort_edge_index
 from .coalesce import coalesce
 from .undirected import is_undirected, to_undirected
@@ -11,6 +12,7 @@
 from .subgraph import (get_num_hops, subgraph, k_hop_subgraph,
                        bipartite_subgraph)
 from .homophily import homophily
+from .assortativity import assortativity
 from .get_laplacian import get_laplacian
 from .get_mesh_laplacian import get_mesh_laplacian
 from .mask import index_to_mask, mask_to_index
@@ -34,11 +36,6 @@
                                 structured_negative_sampling_feasible)
 from .train_test_split_edges import train_test_split_edges
 from .scatter import scatter
-<<<<<<< HEAD
-from .assortativity import assortativity
-=======
-from .augmentation import shuffle_node, mask_feature, add_random_edge
->>>>>>> 947d71e6
 
 __all__ = [
     'degree',
@@ -67,6 +64,7 @@
     'bipartite_subgraph',
     'k_hop_subgraph',
     'homophily',
+    'assortativity',
     'get_laplacian',
     'get_mesh_laplacian',
     'index_to_mask',
@@ -97,7 +95,6 @@
     'structured_negative_sampling_feasible',
     'train_test_split_edges',
     'scatter',
-    'assortativity',
 ]
 
 classes = __all__
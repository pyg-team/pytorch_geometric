--- conflicted
+++ resolved
@@ -126,11 +126,7 @@
     assert isinstance(x, Tensor)
     x = trim_feat(x, layer, num_sampled_nodes_per_hop)
 
-<<<<<<< HEAD
-    assert isinstance(edge_index, Tensor)
-=======
     assert isinstance(edge_index, (Tensor, SparseTensor))
->>>>>>> 26bd5388
     edge_index = trim_adj(
         edge_index,
         layer,

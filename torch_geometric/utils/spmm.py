--- conflicted
+++ resolved
@@ -111,13 +111,6 @@
     if reduce == 'sum':
         return torch.sparse.mm(src, other)
     elif reduce == 'mean':
-<<<<<<< HEAD
-        # TODO: Utilize `rowptr` instead when `src` is given as a CSR matrix.
-        # src = src.coalesce()
-        deg = degree(src._indices()[0], num_nodes=src.size(0))
-        out = torch.sparse.mm(src, other).div(deg.clamp_(min=1).view(-1, 1))
-        return out
-=======
         if src.layout == torch.sparse_csr:
             ptr = src.crow_indices()
             deg = ptr[1:] - ptr[:-1]
@@ -132,7 +125,6 @@
                           dim_size=src.size(0), reduce='sum')
 
         return torch.sparse.mm(src, other) / deg.view(-1, 1).clamp_(min=1)
->>>>>>> 3e9ec360
 
     raise ValueError(f"`{reduce}` reduction is not supported for "
                      f"'torch.sparse.Tensor' on device '{src.device}'")
<<<<<<< HEAD
from typing import Iterator, Optional, TypeVar
=======
from typing import Iterator, TypeVar
>>>>>>> cd5ecc25

T = TypeVar('T')


class CastMixin:
    @classmethod
<<<<<<< HEAD
    def cast(cls: T, *args, **kwargs) -> Optional[T]:
=======
    def cast(cls: T, *args, **kwargs) -> T:
>>>>>>> cd5ecc25
        if len(args) == 1 and len(kwargs) == 0:
            elem = args[0]
            if elem is None:
                return None  # type: ignore
            if isinstance(elem, CastMixin):
                return elem  # type: ignore
            if isinstance(elem, tuple):
                return cls(*elem)  # type: ignore
            if isinstance(elem, dict):
                return cls(**elem)  # type: ignore
        return cls(*args, **kwargs)  # type: ignore

    def __iter__(self) -> Iterator:
        return iter(self.__dict__.values())<|MERGE_RESOLUTION|>--- conflicted
+++ resolved
@@ -1,19 +1,11 @@
-<<<<<<< HEAD
-from typing import Iterator, Optional, TypeVar
-=======
 from typing import Iterator, TypeVar
->>>>>>> cd5ecc25
 
 T = TypeVar('T')
 
 
 class CastMixin:
     @classmethod
-<<<<<<< HEAD
-    def cast(cls: T, *args, **kwargs) -> Optional[T]:
-=======
     def cast(cls: T, *args, **kwargs) -> T:
->>>>>>> cd5ecc25
         if len(args) == 1 and len(kwargs) == 0:
             elem = args[0]
             if elem is None:

--- conflicted
+++ resolved
@@ -203,19 +203,11 @@
     from torch_geometric.data import Data
 
     G = G.to_directed() if not nx.is_directed(G) else G
-<<<<<<< HEAD
-    if isinstance(G, (nx.MultiGraph, nx.MultiDiGraph)):
-        edges = list(G.edges(keys=False))
-    else:
-        edges = list(G.edges)
-
-=======
 
     edges = []
     mapping = dict(zip(G.nodes(), range(G.number_of_nodes())))
     for src, dst in G.edges():
         edges.append([mapping[src], mapping[dst]])
->>>>>>> f95b99c9
     edge_index = torch.tensor(edges, dtype=torch.long).t().contiguous()
     del edges
 

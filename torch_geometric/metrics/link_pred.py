--- conflicted
+++ resolved
@@ -820,17 +820,10 @@
             right = pred[col.cpu()].to(device)
 
             # Use offset to work around applying `isin` along a specific dim:
-<<<<<<< HEAD
-            i = max(left.max(), right.max()) + 1
-            i = torch.arange(0, i * row.size(0), i,
-                             device=device).view(-1, 1)  # type: ignore
-            isin = torch.isin(left + i, right + i)
-=======
             i = max(int(left.max()), int(right.max())) + 1
             idx = torch.arange(0, i * row.size(0), i, device=device)
             idx = idx.view(-1, 1)
             isin = torch.isin(left + idx, right + idx)
->>>>>>> af00fcff
 
             # Compute personalization via average inverse cosine similarity:
             cos = isin.sum(dim=-1) / pred.size(1)

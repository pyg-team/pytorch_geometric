from .performer import PerformerAttention
from .qformer import QFormer
<<<<<<< HEAD
from .polynormer import PolynormerAttention
=======
from .sgformer import SGFormerAttention
>>>>>>> e65aa5ee

__all__ = [
    'PerformerAttention',
    'QFormer',
<<<<<<< HEAD
    'PolynormerAttention',
=======
    'SGFormerAttention',
>>>>>>> e65aa5ee
]<|MERGE_RESOLUTION|>--- conflicted
+++ resolved
@@ -1,17 +1,11 @@
 from .performer import PerformerAttention
 from .qformer import QFormer
-<<<<<<< HEAD
+from .sgformer import SGFormerAttention
 from .polynormer import PolynormerAttention
-=======
-from .sgformer import SGFormerAttention
->>>>>>> e65aa5ee
 
 __all__ = [
     'PerformerAttention',
     'QFormer',
-<<<<<<< HEAD
+    'SGFormerAttention',
     'PolynormerAttention',
-=======
-    'SGFormerAttention',
->>>>>>> e65aa5ee
 ]
--- conflicted
+++ resolved
@@ -38,16 +38,13 @@
 from .wl_conv import WLConv
 from .film_conv import FiLMConv
 from .supergat_conv import SuperGATConv
-<<<<<<< HEAD
 from .mesh_conv import MeshConv
-=======
 from .fa_conv import FAConv
 from .eg_conv import EGConv
 from .pdn_conv import PDNConv
 from .general_conv import GeneralConv
 from .hgt_conv import HGTConv
 from .hetero_conv import HeteroConv
->>>>>>> 07e273a8
 
 __all__ = [
     'MessagePassing',
@@ -95,16 +92,13 @@
     'WLConv',
     'FiLMConv',
     'SuperGATConv',
-<<<<<<< HEAD
     'MeshConv',
-=======
     'FAConv',
     'EGConv',
     'PDNConv',
     'GeneralConv',
     'HGTConv',
     'HeteroConv',
->>>>>>> 07e273a8
 ]
 
 classes = __all__
--- conflicted
+++ resolved
@@ -53,11 +53,9 @@
 from .lg_conv import LGConv
 from .ssg_conv import SSGConv
 from .point_gnn_conv import PointGNNConv
-<<<<<<< HEAD
 from .rgcn_conv_cugraph import RGCNConvCuGraph
-=======
 from .gps_conv import GPSConv
->>>>>>> a7a5fd2a
+
 
 __all__ = [
     'MessagePassing',
@@ -120,11 +118,8 @@
     'HANConv',
     'LGConv',
     'PointGNNConv',
-<<<<<<< HEAD
     'RGCNConvCuGraph',
-=======
     'GPSConv',
->>>>>>> a7a5fd2a
 ]
 
 classes = __all__
--- conflicted
+++ resolved
@@ -22,15 +22,9 @@
         pos_dim (int): Size of positional encoding.
         out_feats_dim (int): Size of output node features.
         edge_mlp_dim (int):
-<<<<<<< HEAD
             We use MLP to make one to one mapping between the 
             relative information and edge weight. edge_mlp_dim 
             represents the hidden units dimension in the MLP. (default: 32)
-=======
-            We use MLP to make one to one mapping between the relative information
-            and edge weight. edge_mlp_dim represents the hidden units dimension
-            in the MLP. (default: 32)
->>>>>>> f6d5aa9e
         improved (bool, optional): If set to :obj:`True`, the layer computes
             :math:`\mathbf{\hat{A}}` as :math:`\mathbf{A} + 2\mathbf{I}`.
             (default: :obj:`False`)

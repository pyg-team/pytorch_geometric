--- conflicted
+++ resolved
@@ -345,17 +345,11 @@
             print('a_rel.shape=', a_rel.shape)
             print('trans_ptr.shape=', trans_ptr.shape)
             print('trans_ptr=', trans_ptr)
-<<<<<<< HEAD
-            k_out = pyg_lib.ops.segment_matmul(torch.cat(k_ins), trans_ptr, a_rel)
-            print('k_out.shape=', k_out.shape)
-            v_out = pyg_lib.ops.segment_matmul(torch.cat(v_ins), trans_ptr, m_rel)
-=======
             k_out = pyg_lib.ops.segment_matmul(torch.cat(k_ins), trans_ptr,
                                                a_rel)
             print('k_out.shape:', k_out.shape)
             v_out = pyg_lib.ops.segment_matmul(torch.cat(v_ins), trans_ptr,
                                                m_rel)
->>>>>>> 4e3e8695
             increment_dict = {
                 src_type: k_out[trans_ptr[i]:trans_ptr[i + 1]].shape[0]
                 for i, src_type in enumerate(src_types)

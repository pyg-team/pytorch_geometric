--- conflicted
+++ resolved
@@ -22,16 +22,8 @@
 from torch.utils.hooks import RemovableHandle
 
 from torch_geometric.nn.aggr import Aggregation
-<<<<<<< HEAD
 from torch_geometric.nn.conv.propagate import module_from_template
 from torch_geometric.nn.conv.utils.inspector import Inspector, Signature
-=======
-from torch_geometric.nn.conv.propagate import (
-    module_from_template,
-    type_hint_to_str,
-)
-from torch_geometric.nn.conv.utils.inspector import Inspector
->>>>>>> c67d07c6
 from torch_geometric.nn.conv.utils.jit import class_from_module_repr
 from torch_geometric.nn.resolver import aggregation_resolver as aggr_resolver
 from torch_geometric.typing import Adj, Size, SparseTensor
@@ -183,7 +175,6 @@
         # Test code for performing on-the-fly TorchScript support:
         if getattr(self, 'jit_on_init', False):
             root_dir = osp.dirname(osp.realpath(__file__))
-<<<<<<< HEAD
             signature = self._get_propagate_signature()
             prop_types = {
                 param.name: param.type_repr
@@ -193,18 +184,6 @@
                 ['message', 'aggregate', 'update'])
             collect_types = {
                 param.name: param.type_repr
-=======
-            prop_types, prop_return_type = self._get_propagate_types()
-            prop_types = {
-                param.name: type_hint_to_str(param.type)
-                for param in prop_types.values()
-            }
-            prop_return_type = type_hint_to_str(prop_return_type)
-            collect_types = self.inspector.get_flat_params(
-                ['message', 'aggregate', 'update'])
-            collect_types = {
-                param.name: type_hint_to_str(param.type)
->>>>>>> c67d07c6
                 for param in collect_types
             }
             module = module_from_template(
@@ -212,11 +191,7 @@
                 module=self.__module__,
                 template_path=osp.join(root_dir, 'propagate.jinja'),
                 propagate_types=prop_types,
-<<<<<<< HEAD
                 propagate_return_type=signature.return_type_repr,
-=======
-                propagate_return_type=prop_return_type,
->>>>>>> c67d07c6
                 collect_types=collect_types,
                 message_args=self.inspector.get_param_names('message'),
                 aggregate_args=self.inspector.get_param_names('aggregate'),
@@ -889,7 +864,6 @@
 
     # TorchScript Support #####################################################
 
-<<<<<<< HEAD
     def _get_propagate_signature(self) -> Signature:
         param_dict = self.inspector.get_params_from_method_call(
             'propagate', exclude=[0, 'edge_index', 'size'])
@@ -911,19 +885,6 @@
             return_type=edge_update_signature.return_type,
             return_type_repr=edge_update_signature.return_type_repr,
         )
-=======
-    def _get_propagate_types(self) -> Tuple[Dict[str, Parameter], Type]:
-        param_dict = self.inspector.get_params_from_method_call(
-            'propagate', exclude=[0, 'edge_index', 'size'])
-        return_type = self.inspector.get_signature('update').return_type
-        return param_dict, return_type
-
-    def _get_edge_updater_types(self) -> Tuple[Dict[str, Parameter], Type]:
-        param_dict = self.inspector.get_params_from_method_call(
-            'edge_updater', exclude=[0, 'edge_index'])
-        return_type = self.inspector.get_signature('edge_update').return_type
-        return param_dict, return_type
->>>>>>> c67d07c6
 
     @torch.jit.unused
     def jittable(self, typing: Optional[str] = None) -> 'MessagePassing':
@@ -943,7 +904,6 @@
         source = self.inspector.source
 
         # Find and parse `propagate()` types to format `{arg1: type1, ...}`.
-<<<<<<< HEAD
         prop_signature = self._get_propagate_signature()
         prop_types = {
             param.name: param.type_repr
@@ -956,43 +916,19 @@
             param.name: param.type_repr
             for param in edge_signature.param_dict.values()
         }
-=======
-        prop_types, prop_return_type = self._get_propagate_types()
-        prop_types = {
-            param.name: type_hint_to_str(param.type)
-            for param in prop_types.values()
-        }
-        prop_return_type = type_hint_to_str(prop_return_type)
-
-        # Find and parse `edge_updater` types to format `{arg1: type1, ...}`.
-        edge_types, edge_return_type = self._get_edge_updater_types()
-        edge_types = {
-            param.name: type_hint_to_str(param.type)
-            for param in edge_types.values()
-        }
-        edge_return_type = type_hint_to_str(edge_return_type)
->>>>>>> c67d07c6
 
         # Parse `_collect()` types to format `{arg:1, type1, ...}`.
         collect_types = self.inspector.get_flat_params(
             ['message', 'aggregate', 'update'])
         collect_types = {
-<<<<<<< HEAD
             param.name: param.type_repr
-=======
-            param.name: type_hint_to_str(param.type)
->>>>>>> c67d07c6
             for param in collect_types
         }
 
         # Parse `_edge_collect()` types to format `{arg:1, type1, ...}`.
         edge_collect_types = self.inspector.get_params('edge_update')
         edge_collect_types = {
-<<<<<<< HEAD
             param.name: param.type_repr
-=======
-            param.name: type_hint_to_str(param.type)
->>>>>>> c67d07c6
             for param in edge_collect_types
         }
 
@@ -1032,11 +968,7 @@
             edge_collect_types=edge_collect_types,
             edge_update_args=self.inspector.get_param_names('edge_update'),
             edge_updater_types=edge_types,
-<<<<<<< HEAD
             edge_updater_return_type=edge_signature.return_type_repr,
-=======
-            edge_updater_return_type=edge_return_type,
->>>>>>> c67d07c6
             forward_repr=forward_repr,
         )
         # Instantiate a class from the rendered JIT module representation.

import inspect
import os
import os.path as osp
import re
from collections import OrderedDict
from inspect import Parameter
from itertools import chain
from typing import (
    Any,
    Callable,
    Dict,
    List,
    Optional,
    Set,
    Union,
    get_type_hints,
)
from uuid import uuid1

import torch
from torch import Tensor
from torch.utils.hooks import RemovableHandle
from torch_scatter import gather_csr
from torch_sparse import SparseTensor

from torch_geometric.nn.aggr import Aggregation, MultiAggregation
from torch_geometric.nn.resolver import aggregation_resolver as aggr_resolver
from torch_geometric.typing import Adj, Size

from .utils.helpers import expand_left
from .utils.inspector import Inspector, func_body_repr, func_header_repr
from .utils.jit import class_from_module_repr
from .utils.typing import (
    parse_types,
    resolve_types,
    sanitize,
    split_types_repr,
)

FUSE_AGGRS = {'add', 'sum', 'mean', 'min', 'max'}


class MessagePassing(torch.nn.Module):
    r"""Base class for creating message passing layers of the form

    .. math::
        \mathbf{x}_i^{\prime} = \gamma_{\mathbf{\Theta}} \left( \mathbf{x}_i,
        \square_{j \in \mathcal{N}(i)} \, \phi_{\mathbf{\Theta}}
        \left(\mathbf{x}_i, \mathbf{x}_j,\mathbf{e}_{j,i}\right) \right),

    where :math:`\square` denotes a differentiable, permutation invariant
    function, *e.g.*, sum, mean, min, max or mul, and
    :math:`\gamma_{\mathbf{\Theta}}` and :math:`\phi_{\mathbf{\Theta}}` denote
    differentiable functions such as MLPs.
    See `here <https://pytorch-geometric.readthedocs.io/en/latest/notes/
    create_gnn.html>`__ for the accompanying tutorial.

    Args:
        aggr (string or list or Aggregation, optional): The aggregation scheme
            to use, *e.g.*, :obj:`"add"`, :obj:`"sum"` :obj:`"mean"`,
            :obj:`"min"`, :obj:`"max"` or :obj:`"mul"`.
            In addition, can be any
            :class:`~torch_geometric.nn.aggr.Aggregation` module (or any string
            that automatically resolves to it).
            If given as a list, will make use of multiple aggregations in which
            different outputs will get concatenated in the last dimension.
            If set to :obj:`None`, the :class:`MessagePassing` instantiation is
            expected to implement its own aggregation logic via
            :meth:`aggregate`. (default: :obj:`"add"`)
        aggr_kwargs (Dict[str, Any], optional): Arguments passed to the
            respective aggregation function in case it gets automatically
            resolved. (default: :obj:`None`)
        flow (string, optional): The flow direction of message passing
            (:obj:`"source_to_target"` or :obj:`"target_to_source"`).
            (default: :obj:`"source_to_target"`)
        node_dim (int, optional): The axis along which to propagate.
            (default: :obj:`-2`)
        decomposed_layers (int, optional): The number of feature decomposition
            layers, as introduced in the `"Optimizing Memory Efficiency of
            Graph Neural Networks on Edge Computing Platforms"
            <https://arxiv.org/abs/2104.03058>`_ paper.
            Feature decomposition reduces the peak memory usage by slicing
            the feature dimensions into separated feature decomposition layers
            during GNN aggregation.
            This method can accelerate GNN execution on CPU-based platforms
            (*e.g.*, 2-3x speedup on the
            :class:`~torch_geometric.datasets.Reddit` dataset) for common GNN
            models such as :class:`~torch_geometric.nn.models.GCN`,
            :class:`~torch_geometric.nn.models.GraphSAGE`,
            :class:`~torch_geometric.nn.models.GIN`, etc.
            However, this method is not applicable to all GNN operators
            available, in particular for operators in which message computation
            can not easily be decomposed, *e.g.* in attention-based GNNs.
            The selection of the optimal value of :obj:`decomposed_layers`
            depends both on the specific graph dataset and available hardware
            resources.
            A value of :obj:`2` is suitable in most cases.
            Although the peak memory usage is directly associated with the
            granularity of feature decomposition, the same is not necessarily
            true for execution speedups. (default: :obj:`1`)
    """

    special_args: Set[str] = {
        'edge_index', 'adj_t', 'edge_index_i', 'edge_index_j', 'size',
        'size_i', 'size_j', 'ptr', 'index', 'dim_size'
    }

    def __init__(
        self,
        aggr: Optional[Union[str, List[str], Aggregation]] = "add",
        *,
        aggr_kwargs: Optional[Dict[str, Any]] = None,
        flow: str = "source_to_target",
        node_dim: int = -2,
        decomposed_layers: int = 1,
        **kwargs,
    ):
        super().__init__()

        if aggr is None:
            self.aggr = None
            self.aggr_module = None
        elif isinstance(aggr, (str, Aggregation)):
            self.aggr = str(aggr)
            self.aggr_module = aggr_resolver(aggr, **(aggr_kwargs or {}))
        elif isinstance(aggr, (tuple, list)):
            self.aggr = [str(x) for x in aggr]
            self.aggr_module = MultiAggregation(aggr, **(aggr_kwargs or {}))
        else:
            raise ValueError(
                f"Only strings, list, tuples and instances of"
                f"`torch_geometric.nn.aggr.Aggregation` are "
                f"valid aggregation schemes (got '{type(aggr)}').")

        self.flow = flow

        if flow not in ['source_to_target', 'target_to_source']:
            raise ValueError(f"Expected 'flow' to be either 'source_to_target'"
                             f" or 'target_to_source' (got '{flow}')")

        self.node_dim = node_dim
        self.decomposed_layers = decomposed_layers

        self.inspector = Inspector(self)
        self.inspector.inspect(self.message)
        self.inspector.inspect(self.aggregate, pop_first=True)
        self.inspector.params['aggregate'].pop('aggr', None)
        self.inspector.inspect(self.message_and_aggregate, pop_first=True)
        self.inspector.inspect(self.update, pop_first=True)
        self.inspector.inspect(self.edge_update)

        self.__user_args__ = self.inspector.keys(
            ['message', 'aggregate', 'update']).difference(self.special_args)
        self.__fused_user_args__ = self.inspector.keys(
            ['message_and_aggregate', 'update']).difference(self.special_args)
        self.__edge_user_args__ = self.inspector.keys(
            ['edge_update']).difference(self.special_args)

        # Support for "fused" message passing.
        self.fuse = self.inspector.implements('message_and_aggregate')
        if self.aggr is not None:
            self.fuse &= isinstance(self.aggr, str) and self.aggr in FUSE_AGGRS

        # Support for explainability.
        self._explain = False
        self._edge_mask = None
        self._loop_mask = None
        self._apply_sigmoid = True

        # Hooks:
        self._propagate_forward_pre_hooks = OrderedDict()
        self._propagate_forward_hooks = OrderedDict()
        self._message_forward_pre_hooks = OrderedDict()
        self._message_forward_hooks = OrderedDict()
        self._aggregate_forward_pre_hooks = OrderedDict()
        self._aggregate_forward_hooks = OrderedDict()
        self._message_and_aggregate_forward_pre_hooks = OrderedDict()
        self._message_and_aggregate_forward_hooks = OrderedDict()
        self._edge_update_forward_pre_hooks = OrderedDict()
        self._edge_update_forward_hooks = OrderedDict()

    def __check_input__(self, edge_index, size):
        the_size: List[Optional[int]] = [None, None]

        if isinstance(edge_index, Tensor):
            int_dtypes = (torch.uint8, torch.int8, torch.int32, torch.int64)

            if edge_index.dtype not in int_dtypes:
                raise ValueError(f"Expected 'edge_index' to be of integer "
                                 f"type (got '{edge_index.dtype}')")
            if edge_index.dim() != 2:
                raise ValueError(f"Expected 'edge_index' to be two-dimensional"
                                 f" (got {edge_index.dim()} dimensions)")
            if edge_index.size(0) != 2:
                raise ValueError(f"Expected 'edge_index' to have size '2' in "
                                 f"the first dimension (got "
                                 f"'{edge_index.size(0)}')")
            if size is not None:
                the_size[0] = size[0]
                the_size[1] = size[1]
            return the_size

        elif isinstance(edge_index, SparseTensor):
            if self.flow == 'target_to_source':
                raise ValueError(
                    ('Flow direction "target_to_source" is invalid for '
                     'message propagation via `torch_sparse.SparseTensor`. If '
                     'you really want to make use of a reverse message '
                     'passing flow, pass in the transposed sparse tensor to '
                     'the message passing module, e.g., `adj_t.t()`.'))
            the_size[0] = edge_index.sparse_size(1)
            the_size[1] = edge_index.sparse_size(0)
            return the_size

        raise ValueError(
            ('`MessagePassing.propagate` only supports integer tensors of '
             'shape `[2, num_messages]` or `torch_sparse.SparseTensor` for '
             'argument `edge_index`.'))

    def __set_size__(self, size: List[Optional[int]], dim: int, src: Tensor):
        the_size = size[dim]
        if the_size is None:
            size[dim] = src.size(self.node_dim)
        elif the_size != src.size(self.node_dim):
            raise ValueError(
                (f'Encountered tensor with size {src.size(self.node_dim)} in '
                 f'dimension {self.node_dim}, but expected size {the_size}.'))

    def __lift__(self, src, edge_index, dim):
<<<<<<< HEAD
        if isinstance(edge_index, (Tensor, ProxyTensor)):
            index = edge_index[dim]
            return src.index_select(self.node_dim, index)
=======
        if isinstance(edge_index, Tensor):
            try:
                index = edge_index[dim]
                return src.index_select(self.node_dim, index)
            except (IndexError, RuntimeError) as e:
                if 'CUDA' in str(e):
                    raise ValueError(
                        f"Encountered a CUDA error. Please ensure that all "
                        f"indices in 'edge_index' point to valid indices "
                        f"in the interval [0, {src.size(self.node_dim)}) in "
                        f"your node feature matrix and try again.")

                if index.numel() > 0 and index.min() < 0:
                    raise ValueError(
                        f"Found negative indices in 'edge_index' (got "
                        f"{index.min().item()}). Please ensure that all "
                        f"indices in 'edge_index' point to valid indices "
                        f"in the interval [0, {src.size(self.node_dim)}) in "
                        f"your node feature matrix and try again.")

                if (index.numel() > 0
                        and index.max() >= src.size(self.node_dim)):
                    raise ValueError(
                        f"Found indices in 'edge_index' that are larger "
                        f"than {src.size(self.node_dim) - 1} (got "
                        f"{index.max().item()}). Please ensure that all "
                        f"indices in 'edge_index' point to valid indices "
                        f"in the interval [0, {src.size(self.node_dim)}) in "
                        f"your node feature matrix and try again.")

                raise e

>>>>>>> 0da9e190
        elif isinstance(edge_index, SparseTensor):
            if dim == 1:
                rowptr = edge_index.storage.rowptr()
                rowptr = expand_left(rowptr, dim=self.node_dim, dims=src.dim())
                return gather_csr(src, rowptr)
            elif dim == 0:
                col = edge_index.storage.col()
                return src.index_select(self.node_dim, col)

        raise ValueError(
            ('`MessagePassing.propagate` only supports integer tensors of '
             'shape `[2, num_messages]` or `torch_sparse.SparseTensor` for '
             'argument `edge_index`.'))

    def __collect__(self, args, edge_index, size, kwargs):
        i, j = (1, 0) if self.flow == 'source_to_target' else (0, 1)

        out = {}
        for arg in args:
            if arg[-2:] not in ['_i', '_j']:
                out[arg] = kwargs.get(arg, Parameter.empty)
            else:
                dim = j if arg[-2:] == '_j' else i
                data = kwargs.get(arg[:-2], Parameter.empty)

                if isinstance(data, (tuple, list)):
                    assert len(data) == 2
                    if isinstance(data[1 - dim], Tensor):
                        self.__set_size__(size, 1 - dim, data[1 - dim])
                    data = data[dim]

                if isinstance(data, Tensor):
                    self.__set_size__(size, dim, data)
                    data = self.__lift__(data, edge_index, dim)

                out[arg] = data

        if isinstance(edge_index, (Tensor, ProxyTensor)):
            out['adj_t'] = None
            out['edge_index'] = edge_index
            out['edge_index_i'] = edge_index[i]
            out['edge_index_j'] = edge_index[j]
            out['ptr'] = None
        elif isinstance(edge_index, SparseTensor):
            out['adj_t'] = edge_index
            out['edge_index'] = None
            out['edge_index_i'] = edge_index.storage.row()
            out['edge_index_j'] = edge_index.storage.col()
            out['ptr'] = edge_index.storage.rowptr()
            if out.get('edge_weight', None) is None:
                out['edge_weight'] = edge_index.storage.value()
            if out.get('edge_attr', None) is None:
                out['edge_attr'] = edge_index.storage.value()
            if out.get('edge_type', None) is None:
                out['edge_type'] = edge_index.storage.value()

        out['index'] = out['edge_index_i']
        out['size'] = size
        out['size_i'] = size[i] if size[i] is not None else size[j]
        out['size_j'] = size[j] if size[j] is not None else size[i]
        out['dim_size'] = out['size_i']

        return out

    def propagate(self, edge_index: Adj, size: Size = None, **kwargs):
        r"""The initial call to start propagating messages.

        Args:
            edge_index (Tensor or SparseTensor): A :obj:`torch.LongTensor` or a
                :obj:`torch_sparse.SparseTensor` that defines the underlying
                graph connectivity/message passing flow.
                :obj:`edge_index` holds the indices of a general (sparse)
                assignment matrix of shape :obj:`[N, M]`.
                If :obj:`edge_index` is of type :obj:`torch.LongTensor`, its
                shape must be defined as :obj:`[2, num_messages]`, where
                messages from nodes in :obj:`edge_index[0]` are sent to
                nodes in :obj:`edge_index[1]`
                (in case :obj:`flow="source_to_target"`).
                If :obj:`edge_index` is of type
                :obj:`torch_sparse.SparseTensor`, its sparse indices
                :obj:`(row, col)` should relate to :obj:`row = edge_index[1]`
                and :obj:`col = edge_index[0]`.
                The major difference between both formats is that we need to
                input the *transposed* sparse adjacency matrix into
                :func:`propagate`.
            size (tuple, optional): The size :obj:`(N, M)` of the assignment
                matrix in case :obj:`edge_index` is a :obj:`LongTensor`.
                If set to :obj:`None`, the size will be automatically inferred
                and assumed to be quadratic.
                This argument is ignored in case :obj:`edge_index` is a
                :obj:`torch_sparse.SparseTensor`. (default: :obj:`None`)
            **kwargs: Any additional data which is needed to construct and
                aggregate messages, and to update node embeddings.
        """
        decomposed_layers = 1 if self.explain else self.decomposed_layers

        for hook in self._propagate_forward_pre_hooks.values():
            res = hook(self, (edge_index, size, kwargs))
            if res is not None:
                edge_index, size, kwargs = res

        size = self.__check_input__(edge_index, size)

        # Run "fused" message and aggregation (if applicable).
        if (isinstance(edge_index, SparseTensor) and self.fuse
                and not self.explain):
            coll_dict = self.__collect__(self.__fused_user_args__, edge_index,
                                         size, kwargs)

            msg_aggr_kwargs = self.inspector.distribute(
                'message_and_aggregate', coll_dict)
            for hook in self._message_and_aggregate_forward_pre_hooks.values():
                res = hook(self, (edge_index, msg_aggr_kwargs))
                if res is not None:
                    edge_index, msg_aggr_kwargs = res
            out = self.message_and_aggregate(edge_index, **msg_aggr_kwargs)
            for hook in self._message_and_aggregate_forward_hooks.values():
                res = hook(self, (edge_index, msg_aggr_kwargs), out)
                if res is not None:
                    out = res

            update_kwargs = self.inspector.distribute('update', coll_dict)
            out = self.update(out, **update_kwargs)

        else:  # Otherwise, run both functions in separation.
            if decomposed_layers > 1:
                user_args = self.__user_args__
                decomp_args = {a[:-2] for a in user_args if a[-2:] == '_j'}
                decomp_kwargs = {
                    a: kwargs[a].chunk(decomposed_layers, -1)
                    for a in decomp_args
                }
                decomp_out = []

            for i in range(decomposed_layers):
                if decomposed_layers > 1:
                    for arg in decomp_args:
                        kwargs[arg] = decomp_kwargs[arg][i]

                coll_dict = self.__collect__(self.__user_args__, edge_index,
                                             size, kwargs)

                msg_kwargs = self.inspector.distribute('message', coll_dict)
                for hook in self._message_forward_pre_hooks.values():
                    res = hook(self, (msg_kwargs, ))
                    if res is not None:
                        msg_kwargs = res[0] if isinstance(res, tuple) else res
                out = self.message(**msg_kwargs)
                for hook in self._message_forward_hooks.values():
                    res = hook(self, (msg_kwargs, ), out)
                    if res is not None:
                        out = res

                if self.explain:
                    explain_msg_kwargs = self.inspector.distribute(
                        'explain_message', coll_dict)
                    out = self.explain_message(out, **explain_msg_kwargs)

                aggr_kwargs = self.inspector.distribute('aggregate', coll_dict)
                for hook in self._aggregate_forward_pre_hooks.values():
                    res = hook(self, (aggr_kwargs, ))
                    if res is not None:
                        aggr_kwargs = res[0] if isinstance(res, tuple) else res

                out = self.aggregate(out, **aggr_kwargs)

                for hook in self._aggregate_forward_hooks.values():
                    res = hook(self, (aggr_kwargs, ), out)
                    if res is not None:
                        out = res

                update_kwargs = self.inspector.distribute('update', coll_dict)
                out = self.update(out, **update_kwargs)

                if decomposed_layers > 1:
                    decomp_out.append(out)

            if decomposed_layers > 1:
                out = torch.cat(decomp_out, dim=-1)

        for hook in self._propagate_forward_hooks.values():
            res = hook(self, (edge_index, size, kwargs), out)
            if res is not None:
                out = res

        return out

    def edge_updater(self, edge_index: Adj, **kwargs):
        r"""The initial call to compute or update features for each edge in the
        graph.

        Args:
            edge_index (Tensor or SparseTensor): A :obj:`torch.LongTensor` or a
                :obj:`torch_sparse.SparseTensor` that defines the underlying
                graph connectivity/message passing flow.
                See :meth:`propagate` for more information.
            **kwargs: Any additional data which is needed to compute or update
                features for each edge in the graph.
        """
        for hook in self._edge_update_forward_pre_hooks.values():
            res = hook(self, (edge_index, kwargs))
            if res is not None:
                edge_index, kwargs = res

        size = self.__check_input__(edge_index, size=None)

        coll_dict = self.__collect__(self.__edge_user_args__, edge_index, size,
                                     kwargs)

        edge_kwargs = self.inspector.distribute('edge_update', coll_dict)
        out = self.edge_update(**edge_kwargs)

        for hook in self._edge_update_forward_hooks.values():
            res = hook(self, (edge_index, kwargs), out)
            if res is not None:
                out = res

        return out

    def message(self, x_j: Tensor) -> Tensor:
        r"""Constructs messages from node :math:`j` to node :math:`i`
        in analogy to :math:`\phi_{\mathbf{\Theta}}` for each edge in
        :obj:`edge_index`.
        This function can take any argument as input which was initially
        passed to :meth:`propagate`.
        Furthermore, tensors passed to :meth:`propagate` can be mapped to the
        respective nodes :math:`i` and :math:`j` by appending :obj:`_i` or
        :obj:`_j` to the variable name, *.e.g.* :obj:`x_i` and :obj:`x_j`.
        """
        return x_j

    @property
    def explain(self) -> bool:
        return self._explain

    @explain.setter
    def explain(self, explain: bool):
        if explain:
            methods = ['message', 'explain_message', 'aggregate', 'update']
        else:
            methods = ['message', 'aggregate', 'update']

        self._explain = explain
        self.inspector.inspect(self.explain_message, pop_first=True)
        self.__user_args__ = self.inspector.keys(methods).difference(
            self.special_args)

    def explain_message(self, inputs: Tensor, size_i: int) -> Tensor:
        # NOTE Replace this method in custom explainers per message-passing
        # layer to customize how messages shall be explained, e.g., via:
        # conv.explain_message = explain_message.__get__(conv, MessagePassing)
        # see stackoverflow.com: 394770/override-a-method-at-instance-level

        edge_mask = self._edge_mask

        if edge_mask is None:
            raise ValueError(f"Could not find a pre-defined 'edge_mask' as "
                             f"part of {self.__class__.__name__}.")

        if self._apply_sigmoid:
            edge_mask = edge_mask.sigmoid()

        # Some ops add self-loops to `edge_index`. We need to do the same for
        # `edge_mask` (but do not train these entries).
        if inputs.size(self.node_dim) != edge_mask.size(0):
            edge_mask = edge_mask[self._loop_mask]
            loop = edge_mask.new_ones(size_i)
            edge_mask = torch.cat([edge_mask, loop], dim=0)
        assert inputs.size(self.node_dim) == edge_mask.size(0)

        size = [1] * inputs.dim()
        size[self.node_dim] = -1
        return inputs * edge_mask.view(size)

    def aggregate(self, inputs: Tensor, index: Tensor,
                  ptr: Optional[Tensor] = None,
                  dim_size: Optional[int] = None) -> Tensor:
        r"""Aggregates messages from neighbors as
        :math:`\square_{j \in \mathcal{N}(i)}`.

        Takes in the output of message computation as first argument and any
        argument which was initially passed to :meth:`propagate`.

        By default, this function will delegate its call to the underlying
        :class:`~torch_geometric.nn.aggr.Aggregation` module to reduce messages
        as specified in :meth:`__init__` by the :obj:`aggr` argument.
        """
        return self.aggr_module(inputs, index, ptr=ptr, dim_size=dim_size,
                                dim=self.node_dim)

    def message_and_aggregate(self, adj_t: SparseTensor) -> Tensor:
        r"""Fuses computations of :func:`message` and :func:`aggregate` into a
        single function.
        If applicable, this saves both time and memory since messages do not
        explicitly need to be materialized.
        This function will only gets called in case it is implemented and
        propagation takes place based on a :obj:`torch_sparse.SparseTensor`.
        """
        raise NotImplementedError

    def update(self, inputs: Tensor) -> Tensor:
        r"""Updates node embeddings in analogy to
        :math:`\gamma_{\mathbf{\Theta}}` for each node
        :math:`i \in \mathcal{V}`.
        Takes in the output of aggregation as first argument and any argument
        which was initially passed to :meth:`propagate`.
        """
        return inputs

    def edge_update(self) -> Tensor:
        r"""Computes or updates features for each edge in the graph.
        This function can take any argument as input which was initially passed
        to :meth:`edge_updater`.
        Furthermore, tensors passed to :meth:`edge_updater` can be mapped to
        the respective nodes :math:`i` and :math:`j` by appending :obj:`_i` or
        :obj:`_j` to the variable name, *.e.g.* :obj:`x_i` and :obj:`x_j`.
        """
        raise NotImplementedError

    def register_propagate_forward_pre_hook(self,
                                            hook: Callable) -> RemovableHandle:
        r"""Registers a forward pre-hook on the module.
        The hook will be called every time before :meth:`propagate` is invoked.
        It should have the following signature:

        .. code-block:: python

            hook(module, inputs) -> None or modified input

        The hook can modify the input.
        Input keyword arguments are passed to the hook as a dictionary in
        :obj:`inputs[-1]`.

        Returns a :class:`torch.utils.hooks.RemovableHandle` that can be used
        to remove the added hook by calling :obj:`handle.remove()`.
        """
        handle = RemovableHandle(self._propagate_forward_pre_hooks)
        self._propagate_forward_pre_hooks[handle.id] = hook
        return handle

    def register_propagate_forward_hook(self,
                                        hook: Callable) -> RemovableHandle:
        r"""Registers a forward hook on the module.
        The hook will be called every time after :meth:`propagate` has computed
        an output.
        It should have the following signature:

        .. code-block:: python

            hook(module, inputs, output) -> None or modified output

        The hook can modify the output.
        Input keyword arguments are passed to the hook as a dictionary in
        :obj:`inputs[-1]`.

        Returns a :class:`torch.utils.hooks.RemovableHandle` that can be used
        to remove the added hook by calling :obj:`handle.remove()`.
        """
        handle = RemovableHandle(self._propagate_forward_hooks)
        self._propagate_forward_hooks[handle.id] = hook
        return handle

    def register_message_forward_pre_hook(self,
                                          hook: Callable) -> RemovableHandle:
        r"""Registers a forward pre-hook on the module.
        The hook will be called every time before :meth:`message` is invoked.
        See :meth:`register_propagate_forward_pre_hook` for more information.
        """
        handle = RemovableHandle(self._message_forward_pre_hooks)
        self._message_forward_pre_hooks[handle.id] = hook
        return handle

    def register_message_forward_hook(self, hook: Callable) -> RemovableHandle:
        r"""Registers a forward hook on the module.
        The hook will be called every time after :meth:`message` has computed
        an output.
        See :meth:`register_propagate_forward_hook` for more information.
        """
        handle = RemovableHandle(self._message_forward_hooks)
        self._message_forward_hooks[handle.id] = hook
        return handle

    def register_aggregate_forward_pre_hook(self,
                                            hook: Callable) -> RemovableHandle:
        r"""Registers a forward pre-hook on the module.
        The hook will be called every time before :meth:`aggregate` is invoked.
        See :meth:`register_propagate_forward_pre_hook` for more information.
        """
        handle = RemovableHandle(self._aggregate_forward_pre_hooks)
        self._aggregate_forward_pre_hooks[handle.id] = hook
        return handle

    def register_aggregate_forward_hook(self,
                                        hook: Callable) -> RemovableHandle:
        r"""Registers a forward hook on the module.
        The hook will be called every time after :meth:`aggregate` has computed
        an output.
        See :meth:`register_propagate_forward_hook` for more information.
        """
        handle = RemovableHandle(self._aggregate_forward_hooks)
        self._aggregate_forward_hooks[handle.id] = hook
        return handle

    def register_message_and_aggregate_forward_pre_hook(
            self, hook: Callable) -> RemovableHandle:
        r"""Registers a forward pre-hook on the module.
        The hook will be called every time before :meth:`message_and_aggregate`
        is invoked.
        See :meth:`register_propagate_forward_pre_hook` for more information.
        """
        handle = RemovableHandle(self._message_and_aggregate_forward_pre_hooks)
        self._message_and_aggregate_forward_pre_hooks[handle.id] = hook
        return handle

    def register_message_and_aggregate_forward_hook(
            self, hook: Callable) -> RemovableHandle:
        r"""Registers a forward hook on the module.
        The hook will be called every time after :meth:`message_and_aggregate`
        has computed an output.
        See :meth:`register_propagate_forward_hook` for more information.
        """
        handle = RemovableHandle(self._message_and_aggregate_forward_hooks)
        self._message_and_aggregate_forward_hooks[handle.id] = hook
        return handle

    def register_edge_update_forward_pre_hook(
            self, hook: Callable) -> RemovableHandle:
        r"""Registers a forward pre-hook on the module.
        The hook will be called every time before :meth:`edge_update` is
        invoked. See :meth:`register_propagate_forward_pre_hook` for more
        information.
        """
        handle = RemovableHandle(self._edge_update_forward_pre_hooks)
        self._edge_update_forward_pre_hooks[handle.id] = hook
        return handle

    def register_edge_update_forward_hook(self,
                                          hook: Callable) -> RemovableHandle:
        r"""Registers a forward hook on the module.
        The hook will be called every time after :meth:`edge_update` has
        computed an output.
        See :meth:`register_propagate_forward_hook` for more information.
        """
        handle = RemovableHandle(self._edge_update_forward_hooks)
        self._edge_update_forward_hooks[handle.id] = hook
        return handle

    @torch.jit.unused
    def jittable(self, typing: Optional[str] = None):
        r"""Analyzes the :class:`MessagePassing` instance and produces a new
        jittable module.

        Args:
            typing (string, optional): If given, will generate a concrete
                instance with :meth:`forward` types based on :obj:`typing`,
                *e.g.*: :obj:`"(Tensor, Optional[Tensor]) -> Tensor"`.
        """
        try:
            from jinja2 import Template
        except ImportError:
            raise ModuleNotFoundError(
                "No module named 'jinja2' found on this machine. "
                "Run 'pip install jinja2' to install the library.")

        source = inspect.getsource(self.__class__)

        # Find and parse `propagate()` types to format `{arg1: type1, ...}`.
        if hasattr(self, 'propagate_type'):
            prop_types = {
                k: sanitize(str(v))
                for k, v in self.propagate_type.items()
            }
        else:
            match = re.search(r'#\s*propagate_type:\s*\((.*)\)', source)
            if match is None:
                raise TypeError(
                    'TorchScript support requires the definition of the types '
                    'passed to `propagate()`. Please specify them via\n\n'
                    'propagate_type = {"arg1": type1, "arg2": type2, ... }\n\n'
                    'or via\n\n'
                    '# propagate_type: (arg1: type1, arg2: type2, ...)\n\n'
                    'inside the `MessagePassing` module.')
            prop_types = split_types_repr(match.group(1))
            prop_types = dict([re.split(r'\s*:\s*', t) for t in prop_types])

        # Find and parse `edge_updater` types to format `{arg1: type1, ...}`.
        if 'edge_update' in self.__class__.__dict__.keys():
            if hasattr(self, 'edge_updater_type'):
                edge_updater_types = {
                    k: sanitize(str(v))
                    for k, v in self.edge_updater.items()
                }
            else:
                match = re.search(r'#\s*edge_updater_type:\s*\((.*)\)', source)
                if match is None:
                    raise TypeError(
                        'TorchScript support requires the definition of the '
                        'types passed to `edge_updater()`. Please specify '
                        'them via\n\n edge_updater_type = {"arg1": type1, '
                        '"arg2": type2, ... }\n\n or via\n\n'
                        '# edge_updater_type: (arg1: type1, arg2: type2, ...)'
                        '\n\ninside the `MessagePassing` module.')
                edge_updater_types = split_types_repr(match.group(1))
                edge_updater_types = dict(
                    [re.split(r'\s*:\s*', t) for t in edge_updater_types])
        else:
            edge_updater_types = {}

        type_hints = get_type_hints(self.__class__.update)
        prop_return_type = type_hints.get('return', 'Tensor')
        if str(prop_return_type)[:6] == '<class':
            prop_return_type = prop_return_type.__name__

        type_hints = get_type_hints(self.__class__.edge_update)
        edge_updater_return_type = type_hints.get('return', 'Tensor')
        if str(edge_updater_return_type)[:6] == '<class':
            edge_updater_return_type = edge_updater_return_type.__name__

        # Parse `__collect__()` types to format `{arg:1, type1, ...}`.
        collect_types = self.inspector.types(
            ['message', 'aggregate', 'update'])

        # Parse `__collect__()` types to format `{arg:1, type1, ...}`,
        # specific to the argument used for edge updates.
        edge_collect_types = self.inspector.types(['edge_update'])

        # Collect `forward()` header, body and @overload types.
        forward_types = parse_types(self.forward)
        forward_types = [resolve_types(*types) for types in forward_types]
        forward_types = list(chain.from_iterable(forward_types))

        keep_annotation = len(forward_types) < 2
        forward_header = func_header_repr(self.forward, keep_annotation)
        forward_body = func_body_repr(self.forward, keep_annotation)

        if keep_annotation:
            forward_types = []
        elif typing is not None:
            forward_types = []
            forward_body = 8 * ' ' + f'# type: {typing}\n{forward_body}'

        root = os.path.dirname(osp.realpath(__file__))
        with open(osp.join(root, 'message_passing.jinja'), 'r') as f:
            template = Template(f.read())

        uid = uuid1().hex[:6]
        cls_name = f'{self.__class__.__name__}Jittable_{uid}'
        jit_module_repr = template.render(
            uid=uid,
            module=str(self.__class__.__module__),
            cls_name=cls_name,
            parent_cls_name=self.__class__.__name__,
            prop_types=prop_types,
            prop_return_type=prop_return_type,
            fuse=self.fuse,
            collect_types=collect_types,
            user_args=self.__user_args__,
            edge_user_args=self.__edge_user_args__,
            forward_header=forward_header,
            forward_types=forward_types,
            forward_body=forward_body,
            msg_args=self.inspector.keys(['message']),
            aggr_args=self.inspector.keys(['aggregate']),
            msg_and_aggr_args=self.inspector.keys(['message_and_aggregate']),
            update_args=self.inspector.keys(['update']),
            edge_collect_types=edge_collect_types,
            edge_update_args=self.inspector.keys(['edge_update']),
            edge_updater_types=edge_updater_types,
            edge_updater_return_type=edge_updater_return_type,
            check_input=inspect.getsource(self.__check_input__)[:-1],
        )
        # Instantiate a class from the rendered JIT module representation.
        cls = class_from_module_repr(cls_name, jit_module_repr)
        module = cls.__new__(cls)
        module.__dict__ = self.__dict__.copy()
        module.jittable = None
        return module

    def __repr__(self) -> str:
        if hasattr(self, 'in_channels') and hasattr(self, 'out_channels'):
            return (f'{self.__class__.__name__}({self.in_channels}, '
                    f'{self.out_channels})')
        return f'{self.__class__.__name__}()'<|MERGE_RESOLUTION|>--- conflicted
+++ resolved
@@ -227,11 +227,6 @@
                  f'dimension {self.node_dim}, but expected size {the_size}.'))
 
     def __lift__(self, src, edge_index, dim):
-<<<<<<< HEAD
-        if isinstance(edge_index, (Tensor, ProxyTensor)):
-            index = edge_index[dim]
-            return src.index_select(self.node_dim, index)
-=======
         if isinstance(edge_index, Tensor):
             try:
                 index = edge_index[dim]
@@ -264,7 +259,6 @@
 
                 raise e
 
->>>>>>> 0da9e190
         elif isinstance(edge_index, SparseTensor):
             if dim == 1:
                 rowptr = edge_index.storage.rowptr()
@@ -302,7 +296,7 @@
 
                 out[arg] = data
 
-        if isinstance(edge_index, (Tensor, ProxyTensor)):
+        if isinstance(edge_index, Tensor):
             out['adj_t'] = None
             out['edge_index'] = edge_index
             out['edge_index_i'] = edge_index[i]

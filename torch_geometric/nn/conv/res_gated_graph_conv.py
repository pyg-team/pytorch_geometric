--- conflicted
+++ resolved
@@ -119,20 +119,13 @@
 
         return out
 
-<<<<<<< HEAD
-    def message(self, x_i: Tensor, x_j: Tensor, edge_attr: OptTensor = None) -> Tensor:
-        k_i = x_i if edge_attr is None else torch.cat([x_i, edge_attr], dim=-1)
-        q_j = x_j if edge_attr is None else torch.cat([x_j, edge_attr], dim=-1)
-        v_j = x_j if edge_attr is None else torch.cat([x_j, edge_attr], dim=-1)
-=======
     def message(self, x_i: Tensor, x_j: Tensor,
                 edge_attr: OptTensor = None) -> Tensor:
-        k_i = x_i if edge_attr is not None else torch.cat([x_i, edge_attr],
+        k_i = x_i if edge_attr is None else torch.cat([x_i, edge_attr],
                                                           dim=-1)
-        q_j = x_j if edge_attr is not None else torch.cat([x_j, edge_attr],
+        q_j = x_j if edge_attr is None else torch.cat([x_j, edge_attr],
                                                           dim=-1)
-        v_j = x_j if edge_attr is not None else torch.cat([x_j, edge_attr],
+        v_j = x_j if edge_attr is None else torch.cat([x_j, edge_attr],
                                                           dim=-1)
->>>>>>> b9e00a9a
         return self.act(self.lin_key(k_i) +
                         self.lin_query(q_j)) * self.lin_value(v_j)
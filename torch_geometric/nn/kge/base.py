--- conflicted
+++ resolved
@@ -139,13 +139,8 @@
                         # Do not filter out the gold answer
                         continue
                     mask_indices.append(e_id)
-<<<<<<< HEAD
                 mask_indices = torch.LongTensor(
                     mask_indices).to(head_index.device)
-=======
-                mask_indices = torch.LongTensor(mask_indices).to(
-                    head_index.device)
->>>>>>> 73b320a2
                 flattened_scores.index_fill_(0, mask_indices, -100)
             rank = int((flattened_scores.argsort(
                 descending=True) == t).nonzero().view(-1))

--- conflicted
+++ resolved
@@ -1,35 +1,23 @@
-<<<<<<< HEAD
-from .glob import global_add_pool, global_mean_pool, global_max_pool
-from .glob import GlobalPooling
-=======
 from .glob import (
     GlobalPooling,
     global_add_pool,
     global_max_pool,
     global_mean_pool,
 )
-from .sort import global_sort_pool
->>>>>>> c6675c4f
 
 __all__ = [
     'global_add_pool',
     'global_mean_pool',
     'global_max_pool',
     'GlobalPooling',
-    'global_sort_pool',
 ]
 
 classes = __all__
 
 from torch_geometric.deprecation import deprecated  # noqa
-<<<<<<< HEAD
-from torch_geometric.nn.aggr import Set2Set  # noqa
-from torch_geometric.nn.aggr import SortAggr  # noqa
-from torch_geometric.nn.aggr import GraphMultisetTransformer  # noqa
-=======
->>>>>>> c6675c4f
 from torch_geometric.nn.aggr import AttentionalAggregation  # noqa
 from torch_geometric.nn.aggr import GraphMultisetTransformer  # noqa
+from torch_geometric.nn.aggr import SortAggr  # noqa
 from torch_geometric.nn.aggr import Set2Set  # noqa
 
 Set2Set = deprecated(

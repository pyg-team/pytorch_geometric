--- conflicted
+++ resolved
@@ -99,13 +99,9 @@
             self.llm_device = torch.device("cpu")
             from contextlib import nullcontext
             self.autocast_context = nullcontext()
-<<<<<<< HEAD
             dist.init_process_group()
-            self.llm = FSDP.FullyShardedDataParallel(self.llm, cpu_offload=FSDP.CPUOffload())
-=======
             self.llm = FSDP.FullyShardedDataParallel(
                 self.llm, cpu_offload=FSDP.CPUOffload())
->>>>>>> c096a3c1
         else:
             self.llm_device = self.llm.device
             self.exec_device = self.llm_device

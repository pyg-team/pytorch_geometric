from typing import Callable, Optional, Tuple

import numpy as np
import torch
import torch.nn.functional as F
from scipy.sparse.csgraph import connected_components
from sklearn.mixture import GaussianMixture
from torch import Tensor, nn
from torch_cluster import knn
<<<<<<< HEAD
from torch_geometric.utils import to_scipy_sparse_matrix, from_scipy_sparse_matrix, scatter
try:
    from torch_cluster import knn
except ImportError:
    knn = None
=======

from torch_geometric.utils import (
    from_scipy_sparse_matrix,
    scatter,
    to_scipy_sparse_matrix,
)

>>>>>>> bf61df2b

def argsort(batch: Tensor) -> Tuple[Tensor, Tensor]:
    idx = torch.argsort(batch)
    inverse = torch.arange(idx.shape[0], device=idx.device)[idx]
    return idx, inverse


@torch.no_grad()
def build_knn_graph(src_emb: Tensor, dst_emb: Tensor, src_batch: Tensor,
                    dst_batch: Tensor, k: int) -> Tensor:
    src_idx, src_inverse = argsort(src_batch)
    dst_idx, dst_inverse = argsort(dst_batch)
    graph = knn(dst_emb[dst_idx], src_emb[src_idx], k, dst_batch[dst_idx],
                src_batch[src_idx])
    return torch.stack([src_inverse[graph[0]], dst_inverse[graph[1]]], dim=0)


class GMPooling(torch.nn.Module):
    r"""The Gaussion Mixture Pooling implementation from
    `"PHierarchical Graph Neural Networks for Particle Track Reconstruction"
    <https://arxiv.org/abs/2303.01640>`_ paper.

    In short, GMPooling pools the graph by computing the edge scores defined
    as :math:`\tanh^{-1}(x_i\cdot x_j)`, where :math:`x_i` are normalized node
    embeddings. Assuming that there are intra-cluster and inter-cluster edges,
    we fit a Gaussian Mixture Model of 2 components.The score cut is solved by
    finding the score where the difference in log likelihood of the two
    components exceeds a hyperparameter :obj:`r` that is used to tune the
    granularity of the pooling. Finally, the connected components that have
    more than :obj:`min_size` are regarded as the pooled nodes, which are
    called "supernodes" in the paper.

    GMPooling takes in node embeddings, graph edges, and batch indices and
    returns pooled embeddings (supernodes) and their batch indices. Optionally,
    GMPooling can also return bipartite graph in between the original nodes and
    the newly created supernodes, together with edge weights that ensure the
    differentiability of the method, and the super graph on the supernodes and
    their edge weights.

    Args:
        r (int): Resolution which controls the granularity of the pooling.
        min_size (int): Minimum size for a connected component to be kept as
            supernode. Any component smaller than this will be treated as noise.
        build_bipartite_graph (bool, optional): Whether to build bipartite
            graph or not. When set to :obj:`True`, edges and edge weights are
            returned. (default: :obj:`False`)
        build_super_graph (bool, optional): Whether to build super graph or not.
            When set to :obj:`True`, edges and edge weights are returned.
            (default: :obj:`False`)
        bipartite_k (int, optional): The connectivity of the bipartite graph being
            built. (default: :obj:`5`)
        super_k (int, optional): The connectivity of the super graph being built.
            (default: :obj:`5`)
        momentum (float, optional): The momentum of the exponential moving average
            used to track score cut. (default: :obj:`0.95`)
    """
    def __init__(self, r: float, min_size: int,
                 build_bipartite_graph: Optional[bool] = False,
                 build_super_graph: Optional[bool] = False,
                 bipartite_k: Optional[int] = 5, super_k: Optional[int] = 5,
                 momentum: Optional[float] = 0.95):
        super().__init__()
        self.r = r
        self.min_size = min_size
        self.build_bipartite_graph = build_bipartite_graph
        self.build_super_graph = build_super_graph
        self.bipartite_k = bipartite_k
        self.super_k = super_k
        self.momentum = momentum
        self.model = GaussianMixture(2)
        if build_bipartite_graph:
            self.bipartite_graph_construction = DynamicGraphConstruction(
                bipartite_k, False, torch.exp)
        if build_super_graph:
            self.super_graph_construction = DynamicGraphConstruction(
                super_k, True, torch.sigmoid)
        self.register_buffer("score_cut", torch.tensor([0], dtype=torch.float),
                             persistent=True)

    def _get_quadratic_coeff(self, weight: float, mean: float,
                             var: float) -> Tuple[float, float, float]:
        """
        find the coefficients of the quadratic equation that defines score cut
        """
        sigma = np.sqrt(var)
        a = -0.5 / sigma**2
        b = mean / sigma**2
        c = -0.5 * mean**2 / sigma**2 - np.log(sigma) + np.log(weight)
        return a, b, c

    def _solve_quadratic_eq(self, a: float, b: float, c: float) -> float:
        """
        solve the quadratic equation
        """
        if b**2 > 4 * a * c:
            return torch.as_tensor((-b + np.sqrt(b**2 - 4 * a * c)) / (2 * a),
                                   dtype=torch.float)
        else:
            return torch.as_tensor(-b / (2 * a), dtype=torch.float)

    def _determine_cut(self) -> float:
        """
        extract the parameters of Gaussians and solve for score cut. Always pick the greater solution.
        """
        a1, b1, c1 = self._get_quadratic_coeff(
            self.model.weights_[0].item(), self.model.means_[0].item(),
            self.model.covariances_[0].item())
        a2, b2, c2 = self._get_quadratic_coeff(
            self.model.weights_[1].item(), self.model.means_[1].item(),
            self.model.covariances_[1].item())
        if self.model.means_[0][0] > self.model.means_[1][0]:
            return self._solve_quadratic_eq(a1 - a2, b1 - b2, c1 - c2 - self.r)
        else:
            return self._solve_quadratic_eq(a2 - a1, b2 - b1, c2 - c1 - self.r)

    def _get_clusters(self, labels: Tensor, batch: Tensor) -> Tensor:
        """
        filter out noises, i.e. components smaller than min_size.
        """
        _, inverse, counts = labels.unique(return_inverse=True,
                                           return_counts=True)
        noise_mask = counts[inverse] < self.min_size
        is_noise = ~scatter(~noise_mask, batch, dim=0, reduce="any")
        labels[is_noise[batch]] = batch[is_noise[batch]] + labels.max() + 1
        noise_mask[is_noise[batch]] = False
        labels[~noise_mask] = labels[~noise_mask].unique(
            return_inverse=True)[1]
        labels[noise_mask] = -1
        return labels

    def forward(
        self, emb: Tensor, edges: Tensor, batch: Tensor
    ) -> Tuple[Tensor, Tensor, Optional[Tensor], Optional[Tensor],
               Optional[Tensor], Optional[Tensor]]:
        """
        Args:
            emb (Tensor): The node embeddings.
            edges (Tensor): The edge list of the graph.
            batch (Tensor): The batch indices.
        Returns
            centroids (Tensor): The embeddings of the pooled nodes (supernodes)
            centroids_batch (Tensor): The batch indices of the pooled nodes (supernodes)
            bipartite_graph (Optional, Tensor): The edge list of the bipartite graph built.
            bipartite_edge_weights (Optional, Tensor): The edge weights of the bipartite graph built.
            super_graph (Optional, Tensor): The edge list of the super graph built.
            super_edge_weights (Optional, Tensor): The edge weights of the super graph built.
        """
        # Normalize embeddings and remove self cycles
        emb = F.normalize(emb)
        edges = edges[:, edges[0] != edges[1]]

        # Compute likelihoods which is defined as atanh of cosine similarities
        likelihood = (1 - 1e-6) * torch.einsum('ij,ij->i', emb[edges[0]],
                                               emb[edges[1]])
        likelihood = torch.atanh(likelihood)

        # GMM edge cutting and compute moving average of score cut
        if self.training:
            inputs = likelihood.cpu().detach().numpy()
            if inputs.size > 10000:
                inputs = np.random.choice(inputs, 10000, replace=False)
            self.model.fit(inputs.reshape(-1, 1))
            cut = self._determine_cut()
            self.score_cut = self.momentum * self.score_cut + (
                1 - self.momentum) * cut

        # Connected Components
        mask = likelihood >= self.score_cut.to(likelihood.device)
        _, labels = connected_components(
            to_scipy_sparse_matrix(edges[:, mask], num_nodes=batch.shape[0]),
            directed=False)
        clusters = self._get_clusters(
            torch.as_tensor(labels, dtype=torch.long, device=emb.device),
            batch)

        # Compute centroids
        centroids = scatter(emb[clusters >= 0], clusters[clusters >= 0], dim=0)
        centroids = F.normalize(centroids)
        centroids_batch = torch.zeros(centroids.shape[0], dtype = torch.long, device = centroids.device)\
                                    .scatter(0, clusters[clusters >= 0], batch[clusters >= 0])
        idxs = torch.argsort(centroids_batch)
        centroids, centroids_batch = centroids[idxs], centroids_batch[idxs]

        outputs = [centroids, centroids_batch]

        # Construct Bipartite Graph
        if self.build_bipartite_graph:
            outputs.extend(
                self.bipartite_graph_construction(emb, centroids, batch,
                                                  centroids_batch))

        # Construct Super Graph
        if self.build_super_graph:
            outputs.extend(
                self.super_graph_construction(centroids, centroids,
                                              centroids_batch,
                                              centroids_batch))

        return outputs

    def __repr__(self) -> str:
        return (
            f'{self.__class__.__name__}({self.r}, {self.min_size}, build_bipartite_graph = {self.build_bipartite_graph}, '
            f'build_super_graph = {self.build_super_graph}, '
            f'{f"bipartite_k = {self.bipartite_k}, " if self.build_bipartite_graph else ""}'
            f'{f"super_k = {self.super_k}, " if self.build_super_graph else ""}'
            f'momentum = {self.momentum})')


class DynamicGraphConstruction(nn.Module):
    def __init__(self, k: int, sym: bool, weighting_function: Callable):
        """
        Dynamic Graph Construction process. The knn graph is built and the edge are weighted
        by the value of weighting_function of cosine similarities. BatchNorm is used to
        normalize the cosine similarities to ensure variance of the weights. The edge weights
        are normalized to ensure that the mean of the weights is one.
        Args:
            k (int): the connectivity of the graph built
            sym (bool): to symmetrize the graph or not
            weighting_function (Callable): a function used to weight edges
        """
        super().__init__()

        self.weight_normalization = nn.BatchNorm1d(1)
        self.k = k
        self.sym = sym
        self.weighting_function = weighting_function

    def forward(self, src_emb: Tensor, dst_emb: Tensor, src_batch: Tensor,
                dst_batch: Tensor) -> Tuple[Tensor, Tensor]:
        """
        Args:
            src_emb (Tensor): The source node embeddings.
            dst_emb (Tensor): The destination node embeddings.
            src_batch (Tensor): The source batch indices.
            dst_batch (Tensor): The destination batch indices.
        Returns
            graph (Tensor): The KNN graph built.
            edge_weights (Tensor): The edge weights computed.
        """
        # Construct the Graph
        graph = build_knn_graph(src_emb, dst_emb, src_batch, dst_batch, self.k)
        if self.sym:
            graph = to_scipy_sparse_matrix(graph)
            graph, _ = from_scipy_sparse_matrix(graph + graph.T)

        # Compute bipartite attention
        edge_weights = torch.einsum('ij,ij->i', src_emb[graph[0]],
                                    dst_emb[graph[1]])
        # Normalize to ensure variance of weights
        if len(edge_weights) > 1:
            edge_weights = self.weight_normalization(
                edge_weights.unsqueeze(1)).squeeze()

        edge_weights = self.weighting_function(edge_weights)

        edge_weights = edge_weights / edge_weights.mean()
        edge_weights = edge_weights

        return graph, edge_weights<|MERGE_RESOLUTION|>--- conflicted
+++ resolved
@@ -7,13 +7,6 @@
 from sklearn.mixture import GaussianMixture
 from torch import Tensor, nn
 from torch_cluster import knn
-<<<<<<< HEAD
-from torch_geometric.utils import to_scipy_sparse_matrix, from_scipy_sparse_matrix, scatter
-try:
-    from torch_cluster import knn
-except ImportError:
-    knn = None
-=======
 
 from torch_geometric.utils import (
     from_scipy_sparse_matrix,
@@ -21,7 +14,10 @@
     to_scipy_sparse_matrix,
 )
 
->>>>>>> bf61df2b
+try:
+    from torch_cluster import knn
+except ImportError:
+    knn = None
 
 def argsort(batch: Tensor) -> Tuple[Tensor, Tensor]:
     idx = torch.argsort(batch)

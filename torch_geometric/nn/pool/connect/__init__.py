--- conflicted
+++ resolved
@@ -1,15 +1,8 @@
-<<<<<<< HEAD
-from .base import Connect
+from .base import Connect, ConnectOutput
 from .topk_connect import TopkConnect
 
 __all__ = [
     'Connect',
+    'ConnectOutput',
     'TopkConnect',
-=======
-from .base import Connect, ConnectOutput
-
-__all__ = [
-    'Connect',
-    'ConnectOutput',
->>>>>>> c566f5ce
 ]
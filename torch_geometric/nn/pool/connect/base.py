from dataclasses import dataclass
from typing import Optional, Tuple

import torch
from torch import Tensor

from torch_geometric.nn.pool.select import SelectOutput
<<<<<<< HEAD
=======
from torch_geometric.utils.mixin import CastMixin


@dataclass(init=False)
class ConnectOutput(CastMixin):
    r"""The output of the :class:`Connect` method, which holds the coarsened
    graph structure, and optional pooled edge features and batch vectors.

    Args:
        edge_index (torch.Tensor): The edge indices of the cooarsened graph.
        edge_attr (torch.Tensor, optional): The pooled edge features of the
            coarsened graph. (default: :obj:`None`)
        batch (torch.Tensor, optional): The pooled batch vector of the
            coarsened graph. (default: :obj:`None`)
    """
    edge_index: Tensor
    edge_attr: Optional[Tensor] = None
    batch: Optional[Tensor] = None

    def __init__(
        self,
        edge_index: Tensor,
        edge_attr: Optional[Tensor] = None,
        batch: Optional[Tensor] = None,
    ):
        if edge_index.dim() != 2:
            raise ValueError(f"Expected 'edge_index' to be two-dimensional "
                             f"(got {edge_index.dim()} dimensions)")

        if edge_index.size(0) != 2:
            raise ValueError(f"Expected 'edge_index' to have size '2' in the "
                             f"first dimension (got '{edge_index.size(0)}')")

        if edge_attr is not None and edge_attr.size(0) != edge_index.size(1):
            raise ValueError(f"Expected 'edge_index' and 'edge_attr' to "
                             f"hold the same number of edges (got "
                             f"{edge_index.size(1)} and {edge_attr.size(0)} "
                             f"edges)")

        self.edge_index = edge_index
        self.edge_attr = edge_attr
        self.batch = batch
>>>>>>> c566f5ce


class Connect(torch.nn.Module):
    r"""An abstract base class for implementing custom edge connection
    operators as described in the `"Understanding Pooling in Graph Neural
    Networks" <https://arxiv.org/abs/1905.05178>`_ paper.

    Specifically, :class:`Connect` determines for each pair of supernodes the
    presence or abscene of an edge based on the existing edges between the
    nodes in the two supernodes.
    The operator also computes pooled edge features and batch vectors
    (if present).
    """
    def reset_parameters(self):
        r"""Resets all learnable parameters of the module."""
        pass

    def forward(
        self,
<<<<<<< HEAD
        cluster: SelectOutput,
=======
        select_output: SelectOutput,
>>>>>>> c566f5ce
        edge_index: Tensor,
        edge_attr: Optional[Tensor] = None,
        batch: Optional[Tensor] = None,
    ) -> Tuple[Tensor, Optional[Tensor]]:
        r"""
        Args:
<<<<<<< HEAD
            cluster (SelectOutput): The output of `Select`, with a mapping from
                nodes to clusters.
=======
            select_output (SelectOutput): The output of :class:`Select`.
>>>>>>> c566f5ce
            edge_index (torch.Tensor): The edge indices.
            edge_attr (torch.Tensor, optional): The edge features.
                (default: :obj:`None`)
            batch (torch.Tensor, optional): The batch vector
                :math:`\mathbf{b} \in {\{ 0, \ldots, B-1\}}^N`, which assigns
                each node to a specific graph. (default: :obj:`None`)
        """
        raise NotImplementedError

    @staticmethod
    def get_pooled_batch(
        select_output: SelectOutput,
        batch: Optional[Tensor],
    ) -> Optional[Tensor]:
        r"""Returns the batch vector of the coarsened graph.

        Args:
            select_output (SelectOutput): The output of :class:`Select`.
            batch (torch.Tensor, optional): The batch vector
                :math:`\mathbf{b} \in {\{ 0, \ldots, B-1\}}^N`, which assigns
                each element to a specific example. (default: :obj:`None`)
        """
        if batch is None:
            return batch

        out = torch.arange(select_output.num_clusters, device=batch.device)
        return out.scatter_(0, select_output.cluster_index,
                            batch[select_output.node_index])

    def __repr__(self) -> str:
        return f'{self.__class__.__name__}()'<|MERGE_RESOLUTION|>--- conflicted
+++ resolved
@@ -5,8 +5,6 @@
 from torch import Tensor
 
 from torch_geometric.nn.pool.select import SelectOutput
-<<<<<<< HEAD
-=======
 from torch_geometric.utils.mixin import CastMixin
 
 
@@ -49,7 +47,6 @@
         self.edge_index = edge_index
         self.edge_attr = edge_attr
         self.batch = batch
->>>>>>> c566f5ce
 
 
 class Connect(torch.nn.Module):
@@ -69,23 +66,14 @@
 
     def forward(
         self,
-<<<<<<< HEAD
-        cluster: SelectOutput,
-=======
         select_output: SelectOutput,
->>>>>>> c566f5ce
         edge_index: Tensor,
         edge_attr: Optional[Tensor] = None,
         batch: Optional[Tensor] = None,
     ) -> Tuple[Tensor, Optional[Tensor]]:
         r"""
         Args:
-<<<<<<< HEAD
-            cluster (SelectOutput): The output of `Select`, with a mapping from
-                nodes to clusters.
-=======
             select_output (SelectOutput): The output of :class:`Select`.
->>>>>>> c566f5ce
             edge_index (torch.Tensor): The edge indices.
             edge_attr (torch.Tensor, optional): The edge features.
                 (default: :obj:`None`)

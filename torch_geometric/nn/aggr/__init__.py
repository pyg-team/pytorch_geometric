--- conflicted
+++ resolved
@@ -11,11 +11,8 @@
     PowerMeanAggregation,
 )
 from .lstm import LSTMAggregation
-<<<<<<< HEAD
 from .multi import MultiAggregation
-=======
 from .set2set import Set2Set
->>>>>>> 893aca52
 
 __all__ = classes = [
     'MultiAggregation',

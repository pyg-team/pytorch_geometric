from .base import Aggregation
from .multi import MultiAggregation
from .basic import (
    MeanAggregation,
    SumAggregation,
    MaxAggregation,
    MinAggregation,
    MulAggregation,
    VarAggregation,
    StdAggregation,
    SoftmaxAggregation,
    PowerMeanAggregation,
)
from .lstm import LSTMAggregation
from .set2set import Set2Set
from .scaler import DegreeScalerAggregation
<<<<<<< HEAD
from .sort import SortAggr
=======
from .gmt import GraphMultisetTransformer
>>>>>>> 8804f659

__all__ = classes = [
    'Aggregation',
    'MultiAggregation',
    'MeanAggregation',
    'SumAggregation',
    'MaxAggregation',
    'MinAggregation',
    'MulAggregation',
    'VarAggregation',
    'StdAggregation',
    'SoftmaxAggregation',
    'PowerMeanAggregation',
    'LSTMAggregation',
    'Set2Set',
    'DegreeScalerAggregation',
<<<<<<< HEAD
    'SortAggr',
=======
    'GraphMultisetTransformer',
>>>>>>> 8804f659
]<|MERGE_RESOLUTION|>--- conflicted
+++ resolved
@@ -14,11 +14,8 @@
 from .lstm import LSTMAggregation
 from .set2set import Set2Set
 from .scaler import DegreeScalerAggregation
-<<<<<<< HEAD
 from .sort import SortAggr
-=======
 from .gmt import GraphMultisetTransformer
->>>>>>> 8804f659
 
 __all__ = classes = [
     'Aggregation',
@@ -35,9 +32,6 @@
     'LSTMAggregation',
     'Set2Set',
     'DegreeScalerAggregation',
-<<<<<<< HEAD
     'SortAggr',
-=======
     'GraphMultisetTransformer',
->>>>>>> 8804f659
 ]
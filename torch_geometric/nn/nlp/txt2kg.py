--- conflicted
+++ resolved
@@ -107,7 +107,6 @@
     if not CLIENT_INITD:
         # We use NIMs since most PyG users may not be able to run a 70B+ model
         from openai import OpenAI
-<<<<<<< HEAD
         global CLIENT
         CLIENT = OpenAI(
             base_url="https://integrate.api.nvidia.com/v1",
@@ -116,11 +115,6 @@
         NIM_MODEL = "nvidia/llama-3.1-nemotron-70b-instruct"
         global CLIENT_INITD
         CLIENT_INITD = True
-=======
-        CLIENT = OpenAI(base_url="https://integrate.api.nvidia.com/v1",
-                        api_key=GLOBAL_NIM_KEY)
-        NIM_MODEL = "nvidia/llama-3.1-nemotron-70b-instruct"
->>>>>>> 43b0ae90
     completion = CLIENT.chat.completions.create(
         model=NIM_MODEL, messages=[{
             "role": "user",

import os
import time
from typing import List, Optional, Tuple

import torch
import torch.multiprocessing as mp

CLIENT_INITD = False

CLIENT = None
GLOBAL_NIM_KEY = ""
SYSTEM_PROMPT = "Please convert the above text into a list of knowledge triples with the form ('entity', 'relation', 'entity'). Seperate each with a new line. Do not output anything else. Try to focus on key triples that form a connected graph.”"


class TXT2KG():
    """A class to convert text data into a Knowledge Graph (KG) format.
    Uses NVIDIA NIMs + Prompt engineering by default.
    Default model `nvidia/llama-3.1-nemotron-70b-instruct`
    is on par or better than GPT4o in benchmarks.
    We need a high quality model to ensure high quality KG.
    Otherwise we have garbage in garbage out for the rest of the
    GNN+LLM RAG pipeline.

    Use local_lm flag for local debugging/dev. You still need to be able to
    inference a 14B param LLM, 'VAGOsolutions/SauerkrautLM-v2-14b-DPO'.
    Smaller LLMs did not work at all in testing.
    Note this 14B model requires a considerable amount of GPU memory.
    See examples/llm/hotpot_qa.py for example usage on converting
    HotPotQA context documents into a knowledge graph.
<<<<<<< HEAD

    Args:
=======
    """
    def __init__(
        self,
        NVIDIA_NIM_MODEL: Optional[
            str] = "nvidia/llama-3.1-nemotron-70b-instruct",
        NVIDIA_API_KEY: Optional[str] = "",
        local_LM: bool = False,
        chunk_size: int = 512,
    ) -> None:
        """Parameters:
        ----------
>>>>>>> 4da5cea1
        NVIDIA_NIM_MODEL : str, optional
            The name of the NVIDIA NIM model to use (default: "nvidia/llama-3.1-nemotron-70b-instruct").
        NVIDIA_API_KEY : str, optional
            The API key for accessing NVIDIA's NIM models (default: "").
        local_LM : bool, optional
            A flag indicating whether a local Language Model (LM) should be used (default: False).
        chunk_size : int, optional
            The size of the chunks in which the text data is processed (default: 512).
    """

    def __init__(
        self,
        NVIDIA_NIM_MODEL: Optional[str] = "nvidia/llama-3.1-nemotron-70b-instruct",
        NVIDIA_API_KEY: Optional[str] = "",
        local_LM: bool = False,
        chunk_size: int = 512,
    ) -> None:
        self.local_LM = local_LM
        # Initialize the local LM flag and the NIM model info accordingly
        if self.local_LM:
            # If using a local LM, set the initd_LM flag to False
            self.initd_LM = False
        else:
            # If not using a local LM, store the provided NIM model info
            self.NVIDIA_API_KEY = NVIDIA_API_KEY
            self.NIM_MODEL = NVIDIA_NIM_MODEL

        # Set the chunk size for processing text data
        self.chunk_size = 512

        # Initialize counters and storage for parsing results
        self.doc_id_counter = 0
        self.relevant_triples = {}
        self.total_chars_parsed = 0
        self.time_to_parse = 0.0

    def save_kg(self, path: str) -> None:
        """Saves the relevant triples in the knowledge graph (KG) to a file.

        Args:
            path (str): The file path where the KG will be saved.

        Returns:
            None
        """
        torch.save(self.relevant_triples, path)

    def _chunk_to_triples_str_local(self, txt: str) -> str:
        # call LLM on text
        chunk_start_time = time.time()
        if not self.initd_LM:
            from torch_geometric.nn.nlp import LLM
            LM_name = "VAGOsolutions/SauerkrautLM-v2-14b-DPO"
            self.model = LLM(LM_name, num_params=14).eval()
            self.initd_LM = True
        out_str = self.model.inference(question=[txt + '\n' + SYSTEM_PROMPT],
                                       max_tokens=self.chunk_size)[0]
        # for debug
        self.total_chars_parsed += len(txt)
        self.time_to_parse += round(time.time() - chunk_start_time, 2)
        self.avg_chars_parsed_per_sec = self.total_chars_parsed / self.time_to_parse
        return out_str

    def add_doc_2_KG(
        self,
        txt: str,
        QA_pair: Optional[Tuple[str, str]] = None,
    ) -> None:
        """Add a document to the Knowledge Graph (KG) by extracting triples from the text.

        Args:
            txt (str): The text to extract triples from.
            QA_pair (Tuple[str, str]], optional):
                A QA pair to associate with the extracted triples.
                Useful for downstream evaluation.

        Returns:
        - None
        """
        # Ensure NVIDIA_API_KEY is set before proceeding
        assert self.NVIDIA_API_KEY != '', "Please init TXT2KG w/ NVIDIA_API_KEY or set local_lm flag to True"

        if QA_pair:
            # QA_pairs should be unique keys, so check if it already exists in the KG
            assert QA_pair not in self.relevant_triples.keys()
            key = QA_pair
        else:
            # If no QA_pair, use the current doc_id_counter as the key
            key = self.doc_id_counter

        # Handle empty text (context-less QA pairs)
        if txt == "":
            self.relevant_triples[key] = []
        else:
            # Chunk the text into smaller pieces for processing
            chunks = _chunk_text(txt, chunk_size=self.chunk_size)

            if self.local_LM:
                # For debugging purposes...
                # process chunks sequentially on the local LM
                self.relevant_triples[key] = _llm_then_python_parse(
                    chunks, _parse_n_check_triples,
                    self._chunk_to_triples_str_local)
            else:
                # Process chunks in parallel using multiple processes
                num_procs = min(len(chunks), _get_num_procs())
                meta_chunk_size = int(len(chunks) / num_procs)
                in_chunks_per_proc = {
                    j:
                    chunks[j *
                           meta_chunk_size:min((j + 1) *
                                               meta_chunk_size, len(chunks))]
                    for j in range(num_procs)
                }

                # Spawn multiple processes to process chunks in parallel
                mp.spawn(
                    _multiproc_helper,
                    args=(in_chunks_per_proc, _parse_n_check_triples,
                          _chunk_to_triples_str_cloud, self.NVIDIA_API_KEY,
                          self.NIM_MODEL), nprocs=num_procs)

                # Collect the results from each process
                self.relevant_triples[key] = []
                for rank in range(num_procs):
                    self.relevant_triples[key] += torch.load(
                        "/tmp/outs_for_proc_" + str(rank))
                    os.remove("/tmp/outs_for_proc_" + str(rank))

        # Increment the doc_id_counter for the next document
        self.doc_id_counter += 1


def _chunk_to_triples_str_cloud(
        txt: str, GLOBAL_NIM_KEY='',
        NIM_MODEL="nvidia/llama-3.1-nemotron-70b-instruct") -> str:
    global CLIENT_INITD
    if not CLIENT_INITD:
        # We use NIMs since most PyG users may not be able to run a 70B+ model
        from openai import OpenAI
        global CLIENT
        CLIENT = OpenAI(base_url="https://integrate.api.nvidia.com/v1",
                        api_key=GLOBAL_NIM_KEY)
        CLIENT_INITD = True
    completion = CLIENT.chat.completions.create(
        model=NIM_MODEL, messages=[{
            "role": "user",
            "content": txt + '\n' + SYSTEM_PROMPT
        }], temperature=0, top_p=1, max_tokens=1024, stream=True)
    out_str = ""
    for chunk in completion:
        if chunk.choices[0].delta.content is not None:
            out_str += chunk.choices[0].delta.content
    return out_str


def _parse_n_check_triples(triples_str: str) -> List[Tuple[str, str, str]]:
    # use pythonic checks for triples
    processed = []
    split_by_newline = triples_str.split("\n")
    # sometimes LLM fails to obey the prompt
    if len(split_by_newline) > 1:
        split_triples = split_by_newline
        llm_obeyed = True
    else:
        # handles form "(e, r, e) (e, r, e) ... (e, r, e)""
        split_triples = triples_str[1:-1].split(") (")
        llm_obeyed = False
    for triple_str in split_triples:
        try:
            if llm_obeyed:
                # remove parenthesis and single quotes for parsing
                triple_str = triple_str.replace("(", "").replace(")",
                                                                 "").replace(
                                                                     "'", "")
            split_trip = triple_str.split(',')
            # remove blank space at beginning or end
            split_trip = [(i[1:] if i[0] == " " else i) for i in split_trip]
            split_trip = [(i[:-1] if i[-1] == " " else i) for i in split_trip]
            potential_trip = tuple(split_trip)
        except:  # noqa
            continue
        if 'tuple' in str(type(potential_trip)) and len(potential_trip) == 3:
            processed.append(potential_trip)
    return processed


def _llm_then_python_parse(chunks, py_fn, llm_fn, **kwargs):
    relevant_triples = []
    for chunk in chunks:
        relevant_triples += py_fn(llm_fn(chunk, **kwargs))
    return relevant_triples


def _multiproc_helper(rank, in_chunks_per_proc, py_fn, llm_fn, NIM_KEY,
                      NIM_MODEL):
    out = _llm_then_python_parse(in_chunks_per_proc[rank], py_fn, llm_fn,
                                 GLOBAL_NIM_KEY=NIM_KEY, NIM_MODEL=NIM_MODEL)
    torch.save(out, "/tmp/outs_for_proc_" + str(rank))


def _get_num_procs():
    if hasattr(os, "sched_getaffinity"):
        try:
            num_proc = len(os.sched_getaffinity(0)) / (2)
        except Exception:
            pass
    if num_proc is None:
        num_proc = os.cpu_count() / (2)
    return int(num_proc)


def _chunk_text(text: str, chunk_size: int = 512) -> list[str]:
    """Function to chunk text into sentence-based segments.
    Co-authored with Claude AI.
    """
    # If the input text is empty or None, return an empty list
    if not text:
        return []

    # List of punctuation marks that typically end sentences
    sentence_endings = '.!?'

    # List to store the resulting chunks
    chunks = []

    # Continue processing the entire text
    while text:
        # If the remaining text is shorter than chunk_size, add it and break
        if len(text) <= chunk_size:
            chunks.append(text.strip())
            break

        # Start with the maximum possible chunk
        chunk = text[:chunk_size]

        # Try to find the last sentence ending within the chunk
        best_split = chunk_size
        for ending in sentence_endings:
            # Find the last occurrence of the ending punctuation
            last_ending = chunk.rfind(ending)
            if last_ending != -1:
                # Ensure we include the punctuation and any following space
                best_split = min(
                    best_split, last_ending + 1 +
                    (1 if last_ending + 1 < len(chunk)
                     and chunk[last_ending + 1].isspace() else 0))

        # Adjust to ensure we don't break words
        # If the next character is a letter, find the last space
        if best_split < len(text) and text[best_split].isalpha():
            # Find the last space before the current split point
            space_split = text[:best_split].rfind(' ')
            if space_split != -1:
                best_split = space_split

        # Append the chunk, ensuring it's stripped
        chunks.append(text[:best_split].strip())

        # Remove the processed part from the text
        text = text[best_split:].lstrip()

    return chunks<|MERGE_RESOLUTION|>--- conflicted
+++ resolved
@@ -27,22 +27,8 @@
     Note this 14B model requires a considerable amount of GPU memory.
     See examples/llm/hotpot_qa.py for example usage on converting
     HotPotQA context documents into a knowledge graph.
-<<<<<<< HEAD
 
     Args:
-=======
-    """
-    def __init__(
-        self,
-        NVIDIA_NIM_MODEL: Optional[
-            str] = "nvidia/llama-3.1-nemotron-70b-instruct",
-        NVIDIA_API_KEY: Optional[str] = "",
-        local_LM: bool = False,
-        chunk_size: int = 512,
-    ) -> None:
-        """Parameters:
-        ----------
->>>>>>> 4da5cea1
         NVIDIA_NIM_MODEL : str, optional
             The name of the NVIDIA NIM model to use (default: "nvidia/llama-3.1-nemotron-70b-instruct").
         NVIDIA_API_KEY : str, optional
@@ -52,10 +38,10 @@
         chunk_size : int, optional
             The size of the chunks in which the text data is processed (default: 512).
     """
-
     def __init__(
         self,
-        NVIDIA_NIM_MODEL: Optional[str] = "nvidia/llama-3.1-nemotron-70b-instruct",
+        NVIDIA_NIM_MODEL: Optional[
+            str] = "nvidia/llama-3.1-nemotron-70b-instruct",
         NVIDIA_API_KEY: Optional[str] = "",
         local_LM: bool = False,
         chunk_size: int = 512,

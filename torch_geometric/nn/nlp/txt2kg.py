import math
from typing import List, Optional, Tuple


class TXT2KG():
    """Uses NVIDIA NIMs + Prompt engineering to extract KG from text
    nvidia/llama-3.1-nemotron-70b-instruct is on par or better than GPT4o
    in benchmarks. We need a high quality model to ensure high quality KG.
    Otherwise garbage in garbage out.
    """
    def __init__(
        self,
        NVIDIA_API_KEY,
        chunk_size=512,
    ) -> None:
        # We use NIMs since most PyG users may not be able to run a 70B+ model
        from openai import OpenAI

        self.client = OpenAI(base_url="https://integrate.api.nvidia.com/v1",
                             api_key=NVIDIA_API_KEY)
        self.chunk_size = 512
        self.system_prompt = "Please convert the above text into a list of knowledge triples with the form ('entity', 'relation', 'entity'). Seperate each with a new line. Do not output anything else.”"
        self.model = "nvidia/llama-3.1-nemotron-70b-instruct"
        self.triples_per_doc_id = {}
        # keep track of which doc each triple comes from
        # useful for approximating recall of subgraph retrieval algos
        self.doc_id_counter = 0
        self.relevant_docs_per_q_a_pair = {}

    def chunk_to_triples_str(self, txt: str) -> str:
        # call LLM on text
        completion = self.client.chat.completions.create(
            model=self.model, messages=[{
                "role":
                "user",
                "content":
                txt + '\n' + self.system_prompt
            }], temperature=0, top_p=1, max_tokens=1024, stream=True)
        out_str = ""
        for chunk in completion:
            if chunk.choices[0].delta.content is not None:
                out_str += chunk.choices[0].delta.content
        return out_str

    def parse_n_check_triples(self,
                              triples_str: str) -> List[Tuple[str, str, str]]:
        # use pythonic checks for triples
        print("triples_str=", triples_str)
<<<<<<< HEAD
        processed = []
        for triple_str in triples_str.split("\n")
            potential_trip = eval(triples_str)
            if type(potential_trip) == Tuple[str, str, str]
                processed.append(potential_trip)
        print("processed=",processed)
=======
        print("triples_str split w backn=", triples_str.split("\n"))
>>>>>>> db58fd7e
        # (TODO) make pythonic logic to parse into triples
        # check for duplicates against existing KG
        return processed

    def add_doc_2_KG(
        self,
        txt: str,
        QA_pair: Optional[Tuple[str, str]],
    ) -> None:
        # if QA_pair is not None, store with matching doc ids
        # useful for approximating recall
        chunks = [
            txt[i:min((i + 1) * self.chunk_size, len(txt))]
            for i in range(math.ceil(len(txt) / self.chunk_size))
        ]
        self.triples_per_doc_id[self.doc_id_counter] = []
        for chunk in chunks:
            self.triples_per_doc_id[
                self.doc_id_counter] += self.parse_n_check_triples(
                    self.chunk_to_triples_str(chunk))
        if QA_pair:
            if QA_pair in self.relevant_docs_per_q_a_pair.keys():
                self.relevant_docs_per_q_a_pair[QA_pair] += [
                    self.doc_id_counter
                ]
            else:
                self.relevant_docs_per_q_a_pair[QA_pair] = [
                    self.doc_id_counter
                ]
        self.doc_id_counter += 1<|MERGE_RESOLUTION|>--- conflicted
+++ resolved
@@ -46,18 +46,13 @@
                               triples_str: str) -> List[Tuple[str, str, str]]:
         # use pythonic checks for triples
         print("triples_str=", triples_str)
-<<<<<<< HEAD
         processed = []
         for triple_str in triples_str.split("\n")
             potential_trip = eval(triples_str)
             if type(potential_trip) == Tuple[str, str, str]
                 processed.append(potential_trip)
         print("processed=",processed)
-=======
-        print("triples_str split w backn=", triples_str.split("\n"))
->>>>>>> db58fd7e
-        # (TODO) make pythonic logic to parse into triples
-        # check for duplicates against existing KG
+        # (TODO) check for duplicates against existing KG
         return processed
 
     def add_doc_2_KG(

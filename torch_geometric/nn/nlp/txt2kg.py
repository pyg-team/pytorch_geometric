--- conflicted
+++ resolved
@@ -718,7 +718,6 @@
                     chunks, _parse_n_check_triples,
                     self._chunk_to_triples_str_local)
             else:
-<<<<<<< HEAD
                 try:
                     num_procs = min(len(chunks), _get_num_procs())
                     self.relevant_triples[key] = _llm_call_and_consume(
@@ -730,47 +729,6 @@
                         "Failed to import `openai` package, please install it and rerun the script"
                     )
                     sys.exit(1)
-
-=======
-                # Process chunks in parallel using multiple processes
-                num_procs = min(len(chunks), _get_num_procs())
-                meta_chunk_size = int(len(chunks) / num_procs)
-                in_chunks_per_proc = {
-                    j:
-                    chunks[j *
-                           meta_chunk_size:min((j + 1) *
-                                               meta_chunk_size, len(chunks))]
-                    for j in range(num_procs)
-                }
-                for _retry_j in range(5):
-                    try:
-                        for _retry_i in range(200):
-                            try:
-                                # Spawn multiple processes
-                                # process chunks in parallel
-                                mp.spawn(
-                                    _multiproc_helper,
-                                    args=(in_chunks_per_proc,
-                                          _parse_n_check_triples,
-                                          _chunk_to_triples_str_cloud,
-                                          self.NVIDIA_API_KEY, self.NIM_MODEL,
-                                          self.ENDPOINT_URL), nprocs=num_procs)
-                                break
-                            except:  # noqa
-                                # keep retrying...
-                                # txt2kg is costly -> stoppage is costly
-                                pass
-
-                        # Collect the results from each process
-                        self.relevant_triples[key] = []
-                        for rank in range(num_procs):
-                            self.relevant_triples[key] += torch.load(
-                                "/tmp/outs_for_proc_" + str(rank))
-                            os.remove("/tmp/outs_for_proc_" + str(rank))
-                        break
-                    except:  # noqa
-                        pass
->>>>>>> c524ef27
         # Increment the doc_id_counter for the next document
         self.doc_id_counter += 1
 

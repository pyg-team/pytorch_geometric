import os
import time
from typing import List, Optional, Tuple

import torch
import torch.multiprocessing as mp

CLIENT_INITD = False

CLIENT = None
GLOBAL_NIM_KEY = ""
SYSTEM_PROMPT = "Please convert the above text into a list of knowledge triples with the form ('entity', 'relation', 'entity'). Seperate each with a new line. Do not output anything else. Try to focus on key triples that form a connected graph.”" #noqa


class TXT2KG():
    """A class to convert text data into a Knowledge Graph (KG) format.
    Uses NVIDIA NIMs + Prompt engineering by default.
    Default model `nvidia/llama-3.1-nemotron-70b-instruct`
    is on par or better than GPT4o in benchmarks.
    We need a high quality model to ensure high quality KG.
    Otherwise we have garbage in garbage out for the rest of the
    GNN+LLM RAG pipeline.

    Use local_lm flag for local debugging/dev. You still need to be able to
    inference a 14B param LLM, 'VAGOsolutions/SauerkrautLM-v2-14b-DPO'.
    Smaller LLMs did not work at all in testing.
    Note this 14B model requires a considerable amount of GPU memory.
    See examples/llm/hotpot_qa.py for example usage on converting
    HotPotQA context documents into a knowledge graph.

    Args:
        NVIDIA_NIM_MODEL : str, optional
<<<<<<< HEAD
            The name of the NVIDIA NIM model to use.
            (default: "nvidia/llama-3.1-nemotron-70b-instruct").
        NVIDIA_API_KEY : str, optional
            The API key for accessing NVIDIA's NIM models (default: "").
        local_LM : bool, optional
            A flag indicating whether a local Language Model (LM)
            should be used (default: False).
        chunk_size : int, optional
            The size of the chunks in which the text data is processed
            (default: 512).
=======
            The name of the NVIDIA NIM model to use (default: "nvidia/llama-3.1-nemotron-70b-instruct").
        NVIDIA_API_KEY : str, optional
            The API key for accessing NVIDIA's NIM models (default: "").
        local_LM : bool, optional
            A flag indicating whether a local Language Model (LM) should be used (default: False).
        chunk_size : int, optional
            The size of the chunks in which the text data is processed (default: 512).
>>>>>>> d6c8eebf
    """
    def __init__(
        self,
        NVIDIA_NIM_MODEL: Optional[
            str] = "nvidia/llama-3.1-nemotron-70b-instruct",
        NVIDIA_API_KEY: Optional[str] = "",
        local_LM: bool = False,
        chunk_size: int = 512,
    ) -> None:
        self.local_LM = local_LM
        # Initialize the local LM flag and the NIM model info accordingly
        if self.local_LM:
            # If using a local LM, set the initd_LM flag to False
            self.initd_LM = False
        else:
            # If not using a local LM, store the provided NIM model info
            self.NVIDIA_API_KEY = NVIDIA_API_KEY
            self.NIM_MODEL = NVIDIA_NIM_MODEL

        # Set the chunk size for processing text data
        self.chunk_size = 512

        # Initialize counters and storage for parsing results
        self.doc_id_counter = 0
        self.relevant_triples = {}
        self.total_chars_parsed = 0
        self.time_to_parse = 0.0

    def save_kg(self, path: str) -> None:
        """Saves the relevant triples in the knowledge graph (KG) to a file.

        Args:
            path (str): The file path where the KG will be saved.

        Returns:
            None
        """
        torch.save(self.relevant_triples, path)

    def _chunk_to_triples_str_local(self, txt: str) -> str:
        # call LLM on text
        chunk_start_time = time.time()
        if not self.initd_LM:
            from torch_geometric.nn.nlp import LLM
            LM_name = "VAGOsolutions/SauerkrautLM-v2-14b-DPO"
            self.model = LLM(LM_name, num_params=14).eval()
            self.initd_LM = True
        out_str = self.model.inference(question=[txt + '\n' + SYSTEM_PROMPT],
                                       max_tokens=self.chunk_size)[0]
        # for debug
        self.total_chars_parsed += len(txt)
        self.time_to_parse += round(time.time() - chunk_start_time, 2)
        self.avg_chars_parsed_per_sec = self.total_chars_parsed / self.time_to_parse #noqa
        return out_str

    def add_doc_2_KG(
        self,
        txt: str,
        QA_pair: Optional[Tuple[str, str]] = None,
    ) -> None:
<<<<<<< HEAD
        """Add a document to the Knowledge Graph (KG).
=======
        """Add a document to the Knowledge Graph (KG) by extracting triples from the text.
>>>>>>> d6c8eebf

        Args:
            txt (str): The text to extract triples from.
            QA_pair (Tuple[str, str]], optional):
                A QA pair to associate with the extracted triples.
                Useful for downstream evaluation.

        Returns:
        - None
        """
        # Ensure NVIDIA_API_KEY is set before proceeding
<<<<<<< HEAD
        assert self.NVIDIA_API_KEY != '', \
            "Please init TXT2KG w/ NVIDIA_API_KEY or set local_lm=True"
=======
        assert self.NVIDIA_API_KEY != '', "Please init TXT2KG w/ NVIDIA_API_KEY or set local_lm flag to True"
>>>>>>> d6c8eebf

        if QA_pair:
            # QA_pairs should be unique keys, so check if it already exists in the KG
            assert QA_pair not in self.relevant_triples.keys()
            key = QA_pair
        else:
            # If no QA_pair, use the current doc_id_counter as the key
            key = self.doc_id_counter

        # Handle empty text (context-less QA pairs)
        if txt == "":
            self.relevant_triples[key] = []
        else:
            # Chunk the text into smaller pieces for processing
            chunks = _chunk_text(txt, chunk_size=self.chunk_size)

            if self.local_LM:
                # For debugging purposes...
                # process chunks sequentially on the local LM
                self.relevant_triples[key] = _llm_then_python_parse(
                    chunks, _parse_n_check_triples,
                    self._chunk_to_triples_str_local)
            else:
                # Process chunks in parallel using multiple processes
                num_procs = min(len(chunks), _get_num_procs())
                meta_chunk_size = int(len(chunks) / num_procs)
                in_chunks_per_proc = {
                    j:
                    chunks[j *
                           meta_chunk_size:min((j + 1) *
                                               meta_chunk_size, len(chunks))]
                    for j in range(num_procs)
                }

                # Spawn multiple processes to process chunks in parallel
                mp.spawn(
                    _multiproc_helper,
                    args=(in_chunks_per_proc, _parse_n_check_triples,
                          _chunk_to_triples_str_cloud, self.NVIDIA_API_KEY,
                          self.NIM_MODEL), nprocs=num_procs)

                # Collect the results from each process
                self.relevant_triples[key] = []
                for rank in range(num_procs):
                    self.relevant_triples[key] += torch.load(
                        "/tmp/outs_for_proc_" + str(rank))
                    os.remove("/tmp/outs_for_proc_" + str(rank))

        # Increment the doc_id_counter for the next document
        self.doc_id_counter += 1


def _chunk_to_triples_str_cloud(
        txt: str, GLOBAL_NIM_KEY='',
        NIM_MODEL="nvidia/llama-3.1-nemotron-70b-instruct") -> str:
    global CLIENT_INITD
    if not CLIENT_INITD:
        # We use NIMs since most PyG users may not be able to run a 70B+ model
        from openai import OpenAI
        global CLIENT
        CLIENT = OpenAI(base_url="https://integrate.api.nvidia.com/v1",
                        api_key=GLOBAL_NIM_KEY)
        CLIENT_INITD = True
    completion = CLIENT.chat.completions.create(
        model=NIM_MODEL, messages=[{
            "role": "user",
            "content": txt + '\n' + SYSTEM_PROMPT
        }], temperature=0, top_p=1, max_tokens=1024, stream=True)
    out_str = ""
    for chunk in completion:
        if chunk.choices[0].delta.content is not None:
            out_str += chunk.choices[0].delta.content
    return out_str


def _parse_n_check_triples(triples_str: str) -> List[Tuple[str, str, str]]:
    # use pythonic checks for triples
    processed = []
    split_by_newline = triples_str.split("\n")
    # sometimes LLM fails to obey the prompt
    if len(split_by_newline) > 1:
        split_triples = split_by_newline
        llm_obeyed = True
    else:
        # handles form "(e, r, e) (e, r, e) ... (e, r, e)""
        split_triples = triples_str[1:-1].split(") (")
        llm_obeyed = False
    for triple_str in split_triples:
        try:
            if llm_obeyed:
                # remove parenthesis and single quotes for parsing
                triple_str = triple_str.replace("(", "").replace(")",
                                                                 "").replace(
                                                                     "'", "")
            split_trip = triple_str.split(',')
            # remove blank space at beginning or end
            split_trip = [(i[1:] if i[0] == " " else i) for i in split_trip]
            split_trip = [(i[:-1] if i[-1] == " " else i) for i in split_trip]
            potential_trip = tuple(split_trip)
        except:  # noqa
            continue
        if 'tuple' in str(type(potential_trip)) and len(potential_trip) == 3:
            processed.append(potential_trip)
    return processed


def _llm_then_python_parse(chunks, py_fn, llm_fn, **kwargs):
    relevant_triples = []
    for chunk in chunks:
        relevant_triples += py_fn(llm_fn(chunk, **kwargs))
    return relevant_triples


def _multiproc_helper(rank, in_chunks_per_proc, py_fn, llm_fn, NIM_KEY,
                      NIM_MODEL):
    out = _llm_then_python_parse(in_chunks_per_proc[rank], py_fn, llm_fn,
                                 GLOBAL_NIM_KEY=NIM_KEY, NIM_MODEL=NIM_MODEL)
    torch.save(out, "/tmp/outs_for_proc_" + str(rank))


def _get_num_procs():
    if hasattr(os, "sched_getaffinity"):
        try:
            num_proc = len(os.sched_getaffinity(0)) / (2)
        except Exception:
            pass
    if num_proc is None:
        num_proc = os.cpu_count() / (2)
    return int(num_proc)


def _chunk_text(text: str, chunk_size: int = 512) -> list[str]:
    """Function to chunk text into sentence-based segments.
    Co-authored with Claude AI.
    """
    # If the input text is empty or None, return an empty list
    if not text:
        return []

    # List of punctuation marks that typically end sentences
    sentence_endings = '.!?'

    # List to store the resulting chunks
    chunks = []

    # Continue processing the entire text
    while text:
        # If the remaining text is shorter than chunk_size, add it and break
        if len(text) <= chunk_size:
            chunks.append(text.strip())
            break

        # Start with the maximum possible chunk
        chunk = text[:chunk_size]

        # Try to find the last sentence ending within the chunk
        best_split = chunk_size
        for ending in sentence_endings:
            # Find the last occurrence of the ending punctuation
            last_ending = chunk.rfind(ending)
            if last_ending != -1:
                # Ensure we include the punctuation and any following space
                best_split = min(
                    best_split, last_ending + 1 +
                    (1 if last_ending + 1 < len(chunk)
                     and chunk[last_ending + 1].isspace() else 0))

        # Adjust to ensure we don't break words
        # If the next character is a letter, find the last space
        if best_split < len(text) and text[best_split].isalpha():
            # Find the last space before the current split point
            space_split = text[:best_split].rfind(' ')
            if space_split != -1:
                best_split = space_split

        # Append the chunk, ensuring it's stripped
        chunks.append(text[:best_split].strip())

        # Remove the processed part from the text
        text = text[best_split:].lstrip()

    return chunks<|MERGE_RESOLUTION|>--- conflicted
+++ resolved
@@ -30,7 +30,6 @@
 
     Args:
         NVIDIA_NIM_MODEL : str, optional
-<<<<<<< HEAD
             The name of the NVIDIA NIM model to use.
             (default: "nvidia/llama-3.1-nemotron-70b-instruct").
         NVIDIA_API_KEY : str, optional
@@ -41,15 +40,6 @@
         chunk_size : int, optional
             The size of the chunks in which the text data is processed
             (default: 512).
-=======
-            The name of the NVIDIA NIM model to use (default: "nvidia/llama-3.1-nemotron-70b-instruct").
-        NVIDIA_API_KEY : str, optional
-            The API key for accessing NVIDIA's NIM models (default: "").
-        local_LM : bool, optional
-            A flag indicating whether a local Language Model (LM) should be used (default: False).
-        chunk_size : int, optional
-            The size of the chunks in which the text data is processed (default: 512).
->>>>>>> d6c8eebf
     """
     def __init__(
         self,
@@ -110,11 +100,7 @@
         txt: str,
         QA_pair: Optional[Tuple[str, str]] = None,
     ) -> None:
-<<<<<<< HEAD
         """Add a document to the Knowledge Graph (KG).
-=======
-        """Add a document to the Knowledge Graph (KG) by extracting triples from the text.
->>>>>>> d6c8eebf
 
         Args:
             txt (str): The text to extract triples from.
@@ -126,13 +112,8 @@
         - None
         """
         # Ensure NVIDIA_API_KEY is set before proceeding
-<<<<<<< HEAD
         assert self.NVIDIA_API_KEY != '', \
             "Please init TXT2KG w/ NVIDIA_API_KEY or set local_lm=True"
-=======
-        assert self.NVIDIA_API_KEY != '', "Please init TXT2KG w/ NVIDIA_API_KEY or set local_lm flag to True"
->>>>>>> d6c8eebf
-
         if QA_pair:
             # QA_pairs should be unique keys, so check if it already exists in the KG
             assert QA_pair not in self.relevant_triples.keys()

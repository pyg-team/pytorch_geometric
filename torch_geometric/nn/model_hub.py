--- conflicted
+++ resolved
@@ -3,21 +3,12 @@
 from typing import Any, Dict, Optional, Union
 
 import torch
-<<<<<<< HEAD
-from huggingface_hub import (
-    ModelCard,
-    ModelCardData,
-    ModelHubMixin,
-    hf_hub_download,
-)
-=======
 
 try:
     from huggingface_hub import ModelHubMixin, hf_hub_download
 except ImportError:
     ModelHubMixin = object
     hf_hub_download = None
->>>>>>> d8d2d710
 
 CONFIG_NAME = 'config.json'
 MODEL_HUB_ORGANIZATION = "pytorch_geometric"

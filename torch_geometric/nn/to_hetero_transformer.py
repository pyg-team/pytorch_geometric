--- conflicted
+++ resolved
@@ -553,18 +553,15 @@
                 print('value.name:', value.name)
                 if self.is_graph_level(value):
                     return value
-<<<<<<< HEAD
                 #check if heterolinear
-                heterolinear = 'heterolinear' in value.name
+                is_heterolinear = 'heterolinear' in value.name
                 #for key in self.metadata[int(self.is_edge_level(value))]                  
-                if heterolinear:
-=======
-                if 'heterolinear' in value.name:
->>>>>>> 234568e7
+                if is_heterolinear:
+                    heterolinear_name = str(value.name) + '__heterolinear'
                     print('self.find_by_name(value.name):',
-                          self.find_by_name(str(value.name) + '__heterolinear'))
+                          self.find_by_name(heterolinear_name))
                     return {
-                        key: self.find_by_name(value.name)[key]
+                        key: self.find_by_name(heterolinear_name)[key]
                         for key in self.metadata[int(self.is_edge_level(
                             value))]
                     }

import copy
import warnings
from collections import defaultdict, deque
from typing import Any, Dict, Optional, Tuple, Union

import torch
from torch import Tensor
from torch.nn import Module

import torch_geometric
from torch_geometric.nn.fx import Transformer, get_submodule
from torch_geometric.typing import EdgeType, Metadata, NodeType, OptTensor
from torch_geometric.utils.hetero import (
    check_add_self_loops,
    get_unused_node_types,
)

try:
    from torch.fx import Graph, GraphModule, Node
except (ImportError, ModuleNotFoundError, AttributeError):
    GraphModule, Graph, Node = 'GraphModule', 'Graph', 'Node'


def get_dict(mapping: Optional[Dict[str, Any]]) -> Dict[str, Any]:
    return mapping if mapping is not None else {}


def to_hetero(module: Module, metadata: Metadata, aggr: str = "sum",
              input_map: Optional[Dict[str, str]] = None,
              debug: bool = False) -> GraphModule:
    r"""Converts a homogeneous GNN model into its heterogeneous equivalent in
    which node representations are learned for each node type in
    :obj:`metadata[0]`, and messages are exchanged between each edge type in
    :obj:`metadata[1]`, as denoted in the `"Modeling Relational Data with Graph
    Convolutional Networks" <https://arxiv.org/abs/1703.06103>`_ paper:

    .. code-block:: python

        import torch
        from torch_geometric.nn import SAGEConv, to_hetero

        class GNN(torch.nn.Module):
            def __init__(self):
                super().__init__()
                self.conv1 = SAGEConv((-1, -1), 32)
                self.conv2 = SAGEConv((32, 32), 32)

            def forward(self, x, edge_index):
                x = self.conv1(x, edge_index).relu()
                x = self.conv2(x, edge_index).relu()
                return x

        model = GNN()

        node_types = ['paper', 'author']
        edge_types = [
            ('paper', 'cites', 'paper'),
            ('paper', 'written_by', 'author'),
            ('author', 'writes', 'paper'),
        ]
        metadata = (node_types, edge_types)

        model = to_hetero(model, metadata)
        model(x_dict, edge_index_dict)

    where :obj:`x_dict` and :obj:`edge_index_dict` denote dictionaries that
    hold node features and edge connectivity information for each node type and
    edge type, respectively.

    The below illustration shows the original computation graph of the
    homogeneous model on the left, and the newly obtained computation graph of
    the heterogeneous model on the right:

    .. figure:: ../_figures/to_hetero.svg
      :align: center
      :width: 90%

      Transforming a model via :func:`to_hetero`.

    Here, each :class:`~torch_geometric.nn.conv.MessagePassing` instance
    :math:`f_{\theta}^{(\ell)}` is duplicated and stored in a set
    :math:`\{ f_{\theta}^{(\ell, r)} : r \in \mathcal{R} \}` (one instance for
    each relation in :math:`\mathcal{R}`), and message passing in layer
    :math:`\ell` is performed via

    .. math::

        \mathbf{h}^{(\ell)}_v = \bigoplus_{r \in \mathcal{R}}
        f_{\theta}^{(\ell, r)} ( \mathbf{h}^{(\ell - 1)}_v, \{
        \mathbf{h}^{(\ell - 1)}_w : w \in \mathcal{N}^{(r)}(v) \}),

    where :math:`\mathcal{N}^{(r)}(v)` denotes the neighborhood of :math:`v \in
    \mathcal{V}` under relation :math:`r \in \mathcal{R}`, and
    :math:`\bigoplus` denotes the aggregation scheme :attr:`aggr` to use for
    grouping node embeddings generated by different relations
    (:obj:`"sum"`, :obj:`"mean"`, :obj:`"min"`, :obj:`"max"` or :obj:`"mul"`).

    Args:
        module (torch.nn.Module): The homogeneous model to transform.
        metadata (Tuple[List[str], List[Tuple[str, str, str]]]): The metadata
            of the heterogeneous graph, *i.e.* its node and edge types given
            by a list of strings and a list of string triplets, respectively.
            See :meth:`torch_geometric.data.HeteroData.metadata` for more
            information.
        aggr (string, optional): The aggregation scheme to use for grouping
            node embeddings generated by different relations.
            (:obj:`"sum"`, :obj:`"mean"`, :obj:`"min"`, :obj:`"max"`,
            :obj:`"mul"`). (default: :obj:`"sum"`)
        input_map (Dict[str, str], optional): A dictionary holding information
            about the type of input arguments of :obj:`module.forward`.
            For example, in case :obj:`arg` is a node-level argument, then
            :obj:`input_map['arg'] = 'node'`, and
            :obj:`input_map['arg'] = 'edge'` otherwise.
            In case :obj:`input_map` is not further specified, will try to
            automatically determine the correct type of input arguments.
            (default: :obj:`None`)
        debug (bool, optional): If set to :obj:`True`, will perform
            transformation in debug mode. (default: :obj:`False`)
    """
    transformer = ToHeteroTransformer(module, metadata, aggr, input_map, debug)
    return transformer.transform()


class ToHeteroModule(Module):
    aggrs = {
        'sum': torch.add,
        # For 'mean' aggregation, we first sum up all feature matrices, and
        # divide by the number of matrices in a later step.
        'mean': torch.add,
        'max': torch.max,
        'min': torch.min,
        'mul': torch.mul,
    }

    def __init__(
        self,
        module: Module,
        metadata: Metadata,
        aggr: str = 'sum',
    ):
        super().__init__()
        self.metadata = metadata
        self.node_types = metadata[0]
        self.edge_types = metadata[1]
        self.aggr = aggr
        assert len(metadata) == 2
        assert aggr in self.aggrs.keys()
        # check wether module is linear
        self.is_lin = isinstance(module, torch.nn.Linear) or isinstance(
            module, torch_geometric.nn.dense.Linear)
        # check metadata[0] has node types
        # check metadata[1] has edge types if module is MessagePassing
<<<<<<< HEAD
        assert len(metadata[0]) > 0 and (len(metadata[1]) > 0 or not self.is_lin)
=======
        assert len(metadata[0]) > 0 and (len(metadata[1]) > 0
                                         or not self.is_lin)
>>>>>>> 1ae145a2
        if self.is_lin:
            # make HeteroLinear layer based on metadata
            if isinstance(module, torch.nn.Linear):
                in_ft = module.in_features
                out_ft = module.out_features
            else:
                in_ft = module.in_channels
                out_ft = module.out_channels
            heteromodule = torch_geometric.nn.dense.HeteroLinear(
                in_ft, out_ft,
                len(self.node_types)).to(list(module.parameters())[0].device)
            heteromodule.reset_parameters()
        else:
            # copy MessagePassing module for each edge type
            unused_node_types = get_unused_node_types(*metadata)
            if len(unused_node_types) > 0:
                warnings.warn(
                    f"There exist node types ({unused_node_types}) whose "
                    f"representations do not get updated during message passing "
                    f"as they do not occur as destination type in any edge type. "
                    f"This may lead to unexpected behaviour.")
            heteromodule = {}
            for edge_type in self.edge_types:
                heteromodule[edge_type] = copy.deepcopy(module)
                if hasattr(module, 'reset_parameters'):
                    module.reset_parameters()
                elif sum([p.numel() for p in module.parameters()]) > 0:
                    warnings.warn(
                        f"'{module}' will be duplicated, but its parameters"
                        f"cannot be reset. To suppress this warning, add a"
                        f"'reset_parameters()' method to '{module}'")

        self.heteromodule = heteromodule

    def fused_forward(self, x: Tensor, edge_index: OptTensor = None,
                      node_type: OptTensor = None,
                      edge_type: OptTensor = None) -> Tensor:
        r"""
        Args:
            x: The input node features. :obj:`[num_nodes, in_channels]`
                node feature matrix.
            edge_index (LongTensor): The edge indices.
            node_type: The one-dimensional node type/index for each node in
                :obj:`x`.
            edge_type: The one-dimensional edge type/index for each edge in
                :obj:`edge_index`.
        """
        # (TODO) Add Sparse Tensor support
        if self.is_lin:
            # call HeteroLinear layer
            out = self.heteromodule(x, node_type)
        else:
            # iterate over each edge type
            for j, module in enumerate(self.heteromodule.values()):
                e_idx_type_j = edge_index[:, edge_type == j]
                o_j = module(x, e_idx_type_j)
                if j == 0:
                    out = o_j
                else:
                    out += o_j
        return out

    def dict_forward(
        self,
        x_dict: Dict[NodeType, Tensor],
        edge_index_dict: Optional[Dict[EdgeType, Tensor]] = None,
    ) -> Dict[NodeType, Tensor]:
        r"""
        Args:
            x_dict (Dict[str, Tensor]): A dictionary holding node feature
                information for each individual node type.
            edge_index_dict (Dict[Tuple[str, str, str], Tensor]): A dictionary
                holding graph connectivity information for each individual
                edge type.
        """
        # (TODO) Add Sparse Tensor support
        if self.is_lin:
            # fuse inputs
            x = torch.cat([x_j for x_j in x_dict.values()])
            size_list = [feat.shape[0] for feat in x_dict.values()]
            sizes = torch.tensor(size_list, dtype=torch.long, device=x.device)
            node_type = torch.arange(len(sizes), device=x.device)
            node_type = node_type.repeat_interleave(sizes)
            # HeteroLinear layer
            o = self.heteromodule(x, node_type)
            o_dict = {
                key: o_i.squeeze()
                for key, o_i in zip(x_dict.keys(), o.split(size_list))
            }
        else:
            o_dict = {}
            # iterate over each edge_type
            for j, (etype_j, module) in enumerate(self.heteromodule.items()):
                e_idx_type_j = edge_index_dict[etype_j]
                src_node_type_j = etype_j[0]
                dst_node_type_j = etype_j[-1]
                o_j = module(x_dict[src_node_type_j], e_idx_type_j)
                if dst_node_type_j not in o_dict.keys():
                    o_dict[dst_node_type_j] = o_j
                else:
                    o_dict[dst_node_type_j] += o_j
        return o_dict

    def forward(
        self,
        x: Union[Dict[NodeType, Tensor], Tensor],
        edge_index: Optional[Union[Dict[EdgeType, Tensor], Tensor]] = None,
        node_type: OptTensor = None,
        edge_type: OptTensor = None,
    ) -> Union[Dict[NodeType, Tensor], Tensor]:
        r"""
        Args:
            x (Dict[str, Tensor] or Tensor): A dictionary holding node feature
                information for each individual node type or the same
                features combined into one tensor.
            edge_index (Dict[Tuple[str, str, str], Tensor] or Tensor):
                A dictionary holding graph connectivity information for
                each individual edge type or the same values combined
                into one tensor.
            node_type: The one-dimensional relation type/index for each node in
                :obj:`x` if it is provided as a single tensor.
                Should be only :obj:`None` in case :obj:`x` is of type
                Dict[str, Tensor].
                (default: :obj:`None`)
            edge_type: The one-dimensional relation type/index for each edge in
                :obj:`edge_index` if it is provided as a single tensor.
                Should be only :obj:`None` in case :obj:`edge_index` is of type
                Dict[Tuple[str, str, str], Tensor].
                (default: :obj:`None`)
        """
        # check if x is passed as a dict or fused
        if isinstance(x, Dict):
            # check what inputs to pass
            if self.is_lin:
                return self.dict_forward(x)
            else:
                if not isinstance(edge_index, Dict):
                    raise TypeError("If x is provided as a dictionary, \
                        edge_index must be as well")
                return self.dict_forward(x, edge_index_dict=edge_index)
        else:
            if self.is_lin:
                if node_type is None:
                    raise ValueError('If x is a single tensor, \
                        node_type argument must be provided.')
                return self.fused_forward(x, node_type=node_type)
            else:
                if not isinstance(edge_index, Tensor):
                    raise TypeError("If x is provided as a Tensor, \
                        edge_index must be as well")
                if edge_type is None:
                    raise ValueError(
                        'If x and edge_indices are single tensors, \
                        node_type and edge_type arguments must be provided.')
                return self.fused_forward(x, edge_index=edge_index,
                                          edge_type=edge_type)


class ToHeteroTransformer(Transformer):

    aggrs = {
        'sum': torch.add,
        # For 'mean' aggregation, we first sum up all feature matrices, and
        # divide by the number of matrices in a later step.
        'mean': torch.add,
        'max': torch.max,
        'min': torch.min,
        'mul': torch.mul,
    }

    def __init__(
        self,
        module: Module,
        metadata: Metadata,
        aggr: str = 'sum',
        input_map: Optional[Dict[str, str]] = None,
        debug: bool = False,
    ):
        super().__init__(module, input_map, debug)

        self.metadata = metadata
        self.aggr = aggr
        assert len(metadata) == 2
        assert len(metadata[0]) > 0 and len(metadata[1]) > 0
        assert aggr in self.aggrs.keys()

        self.validate()

    def validate(self):
        unused_node_types = get_unused_node_types(*self.metadata)
        if len(unused_node_types) > 0:
            warnings.warn(
                f"There exist node types ({unused_node_types}) whose "
                f"representations do not get updated during message passing "
                f"as they do not occur as destination type in any edge type. "
                f"This may lead to unexpected behaviour.")

        names = self.metadata[0] + [rel for _, rel, _ in self.metadata[1]]
        for name in names:
            if not name.isidentifier():
                warnings.warn(
                    f"The type '{name}' contains invalid characters which "
                    f"may lead to unexpected behaviour. To avoid any issues, "
                    f"ensure that your types only contain letters, numbers "
                    f"and underscores.")

    def placeholder(self, node: Node, target: Any, name: str):
        # Adds a `get` call to the input dictionary for every node-type or
        # edge-type.
        if node.type is not None:
            Type = EdgeType if self.is_edge_level(node) else NodeType
            node.type = Dict[Type, node.type]

        self.graph.inserting_after(node)

        dict_node = self.graph.create_node('call_function', target=get_dict,
                                           args=(node, ), name=f'{name}_dict')
        self.graph.inserting_after(dict_node)

        for key in self.metadata[int(self.is_edge_level(node))]:
            out = self.graph.create_node('call_method', target='get',
                                         args=(dict_node, key, None),
                                         name=f'{name}__{key2str(key)}')
            self.graph.inserting_after(out)

    def get_attr(self, node: Node, target: Any, name: str):
        raise NotImplementedError

    def call_message_passing_module(self, node: Node, target: Any, name: str):
        # Add calls to edge type-wise `MessagePassing` modules and aggregate
        # the outputs to node type-wise embeddings afterwards.

        module = get_submodule(self.module, target)
        check_add_self_loops(module, self.metadata[1])

        # Group edge-wise keys per destination:
        key_name, keys_per_dst = {}, defaultdict(list)
        for key in self.metadata[1]:
            keys_per_dst[key[-1]].append(key)
            key_name[key] = f'{name}__{key[-1]}{len(keys_per_dst[key[-1]])}'

        for dst, keys in dict(keys_per_dst).items():
            # In case there is only a single edge-wise connection, there is no
            # need for any destination-wise aggregation, and we can already set
            # the intermediate variable name to the final output name.
            if len(keys) == 1:
                key_name[keys[0]] = f'{name}__{dst}'
                del keys_per_dst[dst]

        self.graph.inserting_after(node)
        for key in self.metadata[1]:
            args, kwargs = self.map_args_kwargs(node, key)
            out = self.graph.create_node('call_module',
                                         target=f'{target}.{key2str(key)}',
                                         args=args, kwargs=kwargs,
                                         name=key_name[key])
            self.graph.inserting_after(out)

        # Perform destination-wise aggregation.
        # Here, we aggregate in pairs, popping the first two elements of
        # `keys_per_dst` and append the result to the list.
        for dst, keys in keys_per_dst.items():
            queue = deque([key_name[key] for key in keys])
            i = 1
            while len(queue) >= 2:
                key1, key2 = queue.popleft(), queue.popleft()
                args = (self.find_by_name(key1), self.find_by_name(key2))

                new_name = f'{name}__{dst}'
                if self.aggr == 'mean' or len(queue) > 0:
                    new_name = f'{new_name}_{i}'

                out = self.graph.create_node('call_function',
                                             target=self.aggrs[self.aggr],
                                             args=args, name=new_name)
                self.graph.inserting_after(out)
                queue.append(new_name)
                i += 1

            if self.aggr == 'mean':
                key = queue.popleft()
                out = self.graph.create_node(
                    'call_function', target=torch.div,
                    args=(self.find_by_name(key), len(keys_per_dst[dst])),
                    name=f'{name}__{dst}')
                self.graph.inserting_after(out)

    def call_global_pooling_module(self, node: Node, target: Any, name: str):
        # Add calls to node type-wise `GlobalPooling` modules and aggregate
        # the outputs to graph type-wise embeddings afterwards.
        self.graph.inserting_after(node)
        for key in self.metadata[0]:
            args, kwargs = self.map_args_kwargs(node, key)
            out = self.graph.create_node('call_module',
                                         target=f'{target}.{key2str(key)}',
                                         args=args, kwargs=kwargs,
                                         name=f'{node.name}__{key2str(key)}')
            self.graph.inserting_after(out)

        # Perform node-wise aggregation.
        queue = deque(
            [f'{node.name}__{key2str(key)}' for key in self.metadata[0]])
        i = 1
        while len(queue) >= 2:
            key1, key2 = queue.popleft(), queue.popleft()
            args = (self.find_by_name(key1), self.find_by_name(key2))
            out = self.graph.create_node('call_function',
                                         target=self.aggrs[self.aggr],
                                         args=args, name=f'{name}_{i}')
            self.graph.inserting_after(out)
            queue.append(f'{name}_{i}')
            i += 1

        if self.aggr == 'mean':
            key = queue.popleft()
            out = self.graph.create_node(
                'call_function', target=torch.div,
                args=(self.find_by_name(key), len(self.metadata[0])),
                name=f'{name}_{i}')
            self.graph.inserting_after(out)
        self.replace_all_uses_with(node, out)

    def call_module(self, node: Node, target: Any, name: str):
        if self.is_graph_level(node):
            return

        # Add calls to node type-wise or edge type-wise modules.
        self.graph.inserting_after(node)
        for key in self.metadata[int(self.is_edge_level(node))]:
            args, kwargs = self.map_args_kwargs(node, key)
            out = self.graph.create_node('call_module',
                                         target=f'{target}.{key2str(key)}',
                                         args=args, kwargs=kwargs,
                                         name=f'{name}__{key2str(key)}')
            self.graph.inserting_after(out)

    def call_method(self, node: Node, target: Any, name: str):
        if self.is_graph_level(node):
            return

        # Add calls to node type-wise or edge type-wise methods.
        self.graph.inserting_after(node)
        for key in self.metadata[int(self.is_edge_level(node))]:
            args, kwargs = self.map_args_kwargs(node, key)
            out = self.graph.create_node('call_method', target=target,
                                         args=args, kwargs=kwargs,
                                         name=f'{name}__{key2str(key)}')
            self.graph.inserting_after(out)

    def call_function(self, node: Node, target: Any, name: str):
        if self.is_graph_level(node):
            return

        # Add calls to node type-wise or edge type-wise functions.
        self.graph.inserting_after(node)
        for key in self.metadata[int(self.is_edge_level(node))]:
            args, kwargs = self.map_args_kwargs(node, key)
            out = self.graph.create_node('call_function', target=target,
                                         args=args, kwargs=kwargs,
                                         name=f'{name}__{key2str(key)}')
            self.graph.inserting_after(out)

    def output(self, node: Node, target: Any, name: str):
        # Replace the output by dictionaries, holding either node type-wise or
        # edge type-wise data.
        def _recurse(value: Any) -> Any:
            if isinstance(value, Node):
                if self.is_graph_level(value):
                    return value
                return {
                    key: self.find_by_name(f'{value.name}__{key2str(key)}')
                    for key in self.metadata[int(self.is_edge_level(value))]
                }
            elif isinstance(value, dict):
                return {k: _recurse(v) for k, v in value.items()}
            elif isinstance(value, list):
                return [_recurse(v) for v in value]
            elif isinstance(value, tuple):
                return tuple(_recurse(v) for v in value)
            else:
                return value

        if node.type is not None and isinstance(node.args[0], Node):
            output = node.args[0]
            if self.is_node_level(output):
                node.type = Dict[NodeType, node.type]
            elif self.is_edge_level(output):
                node.type = Dict[EdgeType, node.type]
        else:
            node.type = None

        node.args = (_recurse(node.args[0]), )

    def init_submodule(self, module: Module, target: str) -> Module:
        # Replicate each module for each node type or edge type.
        has_node_level_target = bool(
            self.find_by_target(f'{target}.{key2str(self.metadata[0][0])}'))
        has_edge_level_target = bool(
            self.find_by_target(f'{target}.{key2str(self.metadata[1][0])}'))

        if not has_node_level_target and not has_edge_level_target:
            return module

        module_dict = torch.nn.ModuleDict()
        for key in self.metadata[int(has_edge_level_target)]:
            module_dict[key2str(key)] = copy.deepcopy(module)
            if len(self.metadata[int(has_edge_level_target)]) <= 1:
                continue
            if hasattr(module, 'reset_parameters'):
                module_dict[key2str(key)].reset_parameters()
            elif sum([p.numel() for p in module.parameters()]) > 0:
                warnings.warn(
                    f"'{target}' will be duplicated, but its parameters "
                    f"cannot be reset. To suppress this warning, add a "
                    f"'reset_parameters()' method to '{target}'")

        return module_dict

    # Helper methods ##########################################################

    def map_args_kwargs(self, node: Node,
                        key: Union[NodeType, EdgeType]) -> Tuple[Tuple, Dict]:
        def _recurse(value: Any) -> Any:
            if isinstance(value, Node):
                out = self.find_by_name(f'{value.name}__{key2str(key)}')
                if out is not None:
                    return out
                elif isinstance(key, tuple) and key[0] == key[-1]:
                    name = f'{value.name}__{key2str(key[0])}'
                    return self.find_by_name(name)
                elif isinstance(key, tuple) and key[0] != key[-1]:
                    return (
                        self.find_by_name(f'{value.name}__{key2str(key[0])}'),
                        self.find_by_name(f'{value.name}__{key2str(key[-1])}'),
                    )
                else:
                    raise NotImplementedError
            elif isinstance(value, dict):
                return {k: _recurse(v) for k, v in value.items()}
            elif isinstance(value, list):
                return [_recurse(v) for v in value]
            elif isinstance(value, tuple):
                return tuple(_recurse(v) for v in value)
            else:
                return value

        args = tuple(_recurse(v) for v in node.args)
        kwargs = {k: _recurse(v) for k, v in node.kwargs.items()}
        return args, kwargs


def key2str(key: Union[NodeType, EdgeType]) -> str:
    key = '__'.join(key) if isinstance(key, tuple) else key
    return key.replace(' ', '_').replace('-', '_').replace(':', '_')<|MERGE_RESOLUTION|>--- conflicted
+++ resolved
@@ -150,12 +150,8 @@
             module, torch_geometric.nn.dense.Linear)
         # check metadata[0] has node types
         # check metadata[1] has edge types if module is MessagePassing
-<<<<<<< HEAD
-        assert len(metadata[0]) > 0 and (len(metadata[1]) > 0 or not self.is_lin)
-=======
         assert len(metadata[0]) > 0 and (len(metadata[1]) > 0
                                          or not self.is_lin)
->>>>>>> 1ae145a2
         if self.is_lin:
             # make HeteroLinear layer based on metadata
             if isinstance(module, torch.nn.Linear):

mport copy
import math
import time
from typing import Any, Dict, Optional, Union

import torch
import torch.nn.functional as F
from torch import Tensor
from torch.nn.parameter import Parameter

import torch_geometric.backend
import torch_geometric.typing
from torch_geometric import is_compiling
from torch_geometric.nn import inits
from torch_geometric.typing import pyg_lib
from torch_geometric.utils import index_sort
from torch_geometric.utils.sparse import index2ptr


def is_uninitialized_parameter(x: Any) -> bool:
    if not hasattr(torch.nn.parameter, 'UninitializedParameter'):
        return False
    return isinstance(x, torch.nn.parameter.UninitializedParameter)


def reset_weight_(weight: Tensor, in_channels: int,
                  initializer: Optional[str] = None) -> Tensor:
    if in_channels <= 0:
        pass
    elif initializer == 'glorot':
        inits.glorot(weight)
    elif initializer == 'uniform':
        bound = 1.0 / math.sqrt(in_channels)
        torch.nn.init.uniform_(weight.data, -bound, bound)
    elif initializer == 'kaiming_uniform':
        inits.kaiming_uniform(weight, fan=in_channels, a=math.sqrt(5))
    elif initializer is None:
        inits.kaiming_uniform(weight, fan=in_channels, a=math.sqrt(5))
    else:
        raise RuntimeError(f"Weight initializer '{initializer}' not supported")

    return weight


def reset_bias_(bias: Optional[Tensor], in_channels: int,
                initializer: Optional[str] = None) -> Optional[Tensor]:
    if bias is None or in_channels <= 0:
        pass
    elif initializer == 'zeros':
        inits.zeros(bias)
    elif initializer is None:
        inits.uniform(in_channels, bias)
    else:
        raise RuntimeError(f"Bias initializer '{initializer}' not supported")

    return bias


class Linear(torch.nn.Module):
    r"""Applies a linear tranformation to the incoming data

    .. math::
        \mathbf{x}^{\prime} = \mathbf{x} \mathbf{W}^{\top} + \mathbf{b}

    similar to :class:`torch.nn.Linear`.
    It supports lazy initialization and customizable weight and bias
    initialization.

    Args:
        in_channels (int): Size of each input sample. Will be initialized
            lazily in case it is given as :obj:`-1`.
        out_channels (int): Size of each output sample.
        bias (bool, optional): If set to :obj:`False`, the layer will not learn
            an additive bias. (default: :obj:`True`)
        weight_initializer (str, optional): The initializer for the weight
            matrix (:obj:`"glorot"`, :obj:`"uniform"`, :obj:`"kaiming_uniform"`
            or :obj:`None`).
            If set to :obj:`None`, will match default weight initialization of
            :class:`torch.nn.Linear`. (default: :obj:`None`)
        bias_initializer (str, optional): The initializer for the bias vector
            (:obj:`"zeros"` or :obj:`None`).
            If set to :obj:`None`, will match default bias initialization of
            :class:`torch.nn.Linear`. (default: :obj:`None`)

    Shapes:
        - **input:** features :math:`(*, F_{in})`
        - **output:** features :math:`(*, F_{out})`
    """
    def __init__(self, in_channels: int, out_channels: int, bias: bool = True,
                 weight_initializer: Optional[str] = None,
                 bias_initializer: Optional[str] = None):
        super().__init__()
        self.in_channels = in_channels
        self.out_channels = out_channels
        self.weight_initializer = weight_initializer
        self.bias_initializer = bias_initializer

        if in_channels > 0:
            self.weight = Parameter(torch.empty(out_channels, in_channels))
        else:
            self.weight = torch.nn.parameter.UninitializedParameter()
            self._hook = self.register_forward_pre_hook(
                self.initialize_parameters)

        if bias:
            self.bias = Parameter(torch.empty(out_channels))
        else:
            self.register_parameter('bias', None)

        self.reset_parameters()

    def __deepcopy__(self, memo):
        out = Linear(self.in_channels, self.out_channels, self.bias
                     is not None, self.weight_initializer,
                     self.bias_initializer)
        if self.in_channels > 0:
            out.weight = copy.deepcopy(self.weight, memo)
        if self.bias is not None:
            out.bias = copy.deepcopy(self.bias, memo)
        return out

    def reset_parameters(self):
        r"""Resets all learnable parameters of the module."""
        reset_weight_(self.weight, self.in_channels, self.weight_initializer)
        reset_bias_(self.bias, self.in_channels, self.bias_initializer)

    def forward(self, x: Tensor) -> Tensor:
        r"""
        Args:
            x (torch.Tensor): The input features.
        """
        return F.linear(x, self.weight, self.bias)

    @torch.no_grad()
    def initialize_parameters(self, module, input):
        if is_uninitialized_parameter(self.weight):
            self.in_channels = input[0].size(-1)
            self.weight.materialize((self.out_channels, self.in_channels))
            self.reset_parameters()
        self._hook.remove()
        delattr(self, '_hook')

    def _save_to_state_dict(self, destination, prefix, keep_vars):
        if (is_uninitialized_parameter(self.weight)
                or torch.onnx.is_in_onnx_export() or keep_vars):
            destination[prefix + 'weight'] = self.weight
        else:
            destination[prefix + 'weight'] = self.weight.detach()
        if self.bias is not None:
            if torch.onnx.is_in_onnx_export() or keep_vars:
                destination[prefix + 'bias'] = self.bias
            else:
                destination[prefix + 'bias'] = self.bias.detach()

    def __repr__(self) -> str:
        return (f'{self.__class__.__name__}({self.in_channels}, '
                f'{self.out_channels}, bias={self.bias is not None})')


class HeteroLinear(torch.nn.Module):
    r"""Applies separate linear tranformations to the incoming data according
    to types

    .. math::
        \mathbf{x}^{\prime}_{\kappa} = \mathbf{x}_{\kappa}
        \mathbf{W}^{\top}_{\kappa} + \mathbf{b}_{\kappa}

    for type :math:`\kappa`.
    It supports lazy initialization and customizable weight and bias
    initialization.

    Args:
        in_channels (int): Size of each input sample. Will be initialized
            lazily in case it is given as :obj:`-1`.
        out_channels (int): Size of each output sample.
        num_types (int): The number of types.
        is_sorted (bool, optional): If set to :obj:`True`, assumes that
            :obj:`type_vec` is sorted. This avoids internal re-sorting of the
            data and can improve runtime and memory efficiency.
            (default: :obj:`False`)
        **kwargs (optional): Additional arguments of
            :class:`torch_geometric.nn.Linear`.

    Shapes:
        - **input:**
          features :math:`(*, F_{in})`,
          type vector :math:`(*)`
        - **output:** features :math:`(*, F_{out})`
    """
    def __init__(
        self,
        in_channels: int,
        out_channels: int,
        num_types: int,
        is_sorted: bool = False,
        **kwargs,
    ):
        super().__init__()

        self.in_channels = in_channels
        self.out_channels = out_channels
        self.num_types = num_types
        self.is_sorted = is_sorted
        self.kwargs = kwargs

        self._timing_cache = {}

        if self.in_channels == -1:
            self.weight = torch.nn.parameter.UninitializedParameter()
            self._hook = self.register_forward_pre_hook(
                self.initialize_parameters)
        else:
            self.weight = torch.nn.Parameter(
                torch.empty(num_types, in_channels, out_channels))
        if kwargs.get('bias', True):
            self.bias = Parameter(torch.empty(num_types, out_channels))
        else:
            self.register_parameter('bias', None)
        self.reset_parameters()

    def reset_parameters(self):
        r"""Resets all learnable parameters of the module."""
        reset_weight_(self.weight, self.in_channels,
                      self.kwargs.get('weight_initializer', None))
        reset_bias_(self.bias, self.in_channels,
                    self.kwargs.get('bias_initializer', None))

    def forward_segmm(self, x: Tensor, type_vec_ptr: Tensor) -> Tensor:
        assert self.weight is not None
        out = pyg_lib.ops.segment_matmul(x, type_vec_ptr, self.weight)
        return out

    def forward_naive(self, x: Tensor, type_vec_ptr: Tensor) -> Tensor:
        out = x.new_empty(x.size(0), self.out_channels)

        for i in range(self.num_types):
            off_start, off_end = type_vec_ptr[i], type_vec_ptr[i + 1]
            subset_out = x[off_start:off_end] @ self.weight[i]
            # The data type may have changed with mixed precision:
            out[off_start:off_end] = subset_out.to(out.dtype)

        return out

    @torch.jit.unused
    def _update_timing_cache(self, x: Tensor, type_vec_ptr: Tensor,
                             num_rows: int) -> bool:
        measure_iter = 3
        with torch.no_grad():
            # only measure forward pass for now
            if torch.cuda.is_available():
                torch.cuda.synchronize()
            start = time.perf_counter()
            for _ in range(measure_iter):
                _ = self.forward_segmm(x, type_vec_ptr)
            if torch.cuda.is_available():
                torch.cuda.synchronize()
            end = time.perf_counter()
            time_segmm = end - start

            if torch.cuda.is_available():
                torch.cuda.synchronize()
            start = time.perf_counter()
            for _ in range(measure_iter):
                _ = self.forward_naive(x, type_vec_ptr)
            if torch.cuda.is_available():
                torch.cuda.synchronize()
            end = time.perf_counter()
            time_naive = end - start

            # first entry is with segmm, second without
            # if segmm is faster based on timings, use it
            self._timing_cache[num_rows] = (time_segmm, time_naive)
            use_segment_matmul = time_segmm < time_naive

        return use_segment_matmul

    def forward(self, x: Tensor, type_vec: Tensor) -> Tensor:
        r"""
        Args:
            x (torch.Tensor): The input features.
            type_vec (torch.Tensor): A vector that maps each entry to a type.
        """
<<<<<<< HEAD
        perm: Optional[Tensor] = None
        if not self.is_sorted:
            if (type_vec[1:] < type_vec[:-1]).any():
                type_vec, perm = index_sort(type_vec, self.num_types)
                x = x[perm]

        type_vec_ptr = index2ptr(type_vec, self.num_types)

        if torch_geometric.backend.use_segment_matmul is None:
            if torch_geometric.typing.WITH_SEGMM:
                # to avoid too many measurements for dynamic shapes
                # use "magnitude" of number of rows as target
                num_rows = math.floor(math.log10(x.size(0)))
                if num_rows in self._timing_cache:
                    timings = self._timing_cache[num_rows]
                    # first entry is with segmm, second without
                    # if segmm is faster based on timings, use it
                    use_segment_matmul = timings[0] < timings[1]

                elif num_rows not in self._timing_cache:
                    use_segment_matmul = self._update_timing_cache(
                        x, type_vec_ptr, num_rows)

                else:
                    use_segment_matmul = False

            else:
                use_segment_matmul = False

=======
        use_segment_matmul = torch_geometric.backend.use_segment_matmul
        # If `use_segment_matmul` is not specified, use a simple heuristic to
        # determine whether `segment_matmul` can speed up computation given the
        # observed input sizes:
        if use_segment_matmul is None:
            if self._use_segment_matmul_heuristic_output is None:
                segment_count = scatter(torch.ones_like(type_vec), type_vec,
                                        dim_size=self.num_types, reduce='sum')

                self._use_segment_matmul_heuristic_output = (
                    torch_geometric.backend.use_segment_matmul_heuristic(
                        num_segments=self.num_types,
                        max_segment_size=int(segment_count.max()),
                        in_channels=self.weight.size(1),
                        out_channels=self.weight.size(2),
                    ))

            assert self._use_segment_matmul_heuristic_output is not None
            use_segment_matmul = self._use_segment_matmul_heuristic_output

        if (use_segment_matmul and torch_geometric.typing.WITH_SEGMM
                and not is_compiling()):
            assert self.weight is not None

            perm: Optional[Tensor] = None
            if not self.is_sorted:
                if (type_vec[1:] < type_vec[:-1]).any():
                    type_vec, perm = index_sort(type_vec, self.num_types)
                    x = x[perm]

            type_vec_ptr = index2ptr(type_vec, self.num_types)
            out = pyg_lib.ops.segment_matmul(x, type_vec_ptr, self.weight)
            if self.bias is not None:
                out += self.bias[type_vec]

            if perm is not None:  # Restore original order (if necessary).
                out_unsorted = torch.empty_like(out)
                out_unsorted[perm] = out
                out = out_unsorted
>>>>>>> c16ed625
        else:
            use_segment_matmul = (torch_geometric.typing.WITH_SEGMM and
                                  torch_geometric.backend.use_segment_matmul)

        if use_segment_matmul:
            out = self.forward_segmm(x, type_vec_ptr)
        else:
            out = self.forward_naive(x, type_vec_ptr)

        if self.bias is not None:
            out += self.bias[type_vec]

        if perm is not None:  # Restore original order (if necessary).
            out_unsorted = torch.empty_like(out)
            out_unsorted[perm] = out
            out = out_unsorted

        return out

    @torch.no_grad()
    def initialize_parameters(self, module, input):
        if is_uninitialized_parameter(self.weight):
            self.in_channels = input[0].size(-1)
            self.weight.materialize(
                (self.num_types, self.in_channels, self.out_channels))
            self.reset_parameters()
        self._hook.remove()
        delattr(self, '_hook')

    def __repr__(self) -> str:
        return (f'{self.__class__.__name__}({self.in_channels}, '
                f'{self.out_channels}, num_types={self.num_types}, '
                f'bias={self.kwargs.get("bias", True)})')


class HeteroDictLinear(torch.nn.Module):
    r"""Applies separate linear tranformations to the incoming data dictionary

    .. math::
        \mathbf{x}^{\prime}_{\kappa} = \mathbf{x}_{\kappa}
        \mathbf{W}^{\top}_{\kappa} + \mathbf{b}_{\kappa}

    for key :math:`\kappa`.
    It supports lazy initialization and customizable weight and bias
    initialization.

    Args:
        in_channels (int or Dict[Any, int]): Size of each input sample. If
            passed an integer, :obj:`types` will be a mandatory argument.
            initialized lazily in case it is given as :obj:`-1`.
        out_channels (int): Size of each output sample.
        types (List[Any], optional): The keys of the input dictionary.
            (default: :obj:`None`)
        **kwargs (optional): Additional arguments of
            :class:`torch_geometric.nn.Linear`.
    """
    def __init__(
        self,
        in_channels: Union[int, Dict[Any, int]],
        out_channels: int,
        types: Optional[Any] = None,
        **kwargs,
    ):
        super().__init__()

        if isinstance(in_channels, dict):
            self.types = list(in_channels.keys())

            if any([i == -1 for i in in_channels.values()]):
                self._hook = self.register_forward_pre_hook(
                    self.initialize_parameters)

            if types is not None and set(self.types) != set(types):
                raise ValueError("The provided 'types' do not match with the "
                                 "keys in the 'in_channels' dictionary")

        else:
            if types is None:
                raise ValueError("Please provide a list of 'types' if passing "
                                 "'in_channels' as an integer")

            if in_channels == -1:
                self._hook = self.register_forward_pre_hook(
                    self.initialize_parameters)

            self.types = types
            in_channels = {node_type: in_channels for node_type in types}

        self.in_channels = in_channels
        self.out_channels = out_channels
        self.kwargs = kwargs

        self.lins = torch.nn.ModuleDict({
            key:
            Linear(channels, self.out_channels, **kwargs)
            for key, channels in self.in_channels.items()
        })

        self.reset_parameters()

    def reset_parameters(self):
        r"""Resets all learnable parameters of the module."""
        for lin in self.lins.values():
            lin.reset_parameters()

    def forward(
        self,
        x_dict: Dict[str, Tensor],
    ) -> Dict[str, Tensor]:
        r"""
        Args:
            x_dict (Dict[Any, torch.Tensor]): A dictionary holding input
                features for each individual type.
        """
        out_dict = {}

        # Only apply fused kernel for more than 10 types, otherwise use
        # sequential computation (which is generally faster for these cases).
        use_segment_matmul = torch_geometric.backend.use_segment_matmul
        if use_segment_matmul is None:
            use_segment_matmul = len(x_dict) >= 10

        if (use_segment_matmul and torch_geometric.typing.WITH_GMM
                and not is_compiling() and not torch.jit.is_scripting()):
            xs, weights, biases = [], [], []
            for key, lin in self.lins.items():
                if key in x_dict:
                    xs.append(x_dict[key])
                    weights.append(lin.weight.t())
                    biases.append(lin.bias)
            biases = None if biases[0] is None else biases
            outs = pyg_lib.ops.grouped_matmul(xs, weights, biases)
            for key, out in zip(x_dict.keys(), outs):
                if key in x_dict:
                    out_dict[key] = out
        else:
            for key, lin in self.lins.items():
                if key in x_dict:
                    out_dict[key] = lin(x_dict[key])

        return out_dict

    @torch.no_grad()
    def initialize_parameters(self, module, input):
        for key, x in input[0].items():
            lin = self.lins[key]
            if is_uninitialized_parameter(lin.weight):
                self.lins[key].initialize_parameters(None, x)
        self.reset_parameters()
        self._hook.remove()
        self.in_channels = {key: x.size(-1) for key, x in input[0].items()}
        delattr(self, '_hook')

    def __repr__(self) -> str:
        return (f'{self.__class__.__name__}({self.in_channels}, '
                f'{self.out_channels}, bias={self.kwargs.get("bias", True)})')<|MERGE_RESOLUTION|>--- conflicted
+++ resolved
@@ -1,4 +1,4 @@
-mport copy
+import copy
 import math
 import time
 from typing import Any, Dict, Optional, Union
@@ -57,7 +57,7 @@
 
 
 class Linear(torch.nn.Module):
-    r"""Applies a linear tranformation to the incoming data
+    r"""Applies a linear tranformation to the incoming data.
 
     .. math::
         \mathbf{x}^{\prime} = \mathbf{x} \mathbf{W}^{\top} + \mathbf{b}
@@ -125,9 +125,8 @@
         reset_bias_(self.bias, self.in_channels, self.bias_initializer)
 
     def forward(self, x: Tensor) -> Tensor:
-        r"""
-        Args:
-            x (torch.Tensor): The input features.
+        r"""Args:
+        x (torch.Tensor): The input features.
         """
         return F.linear(x, self.weight, self.bias)
 
@@ -159,7 +158,7 @@
 
 class HeteroLinear(torch.nn.Module):
     r"""Applies separate linear tranformations to the incoming data according
-    to types
+    to types.
 
     .. math::
         \mathbf{x}^{\prime}_{\kappa} = \mathbf{x}_{\kappa}
@@ -275,12 +274,10 @@
         return use_segment_matmul
 
     def forward(self, x: Tensor, type_vec: Tensor) -> Tensor:
-        r"""
-        Args:
-            x (torch.Tensor): The input features.
-            type_vec (torch.Tensor): A vector that maps each entry to a type.
+        r"""Args:
+        x (torch.Tensor): The input features.
+        type_vec (torch.Tensor): A vector that maps each entry to a type.
         """
-<<<<<<< HEAD
         perm: Optional[Tensor] = None
         if not self.is_sorted:
             if (type_vec[1:] < type_vec[:-1]).any():
@@ -290,7 +287,11 @@
         type_vec_ptr = index2ptr(type_vec, self.num_types)
 
         if torch_geometric.backend.use_segment_matmul is None:
-            if torch_geometric.typing.WITH_SEGMM:
+            use_segment_matmul = False
+
+            # TODO check cses of compiling and scripting properly
+            if torch_geometric.typing.WITH_SEGMM and not is_compiling(
+            ) and not torch.jit.is_scripting():
                 # to avoid too many measurements for dynamic shapes
                 # use "magnitude" of number of rows as target
                 num_rows = math.floor(math.log10(x.size(0)))
@@ -304,56 +305,12 @@
                     use_segment_matmul = self._update_timing_cache(
                         x, type_vec_ptr, num_rows)
 
-                else:
-                    use_segment_matmul = False
-
-            else:
-                use_segment_matmul = False
-
-=======
-        use_segment_matmul = torch_geometric.backend.use_segment_matmul
-        # If `use_segment_matmul` is not specified, use a simple heuristic to
-        # determine whether `segment_matmul` can speed up computation given the
-        # observed input sizes:
-        if use_segment_matmul is None:
-            if self._use_segment_matmul_heuristic_output is None:
-                segment_count = scatter(torch.ones_like(type_vec), type_vec,
-                                        dim_size=self.num_types, reduce='sum')
-
-                self._use_segment_matmul_heuristic_output = (
-                    torch_geometric.backend.use_segment_matmul_heuristic(
-                        num_segments=self.num_types,
-                        max_segment_size=int(segment_count.max()),
-                        in_channels=self.weight.size(1),
-                        out_channels=self.weight.size(2),
-                    ))
-
-            assert self._use_segment_matmul_heuristic_output is not None
-            use_segment_matmul = self._use_segment_matmul_heuristic_output
-
-        if (use_segment_matmul and torch_geometric.typing.WITH_SEGMM
-                and not is_compiling()):
-            assert self.weight is not None
-
-            perm: Optional[Tensor] = None
-            if not self.is_sorted:
-                if (type_vec[1:] < type_vec[:-1]).any():
-                    type_vec, perm = index_sort(type_vec, self.num_types)
-                    x = x[perm]
-
-            type_vec_ptr = index2ptr(type_vec, self.num_types)
-            out = pyg_lib.ops.segment_matmul(x, type_vec_ptr, self.weight)
-            if self.bias is not None:
-                out += self.bias[type_vec]
-
-            if perm is not None:  # Restore original order (if necessary).
-                out_unsorted = torch.empty_like(out)
-                out_unsorted[perm] = out
-                out = out_unsorted
->>>>>>> c16ed625
-        else:
+        else:
+            # TODO check cases of compiling and scripting properly
             use_segment_matmul = (torch_geometric.typing.WITH_SEGMM and
-                                  torch_geometric.backend.use_segment_matmul)
+                                  torch_geometric.backend.use_segment_matmul
+                                  and not is_compiling()
+                                  and not torch.jit.is_scripting())
 
         if use_segment_matmul:
             out = self.forward_segmm(x, type_vec_ptr)
@@ -387,7 +344,7 @@
 
 
 class HeteroDictLinear(torch.nn.Module):
-    r"""Applies separate linear tranformations to the incoming data dictionary
+    r"""Applies separate linear tranformations to the incoming data dictionary.
 
     .. math::
         \mathbf{x}^{\prime}_{\kappa} = \mathbf{x}_{\kappa}
@@ -460,10 +417,9 @@
         self,
         x_dict: Dict[str, Tensor],
     ) -> Dict[str, Tensor]:
-        r"""
-        Args:
-            x_dict (Dict[Any, torch.Tensor]): A dictionary holding input
-                features for each individual type.
+        r"""Args:
+        x_dict (Dict[Any, torch.Tensor]): A dictionary holding input
+            features for each individual type.
         """
         out_dict = {}
 

--- conflicted
+++ resolved
@@ -2,11 +2,8 @@
 from .reshape import Reshape
 from .sequential import Sequential
 from .data_parallel import DataParallel
-<<<<<<< HEAD
-=======
 from .to_hetero_transformer import to_hetero
 from .to_hetero_with_bases_transformer import to_hetero_with_bases
->>>>>>> 00e2e2eb
 from .conv import *  # noqa
 from .norm import *  # noqa
 from .glob import *  # noqa
@@ -21,9 +18,6 @@
     'Reshape',
     'Sequential',
     'DataParallel',
-<<<<<<< HEAD
-=======
     'to_hetero',
     'to_hetero_with_bases',
->>>>>>> 00e2e2eb
 ]
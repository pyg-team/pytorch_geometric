--- conflicted
+++ resolved
@@ -35,11 +35,8 @@
 from .protein_mpnn import ProteinMPNN
 from .glem import GLEM
 from .sgformer import SGFormer
-<<<<<<< HEAD
 from .token_gt import TokenGT
-=======
 from .polynormer import Polynormer
->>>>>>> dcc4a7aa
 # Deprecated:
 from torch_geometric.explain.algorithm.captum import (to_captum_input,
                                                       captum_output_to_dicts)
@@ -95,10 +92,7 @@
     'ProteinMPNN',
     'GLEM',
     'SGFormer',
-<<<<<<< HEAD
     'TokenGT',
-=======
     'Polynormer',
     'ARLinkPredictor',
->>>>>>> dcc4a7aa
 ]
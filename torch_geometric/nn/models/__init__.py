r"""Model package."""

from .mlp import MLP
from .basic_gnn import GCN, GraphSAGE, GIN, GAT, PNA, EdgeCNN
from .jumping_knowledge import JumpingKnowledge, HeteroJumpingKnowledge
from .meta import MetaLayer
from .node2vec import Node2Vec
from .deep_graph_infomax import DeepGraphInfomax
from .autoencoder import InnerProductDecoder, GAE, VGAE, ARGA, ARGVA
from .signed_gcn import SignedGCN
from .re_net import RENet
from .graph_unet import GraphUNet
from .schnet import SchNet
from .dimenet import DimeNet, DimeNetPlusPlus
from .gpse import GPSE, GPSENodeEncoder
from .captum import to_captum_model
from .metapath2vec import MetaPath2Vec
from .deepgcn import DeepGCNLayer
from .tgn import TGNMemory
from .label_prop import LabelPropagation
from .correct_and_smooth import CorrectAndSmooth
from .attentive_fp import AttentiveFP
from .rect import RECT_L
from .linkx import LINKX
from .lightgcn import LightGCN
from .mask_label import MaskLabel
from .rev_gnn import GroupAddRev
from .gnnff import GNNFF
from .pmlp import PMLP
from .neural_fingerprint import NeuralFingerprint
from .visnet import ViSNet
from .g_retriever import GRetriever
from .git_mol import GITMol
from .molecule_gpt import MoleculeGPT
from .glem import GLEM
from .sgformer import SGFormer
from .polynormer import Polynormer
# Deprecated:
from torch_geometric.explain.algorithm.captum import (to_captum_input,
                                                      captum_output_to_dicts)
from .attract_repel import ARLinkPredictor

__all__ = classes = [
    'MLP',
    'GCN',
    'GraphSAGE',
    'GIN',
    'GAT',
    'PNA',
    'EdgeCNN',
    'JumpingKnowledge',
    'HeteroJumpingKnowledge',
    'MetaLayer',
    'Node2Vec',
    'DeepGraphInfomax',
    'InnerProductDecoder',
    'GAE',
    'VGAE',
    'ARGA',
    'ARGVA',
    'SignedGCN',
    'RENet',
    'GraphUNet',
    'SchNet',
    'DimeNet',
    'DimeNetPlusPlus',
    'GPSE',
    'GPSENodeEncoder',
    'to_captum_model',
    'to_captum_input',
    'captum_output_to_dicts',
    'MetaPath2Vec',
    'DeepGCNLayer',
    'TGNMemory',
    'LabelPropagation',
    'CorrectAndSmooth',
    'AttentiveFP',
    'RECT_L',
    'LINKX',
    'LightGCN',
    'MaskLabel',
    'GroupAddRev',
    'GNNFF',
    'PMLP',
    'NeuralFingerprint',
    'ViSNet',
    'GRetriever',
    'GITMol',
    'MoleculeGPT',
    'GLEM',
    'SGFormer',
<<<<<<< HEAD
    'Polynormer',
=======
    'ARLinkPredictor',
>>>>>>> e7050f12
]<|MERGE_RESOLUTION|>--- conflicted
+++ resolved
@@ -89,9 +89,6 @@
     'MoleculeGPT',
     'GLEM',
     'SGFormer',
-<<<<<<< HEAD
     'Polynormer',
-=======
     'ARLinkPredictor',
->>>>>>> e7050f12
 ]
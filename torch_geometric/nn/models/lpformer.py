--- conflicted
+++ resolved
@@ -6,15 +6,10 @@
 import torch.nn.functional as F
 from torch import Tensor
 from torch.nn import Parameter
-<<<<<<< HEAD
 
 from ...utils import softmax, get_ppr, scatter, is_sparse
 from ...typing import OptTensor, Tuple, Adj
-=======
-
-from torch_geometric.typing import SparseTensor
-
->>>>>>> 0e059d23
+
 from ...nn.conv import MessagePassing
 from ...nn.dense.linear import Linear
 from ...nn.inits import glorot, zeros

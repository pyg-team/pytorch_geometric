from typing import Optional, Callable, List
from torch_geometric.typing import Adj

import copy

import torch
from torch import Tensor
import torch.nn.functional as F
from torch.nn import ModuleList, Linear, ReLU

<<<<<<< HEAD
from torch_geometric.nn.models import MLP
from torch_geometric.nn.conv import (MessagePassing, GCNConv, SAGEConv,
                                     GINConv, GATConv, PNAConv)
=======
from torch_geometric.nn.conv import GCNConv, SAGEConv, GINConv, GINEConv, GATConv, GATv2Conv
>>>>>>> 7179a54c
from torch_geometric.nn.models.jumping_knowledge import JumpingKnowledge


class BasicGNN(torch.nn.Module):
    r"""An abstract class for implementing basic GNN models.

    Args:
        in_channels (int): Size of each input sample.
        hidden_channels (int): Size of each hidden sample.
        num_layers (int): Number of message passing layers.
        out_channels (int, optional): If not set to :obj:`None`, will apply a
            final linear transformation to convert hidden node embeddings to
            output size :obj:`out_channels`. (default: :obj:`None`)
        dropout (float, optional): Dropout probability. (default: :obj:`0.`)
        act (Callable, optional): The non-linear activation function to use.
            (default: :obj:`torch.nn.ReLU(inplace=True)`)
        norm (torch.nn.Module, optional): The normalization operator to use.
            (default: :obj:`None`)
        jk (str, optional): The Jumping Knowledge mode
            (:obj:`"last"`, :obj:`"cat"`, :obj:`"max"`, :obj:`"lstm"`).
            (default: :obj:`"last"`)
        **kwargs (optional): Additional arguments of the underlying
            :class:`torch_geometric.nn.conv.MessagePassing` layers.
    """
    def __init__(self, in_channels: int, hidden_channels: int, num_layers: int,
                 out_channels: Optional[int] = None, dropout: float = 0.0,
                 act: Optional[Callable] = ReLU(inplace=True),
                 norm: Optional[torch.nn.Module] = None, jk: str = 'last',
                 **kwargs):
        super().__init__()
        self.in_channels = in_channels
        self.hidden_channels = hidden_channels
        self.num_layers = num_layers
        self.dropout = dropout
        self.act = act
        self.jk_mode = jk
        self.has_out_channels = out_channels is not None

        self.convs = ModuleList()
        self.convs.append(
            self.init_conv(in_channels, hidden_channels, **kwargs))
        for _ in range(num_layers - 2):
            self.convs.append(
                self.init_conv(hidden_channels, hidden_channels, **kwargs))
        if self.has_out_channels and self.jk_mode == 'last':
            self.convs.append(
                self.init_conv(hidden_channels, out_channels, **kwargs))
        else:
            self.convs.append(
                self.init_conv(hidden_channels, hidden_channels, **kwargs))

        self.norms = None
        if norm is not None:
            self.norms = ModuleList()
            for _ in range(num_layers - 1):
                self.norms.append(copy.deepcopy(norm))
            if not (self.has_out_channels and self.jk_mode == 'last'):
                self.norms.append(copy.deepcopy(norm))

        if self.jk_mode != 'last':
            self.jk = JumpingKnowledge(jk, hidden_channels, num_layers)

        if self.has_out_channels:
            self.out_channels = out_channels
            if self.jk_mode == 'cat':
                self.lin = Linear(num_layers * hidden_channels, out_channels)
            elif self.jk_mode in {'max', 'lstm'}:
                self.lin = Linear(hidden_channels, out_channels)
        else:
            self.out_channels = hidden_channels
            if self.jk_mode == 'cat':
                self.lin = Linear(num_layers * hidden_channels,
                                  hidden_channels)

    def init_conv(self, in_channels: int, out_channels: int,
                  **kwargs) -> MessagePassing:
        raise NotImplementedError

    def reset_parameters(self):
        for conv in self.convs:
            conv.reset_parameters()
        for norm in self.norms or []:
            norm.reset_parameters()
        if hasattr(self, 'jk'):
            self.jk.reset_parameters()
        if hasattr(self, 'lin'):
            self.lin.reset_parameters()

    def forward(self, x: Tensor, edge_index: Adj, *args, **kwargs) -> Tensor:
        """"""
        xs: List[Tensor] = []
        for i in range(self.num_layers):
            x = self.convs[i](x, edge_index, *args, **kwargs)
            if (i == self.num_layers - 1 and self.has_out_channels
                    and self.jk_mode == 'last'):
                break
            if self.norms is not None:
                x = self.norms[i](x)
            if self.act is not None:
                x = self.act(x)
            x = F.dropout(x, p=self.dropout, training=self.training)
            if hasattr(self, 'jk'):
                xs.append(x)

        x = self.jk(xs) if hasattr(self, 'jk') else x
        x = self.lin(x) if hasattr(self, 'lin') else x
        return x

    def __repr__(self) -> str:
        return (f'{self.__class__.__name__}({self.in_channels}, '
                f'{self.out_channels}, num_layers={self.num_layers})')


class GCN(BasicGNN):
    r"""The Graph Neural Network from the `"Semi-supervised
    Classification with Graph Convolutional Networks"
    <https://arxiv.org/abs/1609.02907>`_ paper, using the
    :class:`~torch_geometric.nn.conv.GCNConv` operator for message passing.

    Args:
        in_channels (int): Size of each input sample.
        hidden_channels (int): Size of each hidden sample.
        num_layers (int): Number of message passing layers.
        out_channels (int, optional): If not set to :obj:`None`, will apply a
            final linear transformation to convert hidden node embeddings to
            output size :obj:`out_channels`. (default: :obj:`None`)
        dropout (float, optional): Dropout probability. (default: :obj:`0.`)
        act (Callable, optional): The non-linear activation function to use.
            (default: :obj:`torch.nn.ReLU(inplace=True)`)
        norm (torch.nn.Module, optional): The normalization operator to use.
            (default: :obj:`None`)
        jk (str, optional): The Jumping Knowledge mode
            (:obj:`"last"`, :obj:`"cat"`, :obj:`"max"`, :obj:`"lstm"`).
            (default: :obj:`"last"`)
        **kwargs (optional): Additional arguments of
            :class:`torch_geometric.nn.conv.GCNConv`.
    """
    def init_conv(self, in_channels: int, out_channels: int,
                  **kwargs) -> MessagePassing:
        return GCNConv(in_channels, out_channels, **kwargs)


class GraphSAGE(BasicGNN):
    r"""The Graph Neural Network from the `"Inductive Representation Learning
    on Large Graphs" <https://arxiv.org/abs/1706.02216>`_ paper, using the
    :class:`~torch_geometric.nn.SAGEConv` operator for message passing.

    Args:
        in_channels (int): Size of each input sample.
        hidden_channels (int): Size of each hidden sample.
        num_layers (int): Number of message passing layers.
        out_channels (int, optional): If not set to :obj:`None`, will apply a
            final linear transformation to convert hidden node embeddings to
            output size :obj:`out_channels`. (default: :obj:`None`)
        dropout (float, optional): Dropout probability. (default: :obj:`0.`)
        act (Callable, optional): The non-linear activation function to use.
            (default: :obj:`torch.nn.ReLU(inplace=True)`)
        norm (torch.nn.Module, optional): The normalization operator to use.
            (default: :obj:`None`)
        jk (str, optional): The Jumping Knowledge mode
            (:obj:`"last"`, :obj:`"cat"`, :obj:`"max"`, :obj:`"lstm"`).
            (default: :obj:`"last"`)
        **kwargs (optional): Additional arguments of
            :class:`torch_geometric.nn.conv.SAGEConv`.
    """
    def init_conv(self, in_channels: int, out_channels: int,
                  **kwargs) -> MessagePassing:
        return SAGEConv(in_channels, out_channels, **kwargs)


class GIN(BasicGNN):
    r"""The Graph Neural Network from the `"How Powerful are Graph Neural
    Networks?" <https://arxiv.org/abs/1810.00826>`_ paper, using the
    :class:`~torch_geometric.nn.GINConv` operator for message passing.

    Args:
        in_channels (int): Size of each input sample.
        hidden_channels (int): Size of each hidden sample.
        num_layers (int): Number of message passing layers.
        out_channels (int, optional): If not set to :obj:`None`, will apply a
            final linear transformation to convert hidden node embeddings to
            output size :obj:`out_channels`. (default: :obj:`None`)
        dropout (float, optional): Dropout probability. (default: :obj:`0.`)
        act (Callable, optional): The non-linear activation function to use.
            (default: :obj:`torch.nn.ReLU(inplace=True)`)
        norm (torch.nn.Module, optional): The normalization operator to use.
            (default: :obj:`None`)
        jk (str, optional): The Jumping Knowledge mode
            (:obj:`"last"`, :obj:`"cat"`, :obj:`"max"`, :obj:`"lstm"`).
            (default: :obj:`"last"`)
        **kwargs (optional): Additional arguments of
            :class:`torch_geometric.nn.conv.GINConv`.
    """
    def init_conv(self, in_channels: int, out_channels: int,
                  **kwargs) -> MessagePassing:
        mlp = MLP([in_channels, out_channels, out_channels], batch_norm=True)
        return GINConv(mlp, **kwargs)


class GINE(BasicGNN):
    r"""The Graph Neural Network from the `"How Powerful are Graph Neural
    Networks?" <https://arxiv.org/abs/1810.00826>`_ paper, using the
    :class:`~torch_geometric.nn.GINConv` operator for message passing.

    Args:
        in_channels (int): Size of each input sample.
        hidden_channels (int): Hidden node feature dimensionality.
        num_layers (int): Number of GNN layers.
        dropout (float, optional): Dropout probability. (default: :obj:`0.`)
        act (Callable, optional): The non-linear activation function to use.
            (default: :meth:`torch.nn.ReLU(inplace=True)`)
        norm (torch.nn.Module, optional): The normalization operator to use.
            (default: :obj:`None`)
        jk (str, optional): The Jumping Knowledge mode
            (:obj:`"last"`, :obj:`"cat"`, :obj:`"max"`, :obj:`"last"`).
            (default: :obj:`"last"`)
        **kwargs (optional): Additional arguments of
            :class:`torch_geometric.nn.conv.GINConv`.
    """
    def __init__(self, in_channels: int, hidden_channels: int, num_layers: int,
                 dropout: float = 0.0,
                 act: Optional[Callable] = ReLU(inplace=True),
                 norm: Optional[torch.nn.Module] = None, jk: str = 'last',
                 **kwargs):
        super().__init__(in_channels, hidden_channels, num_layers, dropout,
                         act, norm, jk)

        self.convs.append(
            GINEConv(GIN.MLP(in_channels, hidden_channels), **kwargs))
        for _ in range(1, num_layers):
            self.convs.append(
                GINEConv(GIN.MLP(hidden_channels, hidden_channels), **kwargs))

    @staticmethod
    def MLP(in_channels: int, out_channels: int) -> torch.nn.Module:
        return Sequential(
            Linear(in_channels, out_channels),
            BatchNorm1d(out_channels),
            ReLU(inplace=True),
            Linear(out_channels, out_channels),
        )


class GAT(BasicGNN):
    r"""The Graph Neural Network from the `"Graph Attention Networks"
    <https://arxiv.org/abs/1710.10903>`_ paper, using the
    :class:`~torch_geometric.nn.GATConv` operator for message passing.

    Args:
        in_channels (int): Size of each input sample.
        hidden_channels (int): Size of each hidden sample.
        num_layers (int): Number of message passing layers.
        out_channels (int, optional): If not set to :obj:`None`, will apply a
            final linear transformation to convert hidden node embeddings to
            output size :obj:`out_channels`. (default: :obj:`None`)
        dropout (float, optional): Dropout probability. (default: :obj:`0.`)
        act (Callable, optional): The non-linear activation function to use.
            (default: :obj:`torch.nn.ReLU(inplace=True)`)
        norm (torch.nn.Module, optional): The normalization operator to use.
            (default: :obj:`None`)
        jk (str, optional): The Jumping Knowledge mode
            (:obj:`"last"`, :obj:`"cat"`, :obj:`"max"`, :obj:`"lstm"`).
            (default: :obj:`"last"`)
        **kwargs (optional): Additional arguments of
            :class:`torch_geometric.nn.conv.GATConv`.
    """
    def init_conv(self, in_channels: int, out_channels: int,
                  **kwargs) -> MessagePassing:

        kwargs = copy.copy(kwargs)
        if 'heads' in kwargs and out_channels % kwargs['heads'] != 0:
            kwargs['heads'] = 1
        if 'concat' not in kwargs or kwargs['concat']:
            out_channels = out_channels // kwargs.get('heads', 1)

        return GATConv(in_channels, out_channels, dropout=self.dropout,
                       **kwargs)

<<<<<<< HEAD

class PNA(BasicGNN):
    r"""The Graph Neural Network from the `"Principal Neighbourhood Aggregation
    for Graph Nets" <https://arxiv.org/abs/2004.05718>`_ paper, using the
    :class:`~torch_geometric.nn.conv.PNAConv` operator for message passing.

    Args:
        in_channels (int): Size of each input sample.
        hidden_channels (int): Size of each hidden sample.
        num_layers (int): Number of message passing layers.
        out_channels (int, optional): If not set to :obj:`None`, will apply a
            final linear transformation to convert hidden node embeddings to
            output size :obj:`out_channels`. (default: :obj:`None`)
        dropout (float, optional): Dropout probability. (default: :obj:`0.`)
        act (Callable, optional): The non-linear activation function to use.
            (default: :obj:`torch.nn.ReLU(inplace=True)`)
        norm (torch.nn.Module, optional): The normalization operator to use.
            (default: :obj:`None`)
        jk (str, optional): The Jumping Knowledge mode
            (:obj:`"last"`, :obj:`"cat"`, :obj:`"max"`, :obj:`"lstm"`).
            (default: :obj:`"last"`)
        **kwargs (optional): Additional arguments of
            :class:`torch_geometric.nn.conv.PNAConv`.
    """
    def init_conv(self, in_channels: int, out_channels: int,
                  **kwargs) -> MessagePassing:
        return PNAConv(in_channels, out_channels, **kwargs)
=======
        self.convs.append(
            GATConv(in_channels, out_channels, dropout=dropout, **kwargs))
        for _ in range(1, num_layers):
            self.convs.append(GATConv(hidden_channels, out_channels, **kwargs))


class GATv2(BasicGNN):
    r"""The Graph Neural Network from the `"Graph Attention Networks"
    <https://arxiv.org/abs/1710.10903>`_ paper, using the
    :class:`~torch_geometric.nn.GATConv` operator for message passing.

    Args:
        in_channels (int): Size of each input sample.
        hidden_channels (int): Hidden node feature dimensionality.
        num_layers (int): Number of GNN layers.
        dropout (float, optional): Dropout probability. (default: :obj:`0.`)
        act (Callable, optional): The non-linear activation function to use.
            (default: :meth:`torch.nn.ReLU(inplace=True)`)
        norm (torch.nn.Module, optional): The normalization operator to use.
            (default: :obj:`None`)
        jk (str, optional): The Jumping Knowledge mode
            (:obj:`"last"`, :obj:`"cat"`, :obj:`"max"`, :obj:`"last"`).
            (default: :obj:`"last"`)
        **kwargs (optional): Additional arguments of
            :class:`torch_geometric.nn.conv.GATConv`.
    """
    def __init__(self, in_channels: int, hidden_channels: int, num_layers: int,
                 dropout: float = 0.0,
                 act: Optional[Callable] = ReLU(inplace=True),
                 norm: Optional[torch.nn.Module] = None, jk: str = 'last',
                 **kwargs):
        super().__init__(in_channels, hidden_channels, num_layers, dropout,
                         act, norm, jk)

        if 'concat' in kwargs:
            del kwargs['concat']

        if 'heads' in kwargs:
            assert hidden_channels % kwargs['heads'] == 0
        out_channels = hidden_channels // kwargs.get('heads', 1)

        self.convs.append(
            GATv2Conv(in_channels, out_channels, dropout=dropout, **kwargs))
        for _ in range(1, num_layers):
            self.convs.append(GATv2Conv(hidden_channels, out_channels, **kwargs))
>>>>>>> 7179a54c
<|MERGE_RESOLUTION|>--- conflicted
+++ resolved
@@ -6,15 +6,9 @@
 import torch
 from torch import Tensor
 import torch.nn.functional as F
-from torch.nn import ModuleList, Linear, ReLU
-
-<<<<<<< HEAD
-from torch_geometric.nn.models import MLP
-from torch_geometric.nn.conv import (MessagePassing, GCNConv, SAGEConv,
-                                     GINConv, GATConv, PNAConv)
-=======
+from torch.nn import ModuleList, Sequential, Linear, BatchNorm1d, ReLU
+
 from torch_geometric.nn.conv import GCNConv, SAGEConv, GINConv, GINEConv, GATConv, GATv2Conv
->>>>>>> 7179a54c
 from torch_geometric.nn.models.jumping_knowledge import JumpingKnowledge
 
 
@@ -23,105 +17,62 @@
 
     Args:
         in_channels (int): Size of each input sample.
-        hidden_channels (int): Size of each hidden sample.
+        hidden_channels (int): Size of each hidden and output sample.
         num_layers (int): Number of message passing layers.
-        out_channels (int, optional): If not set to :obj:`None`, will apply a
-            final linear transformation to convert hidden node embeddings to
-            output size :obj:`out_channels`. (default: :obj:`None`)
-        dropout (float, optional): Dropout probability. (default: :obj:`0.`)
-        act (Callable, optional): The non-linear activation function to use.
-            (default: :obj:`torch.nn.ReLU(inplace=True)`)
-        norm (torch.nn.Module, optional): The normalization operator to use.
-            (default: :obj:`None`)
-        jk (str, optional): The Jumping Knowledge mode
-            (:obj:`"last"`, :obj:`"cat"`, :obj:`"max"`, :obj:`"lstm"`).
-            (default: :obj:`"last"`)
-        **kwargs (optional): Additional arguments of the underlying
-            :class:`torch_geometric.nn.conv.MessagePassing` layers.
-    """
-    def __init__(self, in_channels: int, hidden_channels: int, num_layers: int,
-                 out_channels: Optional[int] = None, dropout: float = 0.0,
-                 act: Optional[Callable] = ReLU(inplace=True),
-                 norm: Optional[torch.nn.Module] = None, jk: str = 'last',
-                 **kwargs):
+        dropout (float, optional): Dropout probability. (default: :obj:`0.`)
+        act (Callable, optional): The non-linear activation function to use.
+            (default: :meth:`torch.nn.ReLU(inplace=True)`)
+        norm (torch.nn.Module, optional): The normalization operator to use.
+            (default: :obj:`None`)
+        jk (str, optional): The Jumping Knowledge mode
+            (:obj:`"last"`, :obj:`"cat"`, :obj:`"max"`, :obj:`"last"`).
+            (default: :obj:`"last"`)
+    """
+    def __init__(self, in_channels: int, hidden_channels: int, num_layers: int,
+                 dropout: float = 0.0,
+                 act: Optional[Callable] = ReLU(inplace=True),
+                 norm: Optional[torch.nn.Module] = None, jk: str = 'last'):
         super().__init__()
         self.in_channels = in_channels
         self.hidden_channels = hidden_channels
+        self.out_channels = hidden_channels
+        if jk == 'cat':
+            self.out_channels = num_layers * hidden_channels
         self.num_layers = num_layers
         self.dropout = dropout
         self.act = act
-        self.jk_mode = jk
-        self.has_out_channels = out_channels is not None
 
         self.convs = ModuleList()
-        self.convs.append(
-            self.init_conv(in_channels, hidden_channels, **kwargs))
-        for _ in range(num_layers - 2):
-            self.convs.append(
-                self.init_conv(hidden_channels, hidden_channels, **kwargs))
-        if self.has_out_channels and self.jk_mode == 'last':
-            self.convs.append(
-                self.init_conv(hidden_channels, out_channels, **kwargs))
-        else:
-            self.convs.append(
-                self.init_conv(hidden_channels, hidden_channels, **kwargs))
+
+        self.jk = None
+        if jk != 'last':
+            self.jk = JumpingKnowledge(jk, hidden_channels, num_layers)
 
         self.norms = None
         if norm is not None:
-            self.norms = ModuleList()
-            for _ in range(num_layers - 1):
-                self.norms.append(copy.deepcopy(norm))
-            if not (self.has_out_channels and self.jk_mode == 'last'):
-                self.norms.append(copy.deepcopy(norm))
-
-        if self.jk_mode != 'last':
-            self.jk = JumpingKnowledge(jk, hidden_channels, num_layers)
-
-        if self.has_out_channels:
-            self.out_channels = out_channels
-            if self.jk_mode == 'cat':
-                self.lin = Linear(num_layers * hidden_channels, out_channels)
-            elif self.jk_mode in {'max', 'lstm'}:
-                self.lin = Linear(hidden_channels, out_channels)
-        else:
-            self.out_channels = hidden_channels
-            if self.jk_mode == 'cat':
-                self.lin = Linear(num_layers * hidden_channels,
-                                  hidden_channels)
-
-    def init_conv(self, in_channels: int, out_channels: int,
-                  **kwargs) -> MessagePassing:
-        raise NotImplementedError
+            self.norms = ModuleList(
+                [copy.deepcopy(norm) for _ in range(num_layers)])
 
     def reset_parameters(self):
         for conv in self.convs:
             conv.reset_parameters()
         for norm in self.norms or []:
             norm.reset_parameters()
-        if hasattr(self, 'jk'):
+        if self.jk is not None:
             self.jk.reset_parameters()
-        if hasattr(self, 'lin'):
-            self.lin.reset_parameters()
 
     def forward(self, x: Tensor, edge_index: Adj, *args, **kwargs) -> Tensor:
-        """"""
         xs: List[Tensor] = []
         for i in range(self.num_layers):
             x = self.convs[i](x, edge_index, *args, **kwargs)
-            if (i == self.num_layers - 1 and self.has_out_channels
-                    and self.jk_mode == 'last'):
-                break
             if self.norms is not None:
                 x = self.norms[i](x)
             if self.act is not None:
                 x = self.act(x)
             x = F.dropout(x, p=self.dropout, training=self.training)
-            if hasattr(self, 'jk'):
+            if self.jk is not None:
                 xs.append(x)
-
-        x = self.jk(xs) if hasattr(self, 'jk') else x
-        x = self.lin(x) if hasattr(self, 'lin') else x
-        return x
+        return x if self.jk is None else self.jk(xs)
 
     def __repr__(self) -> str:
         return (f'{self.__class__.__name__}({self.in_channels}, '
@@ -136,25 +87,31 @@
 
     Args:
         in_channels (int): Size of each input sample.
-        hidden_channels (int): Size of each hidden sample.
-        num_layers (int): Number of message passing layers.
-        out_channels (int, optional): If not set to :obj:`None`, will apply a
-            final linear transformation to convert hidden node embeddings to
-            output size :obj:`out_channels`. (default: :obj:`None`)
-        dropout (float, optional): Dropout probability. (default: :obj:`0.`)
-        act (Callable, optional): The non-linear activation function to use.
-            (default: :obj:`torch.nn.ReLU(inplace=True)`)
-        norm (torch.nn.Module, optional): The normalization operator to use.
-            (default: :obj:`None`)
-        jk (str, optional): The Jumping Knowledge mode
-            (:obj:`"last"`, :obj:`"cat"`, :obj:`"max"`, :obj:`"lstm"`).
+        hidden_channels (int): Hidden node feature dimensionality.
+        num_layers (int): Number of GNN layers.
+        dropout (float, optional): Dropout probability. (default: :obj:`0.`)
+        act (Callable, optional): The non-linear activation function to use.
+            (default: :meth:`torch.nn.ReLU(inplace=True)`)
+        norm (torch.nn.Module, optional): The normalization operator to use.
+            (default: :obj:`None`)
+        jk (str, optional): The Jumping Knowledge mode
+            (:obj:`"last"`, :obj:`"cat"`, :obj:`"max"`, :obj:`"last"`).
             (default: :obj:`"last"`)
         **kwargs (optional): Additional arguments of
             :class:`torch_geometric.nn.conv.GCNConv`.
     """
-    def init_conv(self, in_channels: int, out_channels: int,
-                  **kwargs) -> MessagePassing:
-        return GCNConv(in_channels, out_channels, **kwargs)
+    def __init__(self, in_channels: int, hidden_channels: int, num_layers: int,
+                 dropout: float = 0.0,
+                 act: Optional[Callable] = ReLU(inplace=True),
+                 norm: Optional[torch.nn.Module] = None, jk: str = 'last',
+                 **kwargs):
+        super().__init__(in_channels, hidden_channels, num_layers, dropout,
+                         act, norm, jk)
+
+        self.convs.append(GCNConv(in_channels, hidden_channels, **kwargs))
+        for _ in range(1, num_layers):
+            self.convs.append(
+                GCNConv(hidden_channels, hidden_channels, **kwargs))
 
 
 class GraphSAGE(BasicGNN):
@@ -164,25 +121,31 @@
 
     Args:
         in_channels (int): Size of each input sample.
-        hidden_channels (int): Size of each hidden sample.
-        num_layers (int): Number of message passing layers.
-        out_channels (int, optional): If not set to :obj:`None`, will apply a
-            final linear transformation to convert hidden node embeddings to
-            output size :obj:`out_channels`. (default: :obj:`None`)
-        dropout (float, optional): Dropout probability. (default: :obj:`0.`)
-        act (Callable, optional): The non-linear activation function to use.
-            (default: :obj:`torch.nn.ReLU(inplace=True)`)
-        norm (torch.nn.Module, optional): The normalization operator to use.
-            (default: :obj:`None`)
-        jk (str, optional): The Jumping Knowledge mode
-            (:obj:`"last"`, :obj:`"cat"`, :obj:`"max"`, :obj:`"lstm"`).
+        hidden_channels (int): Hidden node feature dimensionality.
+        num_layers (int): Number of GNN layers.
+        dropout (float, optional): Dropout probability. (default: :obj:`0.`)
+        act (Callable, optional): The non-linear activation function to use.
+            (default: :meth:`torch.nn.ReLU(inplace=True)`)
+        norm (torch.nn.Module, optional): The normalization operator to use.
+            (default: :obj:`None`)
+        jk (str, optional): The Jumping Knowledge mode
+            (:obj:`"last"`, :obj:`"cat"`, :obj:`"max"`, :obj:`"last"`).
             (default: :obj:`"last"`)
         **kwargs (optional): Additional arguments of
             :class:`torch_geometric.nn.conv.SAGEConv`.
     """
-    def init_conv(self, in_channels: int, out_channels: int,
-                  **kwargs) -> MessagePassing:
-        return SAGEConv(in_channels, out_channels, **kwargs)
+    def __init__(self, in_channels: int, hidden_channels: int, num_layers: int,
+                 dropout: float = 0.0,
+                 act: Optional[Callable] = ReLU(inplace=True),
+                 norm: Optional[torch.nn.Module] = None, jk: str = 'last',
+                 **kwargs):
+        super().__init__(in_channels, hidden_channels, num_layers, dropout,
+                         act, norm, jk)
+
+        self.convs.append(SAGEConv(in_channels, hidden_channels, **kwargs))
+        for _ in range(1, num_layers):
+            self.convs.append(
+                SAGEConv(hidden_channels, hidden_channels, **kwargs))
 
 
 class GIN(BasicGNN):
@@ -192,48 +155,19 @@
 
     Args:
         in_channels (int): Size of each input sample.
-        hidden_channels (int): Size of each hidden sample.
-        num_layers (int): Number of message passing layers.
-        out_channels (int, optional): If not set to :obj:`None`, will apply a
-            final linear transformation to convert hidden node embeddings to
-            output size :obj:`out_channels`. (default: :obj:`None`)
-        dropout (float, optional): Dropout probability. (default: :obj:`0.`)
-        act (Callable, optional): The non-linear activation function to use.
-            (default: :obj:`torch.nn.ReLU(inplace=True)`)
-        norm (torch.nn.Module, optional): The normalization operator to use.
-            (default: :obj:`None`)
-        jk (str, optional): The Jumping Knowledge mode
-            (:obj:`"last"`, :obj:`"cat"`, :obj:`"max"`, :obj:`"lstm"`).
+        hidden_channels (int): Hidden node feature dimensionality.
+        num_layers (int): Number of GNN layers.
+        dropout (float, optional): Dropout probability. (default: :obj:`0.`)
+        act (Callable, optional): The non-linear activation function to use.
+            (default: :meth:`torch.nn.ReLU(inplace=True)`)
+        norm (torch.nn.Module, optional): The normalization operator to use.
+            (default: :obj:`None`)
+        jk (str, optional): The Jumping Knowledge mode
+            (:obj:`"last"`, :obj:`"cat"`, :obj:`"max"`, :obj:`"last"`).
             (default: :obj:`"last"`)
         **kwargs (optional): Additional arguments of
             :class:`torch_geometric.nn.conv.GINConv`.
     """
-    def init_conv(self, in_channels: int, out_channels: int,
-                  **kwargs) -> MessagePassing:
-        mlp = MLP([in_channels, out_channels, out_channels], batch_norm=True)
-        return GINConv(mlp, **kwargs)
-
-
-class GINE(BasicGNN):
-    r"""The Graph Neural Network from the `"How Powerful are Graph Neural
-    Networks?" <https://arxiv.org/abs/1810.00826>`_ paper, using the
-    :class:`~torch_geometric.nn.GINConv` operator for message passing.
-
-    Args:
-        in_channels (int): Size of each input sample.
-        hidden_channels (int): Hidden node feature dimensionality.
-        num_layers (int): Number of GNN layers.
-        dropout (float, optional): Dropout probability. (default: :obj:`0.`)
-        act (Callable, optional): The non-linear activation function to use.
-            (default: :meth:`torch.nn.ReLU(inplace=True)`)
-        norm (torch.nn.Module, optional): The normalization operator to use.
-            (default: :obj:`None`)
-        jk (str, optional): The Jumping Knowledge mode
-            (:obj:`"last"`, :obj:`"cat"`, :obj:`"max"`, :obj:`"last"`).
-            (default: :obj:`"last"`)
-        **kwargs (optional): Additional arguments of
-            :class:`torch_geometric.nn.conv.GINConv`.
-    """
     def __init__(self, in_channels: int, hidden_channels: int, num_layers: int,
                  dropout: float = 0.0,
                  act: Optional[Callable] = ReLU(inplace=True),
@@ -243,10 +177,10 @@
                          act, norm, jk)
 
         self.convs.append(
-            GINEConv(GIN.MLP(in_channels, hidden_channels), **kwargs))
+            GINConv(GIN.MLP(in_channels, hidden_channels), **kwargs))
         for _ in range(1, num_layers):
             self.convs.append(
-                GINEConv(GIN.MLP(hidden_channels, hidden_channels), **kwargs))
+                GINConv(GIN.MLP(hidden_channels, hidden_channels), **kwargs))
 
     @staticmethod
     def MLP(in_channels: int, out_channels: int) -> torch.nn.Module:
@@ -258,6 +192,50 @@
         )
 
 
+class GINE(BasicGNN):
+    r"""The Graph Neural Network from the `"How Powerful are Graph Neural
+    Networks?" <https://arxiv.org/abs/1810.00826>`_ paper, using the
+    :class:`~torch_geometric.nn.GINConv` operator for message passing.
+
+    Args:
+        in_channels (int): Size of each input sample.
+        hidden_channels (int): Hidden node feature dimensionality.
+        num_layers (int): Number of GNN layers.
+        dropout (float, optional): Dropout probability. (default: :obj:`0.`)
+        act (Callable, optional): The non-linear activation function to use.
+            (default: :meth:`torch.nn.ReLU(inplace=True)`)
+        norm (torch.nn.Module, optional): The normalization operator to use.
+            (default: :obj:`None`)
+        jk (str, optional): The Jumping Knowledge mode
+            (:obj:`"last"`, :obj:`"cat"`, :obj:`"max"`, :obj:`"last"`).
+            (default: :obj:`"last"`)
+        **kwargs (optional): Additional arguments of
+            :class:`torch_geometric.nn.conv.GINConv`.
+    """
+    def __init__(self, in_channels: int, hidden_channels: int, num_layers: int,
+                 dropout: float = 0.0,
+                 act: Optional[Callable] = ReLU(inplace=True),
+                 norm: Optional[torch.nn.Module] = None, jk: str = 'last',
+                 **kwargs):
+        super().__init__(in_channels, hidden_channels, num_layers, dropout,
+                         act, norm, jk)
+
+        self.convs.append(
+            GINEConv(GIN.MLP(in_channels, hidden_channels), **kwargs))
+        for _ in range(1, num_layers):
+            self.convs.append(
+                GINEConv(GIN.MLP(hidden_channels, hidden_channels), **kwargs))
+
+    @staticmethod
+    def MLP(in_channels: int, out_channels: int) -> torch.nn.Module:
+        return Sequential(
+            Linear(in_channels, out_channels),
+            BatchNorm1d(out_channels),
+            ReLU(inplace=True),
+            Linear(out_channels, out_channels),
+        )
+
+
 class GAT(BasicGNN):
     r"""The Graph Neural Network from the `"Graph Attention Networks"
     <https://arxiv.org/abs/1710.10903>`_ paper, using the
@@ -265,63 +243,34 @@
 
     Args:
         in_channels (int): Size of each input sample.
-        hidden_channels (int): Size of each hidden sample.
-        num_layers (int): Number of message passing layers.
-        out_channels (int, optional): If not set to :obj:`None`, will apply a
-            final linear transformation to convert hidden node embeddings to
-            output size :obj:`out_channels`. (default: :obj:`None`)
-        dropout (float, optional): Dropout probability. (default: :obj:`0.`)
-        act (Callable, optional): The non-linear activation function to use.
-            (default: :obj:`torch.nn.ReLU(inplace=True)`)
-        norm (torch.nn.Module, optional): The normalization operator to use.
-            (default: :obj:`None`)
-        jk (str, optional): The Jumping Knowledge mode
-            (:obj:`"last"`, :obj:`"cat"`, :obj:`"max"`, :obj:`"lstm"`).
+        hidden_channels (int): Hidden node feature dimensionality.
+        num_layers (int): Number of GNN layers.
+        dropout (float, optional): Dropout probability. (default: :obj:`0.`)
+        act (Callable, optional): The non-linear activation function to use.
+            (default: :meth:`torch.nn.ReLU(inplace=True)`)
+        norm (torch.nn.Module, optional): The normalization operator to use.
+            (default: :obj:`None`)
+        jk (str, optional): The Jumping Knowledge mode
+            (:obj:`"last"`, :obj:`"cat"`, :obj:`"max"`, :obj:`"last"`).
             (default: :obj:`"last"`)
         **kwargs (optional): Additional arguments of
             :class:`torch_geometric.nn.conv.GATConv`.
     """
-    def init_conv(self, in_channels: int, out_channels: int,
-                  **kwargs) -> MessagePassing:
-
-        kwargs = copy.copy(kwargs)
-        if 'heads' in kwargs and out_channels % kwargs['heads'] != 0:
-            kwargs['heads'] = 1
-        if 'concat' not in kwargs or kwargs['concat']:
-            out_channels = out_channels // kwargs.get('heads', 1)
-
-        return GATConv(in_channels, out_channels, dropout=self.dropout,
-                       **kwargs)
-
-<<<<<<< HEAD
-
-class PNA(BasicGNN):
-    r"""The Graph Neural Network from the `"Principal Neighbourhood Aggregation
-    for Graph Nets" <https://arxiv.org/abs/2004.05718>`_ paper, using the
-    :class:`~torch_geometric.nn.conv.PNAConv` operator for message passing.
-
-    Args:
-        in_channels (int): Size of each input sample.
-        hidden_channels (int): Size of each hidden sample.
-        num_layers (int): Number of message passing layers.
-        out_channels (int, optional): If not set to :obj:`None`, will apply a
-            final linear transformation to convert hidden node embeddings to
-            output size :obj:`out_channels`. (default: :obj:`None`)
-        dropout (float, optional): Dropout probability. (default: :obj:`0.`)
-        act (Callable, optional): The non-linear activation function to use.
-            (default: :obj:`torch.nn.ReLU(inplace=True)`)
-        norm (torch.nn.Module, optional): The normalization operator to use.
-            (default: :obj:`None`)
-        jk (str, optional): The Jumping Knowledge mode
-            (:obj:`"last"`, :obj:`"cat"`, :obj:`"max"`, :obj:`"lstm"`).
-            (default: :obj:`"last"`)
-        **kwargs (optional): Additional arguments of
-            :class:`torch_geometric.nn.conv.PNAConv`.
-    """
-    def init_conv(self, in_channels: int, out_channels: int,
-                  **kwargs) -> MessagePassing:
-        return PNAConv(in_channels, out_channels, **kwargs)
-=======
+    def __init__(self, in_channels: int, hidden_channels: int, num_layers: int,
+                 dropout: float = 0.0,
+                 act: Optional[Callable] = ReLU(inplace=True),
+                 norm: Optional[torch.nn.Module] = None, jk: str = 'last',
+                 **kwargs):
+        super().__init__(in_channels, hidden_channels, num_layers, dropout,
+                         act, norm, jk)
+
+        if 'concat' in kwargs:
+            del kwargs['concat']
+
+        if 'heads' in kwargs:
+            assert hidden_channels % kwargs['heads'] == 0
+        out_channels = hidden_channels // kwargs.get('heads', 1)
+
         self.convs.append(
             GATConv(in_channels, out_channels, dropout=dropout, **kwargs))
         for _ in range(1, num_layers):
@@ -366,5 +315,4 @@
         self.convs.append(
             GATv2Conv(in_channels, out_channels, dropout=dropout, **kwargs))
         for _ in range(1, num_layers):
-            self.convs.append(GATv2Conv(hidden_channels, out_channels, **kwargs))
->>>>>>> 7179a54c
+            self.convs.append(GATv2Conv(hidden_channels, out_channels, **kwargs))
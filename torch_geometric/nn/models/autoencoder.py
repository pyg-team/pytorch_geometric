--- conflicted
+++ resolved
@@ -21,17 +21,12 @@
 
     where :math:`\mathbf{Z} \in \mathbb{R}^{N \times d}` denotes the latent
     space produced by the encoder."""
-<<<<<<< HEAD
     def forward(
         self,
         z:Tensor,
         edge_index:Tensor,
         sigmoid:Optional[bool] = True
     ) -> Tensor:
-=======
-    def forward(self, z: Tensor, edge_index: Tensor,
-                sigmoid: Optional[bool] = True) -> Tensor:
->>>>>>> b841be08
         r"""Decodes the latent variables :obj:`z` into edge probabilities for
         the given node-pairs :obj:`edge_index`.
 
@@ -44,11 +39,7 @@
         value = (z[edge_index[0]] * z[edge_index[1]]).sum(dim=1)
         return torch.sigmoid(value) if sigmoid else value
 
-<<<<<<< HEAD
-    def forward_all(self, z:Tensor, sigmoid:Optional[bool] = True) -> Tensor:
-=======
     def forward_all(self, z: Tensor, sigmoid: Optional[bool] = True) -> Tensor:
->>>>>>> b841be08
         r"""Decodes the latent variables :obj:`z` into a probabilistic dense
         adjacency matrix.
 
@@ -74,15 +65,11 @@
             :class:`torch_geometric.nn.models.InnerProductDecoder`.
             (default: :obj:`None`)
     """
-<<<<<<< HEAD
     def __init__(
         self,
         encoder: Module,
         decoder: Optional[Module] = None
     ):
-=======
-    def __init__(self, encoder: Module, decoder: Optional[Module] = None):
->>>>>>> b841be08
         super().__init__()
         self.encoder = encoder
         self.decoder = InnerProductDecoder() if decoder is None else decoder
@@ -96,7 +83,6 @@
         r"""Runs the encoder and computes node-wise latent variables."""
         return self.encoder(*args, **kwargs)
 
-<<<<<<< HEAD
     def decode(self, *args, **kwargs)-> Tensor:
         r"""Runs the decoder and computes edge probabilities."""
         return self.decoder(*args, **kwargs)
@@ -107,14 +93,6 @@
         pos_edge_index: Tensor,
         neg_edge_index: Optional[Tensor] = None
     ) -> Tensor:
-=======
-    def decode(self, *args, **kwargs) -> Tensor:
-        r"""Runs the decoder and computes edge probabilities."""
-        return self.decoder(*args, **kwargs)
-
-    def recon_loss(self, z: Tensor, pos_edge_index: Tensor,
-                   neg_edge_index: Optional[Tensor] = None) -> Tensor:
->>>>>>> b841be08
         r"""Given latent variables :obj:`z`, computes the binary cross
         entropy loss for positive edges :obj:`pos_edge_index` and negative
         sampled edges.
@@ -138,17 +116,12 @@
 
         return pos_loss + neg_loss
 
-<<<<<<< HEAD
     def test(
         self,
         z:Tensor,
         pos_edge_index: Tensor,
         neg_edge_index: Tensor
     ) -> Tuple[Tensor,Tensor]:
-=======
-    def test(self, z: Tensor, pos_edge_index: Tensor,
-             neg_edge_index: Tensor) -> Tuple[Tensor, Tensor]:
->>>>>>> b841be08
         r"""Given latent variables :obj:`z`, positive edges
         :obj:`pos_edge_index` and negative edges :obj:`neg_edge_index`,
         computes area under the ROC curve (AUC) and average precision (AP)
@@ -189,15 +162,11 @@
             :class:`torch_geometric.nn.models.InnerProductDecoder`.
             (default: :obj:`None`)
     """
-<<<<<<< HEAD
     def __init__(
         self, 
         encoder:Module, 
         decoder:Optional[Module] = None
     ):
-=======
-    def __init__(self, encoder: Module, decoder: Optional[Module] = None):
->>>>>>> b841be08
         super().__init__(encoder, decoder)
 
     def reparametrize(self, mu: Tensor, logstd: Tensor) -> Tensor:
@@ -213,16 +182,11 @@
         z = self.reparametrize(self.__mu__, self.__logstd__)
         return z
 
-<<<<<<< HEAD
     def kl_loss(
         self,
         mu:Optional[Tensor] = None,
         logstd:Optional[Tensor] = None
     ) -> Tensor:
-=======
-    def kl_loss(self, mu: Optional[Tensor] = None,
-                logstd: Optional[Tensor] = None) -> Tensor:
->>>>>>> b841be08
         r"""Computes the KL loss, either for the passed arguments :obj:`mu`
         and :obj:`logstd`, or based on latent variables from last encoding.
 

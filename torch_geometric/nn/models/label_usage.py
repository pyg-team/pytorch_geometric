--- conflicted
+++ resolved
@@ -2,12 +2,7 @@
 from torch import Tensor
 import torch.nn.functional as F
 
-<<<<<<< HEAD
 from torch_geometric.typing import Adj, SparseTensor
-=======
-from torch_geometric.typing import Adj, OptTensor
-
->>>>>>> 9cd9f2ec
 
 class LabelUsage(torch.nn.Module):
     r"""The label usage operator for semi-supervised node classification,
@@ -26,17 +21,10 @@
         split_ratio (float): Proportion of true labels to use as features
             during training (default: :obj:'0.5')
         num_recycling_iterations (int): Number of iterations for the
-<<<<<<< HEAD
             label reuse procedure to cycle predicted soft labels 
             (default: :obj:'0')
         return_tuple (bool): If true, returns (output, train_label_idx, 
             train_pred_idx) otherwise returns prediction output 
-=======
-            label reuse procedure to cycle predicted soft labels
-            (default: :obj:'100')
-        return_tuple (bool): If true, returns (output, train_label_idx,
-            train_pred_idx) otherwise returns prediction output
->>>>>>> 9cd9f2ec
             (default :obj:'False')
     """
     def __init__(
@@ -57,7 +45,6 @@
 
     def forward(
         self,
-<<<<<<< HEAD
         feat: Tensor, 
         edge_index: Adj, 
         y: Tensor,
@@ -85,28 +72,9 @@
                 in validation set 
             test_idx (torch.Tensor): Node indices in test set with dimension
                 (N_test,) where N_test is the number of nodes in test set
-=======
-        x: Tensor,
-        edge_index: Adj,
-        y: Tensor,
-        train_idx: Tensor,
-        batch: OptTensor = None,
-    ):
-        r"""Forward pass using label usage algorithm.
-
-        Args:
-            x (torch.Tensor): Node feature tensor
-            edge_index (torch.Tensor or SparseTensor): The edge indices
-            y (torch.Tensor): Node label tensor
-            train_idx (torch.Tensor): Global indices of all
-                nodes in training set
-            batch (torch.Tensor, optional): Optional mini-batch specification
-                indicating global node indices in batch (default: :obj:'None')
->>>>>>> 9cd9f2ec
         """
         assert feat.dim() == 2, "feat must be 2D but got shape {feat.shape}"
 
-<<<<<<< HEAD
         # random split mask based on split ratio
         split_mask = torch.rand(mask.shape) < self.split_ratio
         train_labels_idx = mask[split_mask]  # D_L: nodes with features and labels
@@ -121,37 +89,15 @@
         else:
             onehot[train_labels_idx, y[train_labels_idx]] = 1 
         feat = torch.cat([feat, onehot], dim=-1)
-=======
-        # random masking to split train_idx based on split ratio
-        mask = torch.rand(train_idx.shape) < self.split_ratio
-        train_labels_idx = train_idx[
-            mask]  # D_L: nodes with features and labels
-        train_pred_idx = train_idx[~mask]  # D_U: nodes to predict labels
-
-        # add labels to features for train_labels_idx nodes
-        # zero value nodes in train_pred_idx
-        onehot = torch.zeros([x.shape[0], self.num_classes]).to(x.device)
-        onehot[train_labels_idx,
-               y[train_labels_idx]] = 1  # create a one-hot encoding
-        feat = torch.cat([x, onehot], dim=-1)
->>>>>>> 9cd9f2ec
 
         # set predictions for all unlabeled indices
         unlabeled_idx = torch.cat([train_pred_idx, val_idx, test_idx])
         # label reuse procedure
-<<<<<<< HEAD
         pred = self.base_model(feat, edge_index)
         for _ in range(max(1, self.num_recycling_iterations+1)):
             pred = pred.detach()
             feat[unlabeled_idx, -self.num_classes:] = F.softmax(pred[unlabeled_idx], dim=-1)
             pred = self.base_model(feat, edge_index)
-=======
-        for _ in range(max(1, self.num_recycling_iterations)):
-            output = self.base_model(feat, edge_index)
-            pred_labels = F.softmax(output, dim=1)
-            feat[train_pred_idx] = torch.cat(
-                [x[train_pred_idx], pred_labels[train_pred_idx]], dim=1)
->>>>>>> 9cd9f2ec
 
         # return tuples if specified
         if self.return_tuple:

--- conflicted
+++ resolved
@@ -72,25 +72,12 @@
 
 
 @overload
-<<<<<<< HEAD
-def ls(path: str) -> List[str]:
-=======
-def ls(path: str, *, detail: Literal[False] = False) -> List[str]:
->>>>>>> cd5ecc25
+def ls(path: str, detail: Literal[False] = False) -> List[str]:
     pass
 
 
 @overload
-<<<<<<< HEAD
-def ls(path: str, detail: Literal[False]) -> List[str]:
-    pass
-
-
-@overload
-def ls(path: str, detail: Literal[True]) -> Dict[str, Any]:
-=======
 def ls(path: str, detail: Literal[True]) -> List[Dict[str, Any]]:
->>>>>>> cd5ecc25
     pass
 
 

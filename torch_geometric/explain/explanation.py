--- conflicted
+++ resolved
@@ -14,7 +14,6 @@
         """Returns the available explanation masks."""
         return [key for key in self.keys if key.endswith('_mask')]
 
-<<<<<<< HEAD
     @property
     def masks(self) -> Dict[str, Tensor]:
         """Returns a dictionary of all masks available in the explanation."""
@@ -25,25 +24,6 @@
         }
         return dict(sorted(mask_dict.items()))
 
-    def validate(self, raise_on_error: bool = True) -> bool:
-        r"""Validates the correctness of the explanation"""
-        status = super().validate()
-
-        if 'node_mask' in self and self.num_nodes != self.node_mask.size(0):
-            status = False
-            warn_or_raise(
-                f"Expected a 'node_mask' with {self.num_nodes} nodes "
-                f"(got {self.node_mask.size(0)} nodes)", raise_on_error)
-
-        if 'edge_mask' in self and self.num_edges != self.edge_mask.size(0):
-            status = False
-            warn_or_raise(
-                f"Expected an 'edge_mask' with {self.num_edges} edges "
-                f"(got {self.edge_mask.size(0)} edges)", raise_on_error)
-
-        if 'node_feat_mask' in self:
-            if 'x' in self and self.x.size() != self.node_feat_mask.size():
-=======
     def validate_masks(self, raise_on_error: bool = True) -> bool:
         r"""Validates the correctness of the :class:`Explanation` masks."""
         status = True
@@ -51,7 +31,6 @@
         for store in self.node_stores:
             mask = store.get('node_mask')
             if mask is not None and store.num_nodes != mask.size(0):
->>>>>>> 57907dda
                 status = False
                 warn_or_raise(
                     f"Expected a 'node_mask' with {store.num_nodes} nodes "

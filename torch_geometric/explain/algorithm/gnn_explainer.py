--- conflicted
+++ resolved
@@ -164,22 +164,12 @@
             h = x * self.node_mask.sigmoid()
             y_hat, y = model(h, edge_index, **kwargs), target
 
-<<<<<<< HEAD
-=======
-            y_hat = model(x=h, edge_index=edge_index, **kwargs)
-            y = target
-
->>>>>>> d3a493f7
             if target_index is not None:
                 y_hat, y = y_hat[target_index], y[target_index]
             if index is not None:
                 y_hat, y = y_hat[index], y[index]
 
-<<<<<<< HEAD
             loss = self._loss(y_hat, y)
-=======
-            loss = self._loss(y_hat, y, explainer_config, model_config)
->>>>>>> d3a493f7
 
             loss.backward()
             optimizer.step()
@@ -291,28 +281,23 @@
             return_type=self.conversion_return_type[return_type],
         )
 
-<<<<<<< HEAD
         self.model = model
         self._explainer = GNNExplainer(epochs=epochs, lr=lr, **kwargs)
         self._explainer.connect(explainer_config, model_config)
-=======
-    ###########################################################################
 
     @torch.no_grad()
-    def get_initial_prediction(self, model: torch.nn.Module, *args,
-                               model_mode: ModelMode, **kwargs) -> Tensor:
-
-        training = model.training
-        model.eval()
-
-        out = model(*args, **kwargs)
-        if model_mode == ModelMode.classification:
+    def get_initial_prediction(self, *args, **kwargs) -> Tensor:
+
+        training = self.model.training
+        self.model.eval()
+
+        out = self.model(*args, **kwargs)
+        if self._explainer.model_config.mode == ModelMode.classification:
             out = out.argmax(dim=-1)
 
-        model.train(training)
+        self.model.train(training)
 
         return out
->>>>>>> d3a493f7
 
     def explain_graph(
         self,
@@ -323,23 +308,10 @@
         self._explainer.model_config.task_level = ModelTaskLevel.graph
 
         explanation = self._explainer(
-            model=self.model,
-            x=x,
-            edge_index=edge_index,
-<<<<<<< HEAD
-            target=self._explainer.get_initial_prediction(
-                self.model, x, edge_index, **kwargs),
-=======
-            explainer_config=self.explainer_config,
-            model_config=self.model_config,
-            target=self.get_initial_prediction(
-                self.model,
-                x,
-                edge_index,
-                model_mode=self.model_config.mode,
-                **kwargs,
-            ),
->>>>>>> d3a493f7
+            self.model,
+            x,
+            edge_index,
+            target=self.get_initial_prediction(x, edge_index, **kwargs),
             **kwargs,
         )
         return self._convert_output(explanation, edge_index)
@@ -353,23 +325,10 @@
     ) -> Tuple[Tensor, Tensor]:
         self._explainer.model_config.task_level = ModelTaskLevel.node
         explanation = self._explainer(
-            model=self.model,
-            x=x,
-            edge_index=edge_index,
-<<<<<<< HEAD
-            target=self._explainer.get_initial_prediction(
-                self.model, x, edge_index, **kwargs),
-=======
-            explainer_config=self.explainer_config,
-            model_config=self.model_config,
-            target=self.get_initial_prediction(
-                self.model,
-                x,
-                edge_index,
-                model_mode=self.model_config.mode,
-                **kwargs,
-            ),
->>>>>>> d3a493f7
+            self.model,
+            x,
+            edge_index,
+            target=self.get_initial_prediction(x, edge_index, **kwargs),
             index=node_idx,
             **kwargs,
         )

--- conflicted
+++ resolved
@@ -116,7 +116,6 @@
                 target = torch.index_select(target, 1, subset)
             else:
                 target = target[subset]
-<<<<<<< HEAD
         elif model_config.task_level == ModelTaskLevel.edge:
             x, edge_index, index, subset, hard_edge_mask, kwargs =\
                 self.subgraph(model, index, x, edge_index, **kwargs)
@@ -125,8 +124,6 @@
                 target = torch.index_select(target, 1, subset)
             else:
                 target = target[subset]
-=======
->>>>>>> 6c7c6a36
         elif model_config.task_level == ModelTaskLevel.graph:
             hard_edge_mask = None
             subset = None

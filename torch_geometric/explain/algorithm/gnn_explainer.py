--- conflicted
+++ resolved
@@ -182,11 +182,6 @@
         target: Tensor,
         index: Optional[Union[int, Tensor]] = None,
         **kwargs,
-<<<<<<< HEAD
-    ):
-        # Initialize the node and edge masks based on the node mask
-        # type and edge mask type defined in the explainer config.
-=======
     ) -> None:
         ...
 
@@ -201,6 +196,8 @@
         index: Optional[Union[int, Tensor]] = None,
         **kwargs,
     ) -> None:
+        # Initialize the node and edge masks based on the node mask
+        # type and edge mask type defined in the explainer config.
         ...
 
     def _train(
@@ -214,7 +211,6 @@
         **kwargs,
     ) -> None:
         # Initialize masks based on input type
->>>>>>> ffdec329
         self._initialize_masks(x, edge_index)
 
         # Collect parameters for optimization
@@ -242,40 +238,6 @@
             loss.backward()
             optimizer.step()
 
-<<<<<<< HEAD
-            # In the first iteration, we collect the nodes and edges that are
-            # involved into making the prediction. These are all the nodes and
-            # edges with gradient != 0 (without regularization applied).
-            if i == 0 and self.node_mask is not None:
-                if self.node_mask.grad is None:
-                    raise ValueError("Could not compute gradients for node "
-                                     "features. Please make sure that node "
-                                     "features are used inside the model or "
-                                     "disable it via `node_mask_type=None`.")
-                self.hard_node_mask = self.node_mask.grad != 0.0
-            if i == 0 and self.edge_mask is not None:
-                if self.edge_mask.grad is None:
-                    raise ValueError("Could not compute gradients for edges. "
-                                     "Please make sure that edges are used "
-                                     "via message passing inside the model or "
-                                     "disable it via `edge_mask_type=None`.")
-                self.hard_edge_mask = self.edge_mask.grad != 0.0
-
-    def _initialize_masks(self, x: Tensor, edge_index: Tensor):
-        r"""Initialize the node and edge masks based on the node mask
-        type and edge mask type defined in the explainer config.
-
-        Args:
-            x (Tensor): The input node features.
-            edge_index (Tensor): The edge index.
-        """
-        node_mask_type = self.explainer_config.node_mask_type
-        edge_mask_type = self.explainer_config.edge_mask_type
-
-        device = x.device
-        (N, F), E = x.size(), edge_index.size(1)
-        assert N > 0 and F > 0
-=======
             # In the first iteration, collect gradients to identify important
             # nodes/edges
             if i == 0:
@@ -433,7 +395,6 @@
             self.hard_edge_mask[edge_type] = None
         else:
             raise ValueError(f"Invalid edge mask type: {edge_mask_type}")
->>>>>>> ffdec329
 
     def _initialize_homogeneous_masks(self, node_mask_type, edge_mask_type, N,
                                       F, E, device):
@@ -449,11 +410,7 @@
         elif node_mask_type == MaskType.common_attributes:
             self.node_mask = Parameter(torch.randn(1, F, device=device) * std)
         else:
-<<<<<<< HEAD
-            raise ValueError(f"Unsupported node mask type: {node_mask_type}")
-=======
             raise ValueError(f"Invalid node mask type: {node_mask_type}")
->>>>>>> ffdec329
 
         # Initialize edge mask
         if edge_mask_type is None:
@@ -462,9 +419,6 @@
             std = torch.nn.init.calculate_gain('relu') * sqrt(2.0 / (2 * N))
             self.edge_mask = Parameter(torch.randn(E, device=device) * std)
         else:
-<<<<<<< HEAD
-            raise ValueError(f"Unsupported edge mask type: {edge_mask_type}")
-=======
             raise ValueError(f"Invalid edge mask type: {edge_mask_type}")
 
     def _collect_gradients(self) -> None:
@@ -513,7 +467,6 @@
                                  "via message passing inside the model or "
                                  "disable it via `edge_mask_type=None`.")
             self.hard_edge_mask = self.edge_mask.grad != 0.0
->>>>>>> ffdec329
 
     def _loss(self, y_hat: Tensor, y: Tensor) -> Tensor:
         # Calculate base loss based on model configuration
@@ -538,10 +491,6 @@
         elif self.model_config.mode == ModelMode.regression:
             return self._loss_regression(y_hat, y)
         else:
-<<<<<<< HEAD
-            raise ValueError(f"Unsupported model mode: "
-                             f"{self.model_config.mode}")
-=======
             raise ValueError(f"Invalid model mode: {self.model_config.mode}")
 
     def _apply_hetero_regularization(self, loss):
@@ -564,7 +513,6 @@
                     self.coeffs['node_feat_size'],
                     self.coeffs['node_feat_reduction'],
                     self.coeffs['node_feat_ent'])
->>>>>>> ffdec329
 
         return loss
 

--- conflicted
+++ resolved
@@ -31,11 +31,7 @@
 
     - :class:`torch_geometric.explain.config.ModelConfig`
 
-<<<<<<< HEAD
-        - :attr:`task_level`: :obj:`"node"`, :obj:`"edge"` or :obj:`"graph"`
-=======
         - :attr:`task_level`: :obj:`"node"`, :obj:`"edge"`, or :obj:`"graph"`
->>>>>>> 1f2a9650
 
     - :class:`torch_geometric.explain.config.ExplainerConfig`
 
@@ -123,58 +119,8 @@
             hard_node_mask, hard_edge_mask = self._get_hard_masks(
                 model, index, edge_index, num_nodes=x.size(0))
 
-<<<<<<< HEAD
-        if isinstance(index, Tensor):
-            if index.numel() > 1:
-                raise NotImplementedError(
-                    f"'{self.__class__.__name}' only supports a single "
-                    f"`index` for now")
-            index = index.item()
-
-        if isinstance(target_index, Tensor):
-            if target_index.numel() > 1:
-                raise NotImplementedError(
-                    f"'{self.__class__.__name__}' only supports a single "
-                    f"`target_index` for now")
-            target_index = target_index.item()
-
-        model.eval()
-        num_nodes = x.size(0)
-        num_edges = edge_index.size(1)
-
-        data_kwargs = dict(x=x, edge_index=edge_index)
-
-        if model_config.task_level == ModelTaskLevel.node:
-            # If we are dealing with a node-level task, we can restrict the
-            # computation to the node of interest and its computation graph:
-            if index is None:
-                raise NotImplementedError("The `index` must currently be "
-                                          "provided for a node-level task")
-
-            x, edge_index, index, subset, hard_edge_mask, kwargs = (
-                self.subgraph(model, index, x, edge_index, **kwargs))
-
-            if (target_index is not None
-                    and model_config.mode == ModelMode.classification):
-                target = torch.index_select(target, 1, subset)
-            else:
-                target = target[subset]
-        elif model_config.task_level == ModelTaskLevel.edge:
-            # if we are dealing with a node level task, we can restrict the
-            # computation to the two nodes of interest and their computation
-            # graph
-            # TODO
-            hard_edge_mask = None
-            subset = None
-        elif model_config.task_level == ModelTaskLevel.graph:
-            subset = None
-            hard_edge_mask = None
-        else:
-            raise NotImplementedError
-=======
         self._train(model, x, edge_index, target=target, index=index,
                     target_index=target_index, **kwargs)
->>>>>>> 1f2a9650
 
         node_mask = self._post_process_mask(self.node_mask, x.size(0),
                                             hard_node_mask, apply_sigmoid=True)
@@ -190,64 +136,8 @@
         }:
             node_feat_mask, node_mask = node_mask, None
 
-<<<<<<< HEAD
-    def _get_masks(
-        self,
-        num_nodes: int,
-        num_edges: int,
-        explainer_config: ExplainerConfig,
-        task_level: ModelTaskLevel,
-        hard_edge_mask: Optional[Tensor],
-        subset: Optional[Tensor],
-    ) -> Tuple[Optional[Tensor], Optional[Tensor], Optional[Tensor]]:
-        """Extracts and reshapes the masks from the model parameters."""
-        node_mask_, node_feat_mask_, edge_mask_ = None, None, None
-
-        if self.node_mask is not None:
-            node_mask = self.node_mask.detach().sigmoid().squeeze(-1)
-            if explainer_config.node_mask_type == MaskType.object:
-                if task_level in [ModelTaskLevel.node, ModelTaskLevel.edge]:
-                    node_mask_ = node_mask.new_zeros(num_nodes)
-                    node_mask_[subset] = node_mask
-                elif task_level == ModelTaskLevel.graph:
-                    node_mask_ = node_mask
-                else:
-                    raise NotImplementedError
-            elif explainer_config.node_mask_type == MaskType.attributes:
-                if task_level in [ModelTaskLevel.node, ModelTaskLevel.edge]:
-                    node_feat_mask_ = node_mask.new_zeros(
-                        num_nodes, node_mask.size(-1))
-                    node_feat_mask_[subset] = node_mask
-                elif task_level == ModelTaskLevel.graph:
-                    node_feat_mask_ = node_mask
-                else:
-                    raise NotImplementedError
-            elif explainer_config.node_mask_type == MaskType.common_attributes:
-                if task_level in [ModelTaskLevel.node, ModelTaskLevel.edge]:
-                    node_feat_mask_ = node_mask.new_zeros(
-                        num_nodes, node_mask.numel())
-                    node_feat_mask_[subset] = node_mask
-                elif task_level == ModelTaskLevel.graph:
-                    node_feat_mask_ = self._reshape_common_attributes(
-                        node_mask, num_nodes)
-                else:
-                    raise NotImplementedError
-            else:
-                raise NotImplementedError
-
-        if self.edge_mask is not None:
-            edge_mask = self.edge_mask.detach().sigmoid()
-            if task_level in [ModelTaskLevel.node, ModelTaskLevel.edge]:
-                edge_mask_ = edge_mask.new_zeros(num_edges)
-                edge_mask_[hard_edge_mask] = edge_mask
-            elif task_level == ModelTaskLevel.graph:
-                edge_mask_ = edge_mask
-            else:
-                raise NotImplementedError
-=======
         return Explanation(x=x, edge_index=edge_index, edge_mask=edge_mask,
                            node_mask=node_mask, node_feat_mask=node_feat_mask)
->>>>>>> 1f2a9650
 
     def _train(
         self,
@@ -344,32 +234,6 @@
 
         return loss
 
-<<<<<<< HEAD
-    def supports(
-        self,
-        explainer_config: ExplainerConfig,
-        model_config: ModelConfig,
-    ) -> bool:
-        if model_config.task_level not in [
-                ModelTaskLevel.node, ModelTaskLevel.edge, ModelTaskLevel.graph
-        ]:
-            logging.error("Model task level not supported.")
-            return False
-        if explainer_config.edge_mask_type not in [MaskType.object, None]:
-            logging.error("Edge mask type not supported.")
-            return False
-
-        if explainer_config.node_mask_type not in [
-                MaskType.common_attributes, MaskType.object,
-                MaskType.attributes
-        ]:
-            logging.error("Node mask type not supported.")
-            return False
-
-        return True
-
-=======
->>>>>>> 1f2a9650
     def _clean_model(self, model):
         clear_masks(model)
         self.node_mask = None

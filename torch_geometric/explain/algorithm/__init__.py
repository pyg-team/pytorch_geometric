from .base import ExplainerAlgorithm
from .dummy_explainer import DummyExplainer
from .pgm_explainer import PGMExplainer
from .gnn_explainer import GNNExplainer
from .captum_explainer import CaptumExplainer
from .pg_explainer import PGExplainer
from .attention_explainer import AttentionExplainer

__all__ = classes = [
    'ExplainerAlgorithm',
    'DummyExplainer',
    'GNNExplainer',
<<<<<<< HEAD
    'PGMExplainer',
=======
    'CaptumExplainer',
>>>>>>> 20bc0b3c
    'PGExplainer',
    'AttentionExplainer',
]<|MERGE_RESOLUTION|>--- conflicted
+++ resolved
@@ -10,11 +10,8 @@
     'ExplainerAlgorithm',
     'DummyExplainer',
     'GNNExplainer',
-<<<<<<< HEAD
     'PGMExplainer',
-=======
     'CaptumExplainer',
->>>>>>> 20bc0b3c
     'PGExplainer',
     'AttentionExplainer',
 ]
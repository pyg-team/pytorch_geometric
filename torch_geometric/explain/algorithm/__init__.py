--- conflicted
+++ resolved
@@ -1,18 +1,11 @@
 from .base import ExplainerAlgorithm
 from .dummy_explainer import DummyExplainer
-<<<<<<< HEAD
 from .pgm_explainer import PGMExplainer
+from .gnn_explainer import GNNExplainer
 
 __all__ = classes = [
     'ExplainerAlgorithm',
     "DummyExplainer",
+    'GNNExplainer',
     "PGMExplainer",
-=======
-from .gnn_explainer import GNNExplainer
-
-__all__ = classes = [
-    'ExplainerAlgorithm',
-    'DummyExplainer',
-    'GNNExplainer',
->>>>>>> ce522261
 ]
--- conflicted
+++ resolved
@@ -87,39 +87,11 @@
         self._explainer_config = ExplainerConfig.cast(explainer_config)
         self._model_config = ModelConfig.cast(model_config)
 
-<<<<<<< HEAD
         if not self.supports():
             raise ValueError(
                 f"The explanation algorithm '{self.__class__.__name__}' does "
                 f"not support the given explanation settings.")
 
-    @torch.no_grad()
-    def get_initial_prediction(
-        self,
-        model: torch.nn.Module,
-        *args,
-        **kwargs,
-    ) -> Tensor:
-        r"""Returns the initial prediction of the model.
-
-        If the model mode is :obj:`"regression"`, the prediction is returned as
-        a scalar value.
-        If the model mode is :obj:`"classification"`, the prediction is
-        returned as the predicted class label.
-
-        Args:
-            model (torch.nn.Module): The model to explain.
-            *args: Arguments passed to :obj:`model`.
-            **kwargs (optional): Additional keyword arguments passed to
-                :obj:`model`.
-        """
-        out = model(*args, **kwargs)
-        if self.model_config.mode == ModelMode.classification:
-            out = out.argmax(dim=-1)
-        return out
-
-=======
->>>>>>> d3a493f7
     # Helper functions ########################################################
 
     @staticmethod

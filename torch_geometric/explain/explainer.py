--- conflicted
+++ resolved
@@ -118,7 +118,6 @@
 
         return out
 
-<<<<<<< HEAD
     def train_explainer_algorithm(self, x, edge_index, train_index=None,
                                   target=None, **kwargs):
         """Trains 'self.algorithm'. All `ExplainerAlgorithm`s don't
@@ -151,7 +150,7 @@
             target = self.get_prediction(x, edge_index, **kwargs)
         self.algorithm.train_explainer(self.model, x, edge_index, target,
                                        train_index, **kwargs)
-=======
+
     def get_masked_prediction(
         self,
         x: Union[Tensor, Dict[NodeType, Tensor]],
@@ -176,7 +175,7 @@
         out = self.get_prediction(x, edge_index, **kwargs)
         clear_masks(self.model)
         return out
->>>>>>> 7b114727
+
 
     def __call__(
         self,

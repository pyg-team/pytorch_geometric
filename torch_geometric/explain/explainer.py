--- conflicted
+++ resolved
@@ -108,20 +108,16 @@
 
         with torch.no_grad():
             out = self.model(*args, **kwargs)
-<<<<<<< HEAD
-        if self.model_config.mode == ModelMode.classification:
+
+        if self.model_config.mode == ModelMode.multiclass_classification:
             if not raw:
                 out = out.argmax(dim=-1)
-=======
-        if self.model_config.mode == ModelMode.multiclass_classification:
-            out = out.argmax(dim=-1)
         elif self.model_config.mode == ModelMode.binary_classification:
             # TODO: allow customization of the thresholds used below
             if self.model_config.return_type.value == 'raw':
                 out = (out > 0).long().view(-1)
             elif self.model_config.return_type.value == 'probs':
                 out = (out > 0.5).long().view(-1)
->>>>>>> ec53b077
 
         self.model.train(training)
 
@@ -168,29 +164,13 @@
             **kwargs: additional arguments to pass to the GNN.
         """
         # Choose the `target` depending on the explanation type:
-<<<<<<< HEAD
-        explanation_type = self.explainer_config.explanation_type
         target = self.get_target(
             x=x,
             edge_index=edge_index,
-            explanation_type=explanation_type,
             target=target,
             raw=False,
             **kwargs,
         )
-=======
-        if self.explanation_type == ExplanationType.phenomenon:
-            if target is None:
-                raise ValueError(
-                    f"The 'target' has to be provided for the explanation "
-                    f"type '{self.explanation_type.value}'")
-        elif self.explanation_type == ExplanationType.model:
-            if target is not None:
-                warnings.warn(
-                    f"The 'target' should not be provided for the explanation "
-                    f"type '{self.explanation_type.value}'")
-            target = self.get_prediction(x, edge_index, **kwargs)
->>>>>>> ec53b077
 
         training = self.model.training
         self.model.eval()
@@ -209,7 +189,6 @@
 
         return self._post_process(explanation)
 
-<<<<<<< HEAD
     def get_target(
         self,
         x: Tensor,
@@ -235,16 +214,11 @@
 
         return target
 
-    def _post_process(self, explanation: Explanation) -> Explanation:
-        R"""Post-processes the explanation mask according to the thresholding
-        method and the user configuration.
-=======
     def _post_process(
         self,
         explanation: Union[Explanation, HeteroExplanation],
     ) -> Union[Explanation, HeteroExplanation]:
         r"""Post-processes the explanation masks.
->>>>>>> ec53b077
 
         Args:
             explanation (Explanation or HeteroExplanation): The explanation
@@ -253,13 +227,6 @@
         explanation = self._threshold(explanation)
         return explanation
 
-<<<<<<< HEAD
-    def _threshold(self, explanation: Explanation) -> Explanation:
-        """Threshold the explanation mask according to the thresholding method.
-
-        Args:
-            explanation (Explanation): The explanation to threshold.
-=======
     def _threshold_mask(self, mask: Optional[Tensor]) -> Optional[Tensor]:
         if mask is None:
             return None
@@ -301,26 +268,23 @@
         Args:
             explanation (Explanation or HeteroExplanation): The explanation to
                 threshold.
->>>>>>> ec53b077
         """
         if self.threshold_config is None:
             return explanation
 
-<<<<<<< HEAD
         return explanation.threshold(
             threshold_type=self.threshold_config.type,
             threshold_value=self.threshold_config.value)
-=======
+
         # Avoid modification of the original explanation:
-        explanation = copy.copy(explanation)
-
-        for store in explanation.node_stores:
-            for key in ['node_mask', 'node_feat_mask']:
-                store[key] = self._threshold_mask(store.get(key))
-
-        for store in explanation.edge_stores:
-            for key in ['edge_mask', 'edge_feat_mask']:
-                store[key] = self._threshold_mask(store.get(key))
-
-        return explanation
->>>>>>> ec53b077
+        # explanation = copy.copy(explanation)
+
+        # for store in explanation.node_stores:
+        #     for key in ['node_mask', 'node_feat_mask']:
+        #         store[key] = self._threshold_mask(store.get(key))
+
+        # for store in explanation.edge_stores:
+        #     for key in ['edge_mask', 'edge_feat_mask']:
+        #         store[key] = self._threshold_mask(store.get(key))
+
+        # return explanation
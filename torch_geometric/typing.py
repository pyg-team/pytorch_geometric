import inspect
import os
import sys
import typing
import warnings
from typing import Any, Dict, List, Optional, Set, Tuple, Union

import numpy as np
import torch
from torch import Tensor

WITH_PT20 = int(torch.__version__.split('.')[0]) >= 2
WITH_PT21 = WITH_PT20 and int(torch.__version__.split('.')[1]) >= 1
WITH_PT22 = WITH_PT20 and int(torch.__version__.split('.')[1]) >= 2
WITH_PT23 = WITH_PT20 and int(torch.__version__.split('.')[1]) >= 3
WITH_PT24 = WITH_PT20 and int(torch.__version__.split('.')[1]) >= 4
WITH_PT25 = WITH_PT20 and int(torch.__version__.split('.')[1]) >= 5
WITH_PT26 = WITH_PT20 and int(torch.__version__.split('.')[1]) >= 6
WITH_PT111 = WITH_PT20 or int(torch.__version__.split('.')[1]) >= 11
WITH_PT112 = WITH_PT20 or int(torch.__version__.split('.')[1]) >= 12
WITH_PT113 = WITH_PT20 or int(torch.__version__.split('.')[1]) >= 13

WITH_WINDOWS = os.name == 'nt'
NO_MKL = 'USE_MKL=OFF' in torch.__config__.show() or WITH_WINDOWS

MAX_INT64 = torch.iinfo(torch.int64).max

if WITH_PT20:
    INDEX_DTYPES: Set[torch.dtype] = {
        torch.int32,
        torch.int64,
    }
elif not typing.TYPE_CHECKING:  # pragma: no cover
    INDEX_DTYPES: Set[torch.dtype] = {
        torch.int64,
    }

if not hasattr(torch, 'sparse_csc'):
    torch.sparse_csc = torch.sparse_coo

try:
    import pyg_lib  # noqa

    WITH_PYG_LIB = True
    WITH_GMM = WITH_PT20 and hasattr(pyg_lib.ops, "grouped_matmul")
    WITH_SEGMM = hasattr(pyg_lib.ops, "segment_matmul")
    if WITH_SEGMM and "pytest" in sys.modules and torch.cuda.is_available():
        # NOTE `segment_matmul` is currently bugged on older NVIDIA cards which
        # let our GPU tests on CI crash. Try if this error is present on the
        # current GPU and disable `WITH_SEGMM`/`WITH_GMM` if necessary.
        # TODO Drop this code block once `segment_matmul` is fixed.
        try:
            x = torch.randn(3, 4, device="cuda")
            ptr = torch.tensor([0, 2, 3], device="cuda")
            weight = torch.randn(2, 4, 4, device="cuda")
            out = pyg_lib.ops.segment_matmul(x, ptr, weight)
        except RuntimeError:
            WITH_GMM = False
            WITH_SEGMM = False
    WITH_SAMPLED_OP = hasattr(pyg_lib.ops, "sampled_add")
    WITH_SOFTMAX = hasattr(pyg_lib.ops, "softmax_csr")
    WITH_LOG_SOFTMAX = hasattr(pyg_lib.ops, "log_softmax_csr")
    WITH_INDEX_SORT = hasattr(pyg_lib.ops, "index_sort")
    WITH_METIS = hasattr(pyg_lib, "partition")
    WITH_EDGE_TIME_NEIGHBOR_SAMPLE = ("edge_time" in inspect.signature(
        pyg_lib.sampler.neighbor_sample).parameters)
    WITH_WEIGHTED_NEIGHBOR_SAMPLE = ("edge_weight" in inspect.signature(
        pyg_lib.sampler.neighbor_sample).parameters)
except Exception as e:
    if not isinstance(e, ImportError):  # pragma: no cover
        warnings.warn(f"An issue occurred while importing 'pyg-lib'. "
                      f"Disabling its usage. Stacktrace: {e}")
    pyg_lib = object
    WITH_PYG_LIB = False
    WITH_GMM = False
    WITH_SEGMM = False
    WITH_SAMPLED_OP = False
    WITH_SOFTMAX = False
    WITH_LOG_SOFTMAX = False
    WITH_INDEX_SORT = False
    WITH_METIS = False
    WITH_EDGE_TIME_NEIGHBOR_SAMPLE = False
    WITH_WEIGHTED_NEIGHBOR_SAMPLE = False

try:
    import torch_scatter  # noqa

    WITH_TORCH_SCATTER = True
except Exception as e:
    if not isinstance(e, ImportError):  # pragma: no cover
        warnings.warn(f"An issue occurred while importing 'torch-scatter'. "
                      f"Disabling its usage. Stacktrace: {e}")
    torch_scatter = object
    WITH_TORCH_SCATTER = False

try:
    import torch_cluster  # noqa

    WITH_TORCH_CLUSTER = True
    WITH_TORCH_CLUSTER_BATCH_SIZE = "batch_size" in torch_cluster.knn.__doc__
except Exception as e:
    if not isinstance(e, ImportError):  # pragma: no cover
        warnings.warn(f"An issue occurred while importing 'torch-cluster'. "
                      f"Disabling its usage. Stacktrace: {e}")
    WITH_TORCH_CLUSTER = False
    WITH_TORCH_CLUSTER_BATCH_SIZE = False

    class TorchCluster:
        def __getattr__(self, key: str) -> Any:
            raise ImportError(f"'{key}' requires 'torch-cluster'")

    torch_cluster = TorchCluster()

try:
    import torch_spline_conv  # noqa

    WITH_TORCH_SPLINE_CONV = True
except Exception as e:
    if not isinstance(e, ImportError):  # pragma: no cover
        warnings.warn(
            f"An issue occurred while importing 'torch-spline-conv'. "
            f"Disabling its usage. Stacktrace: {e}")
    WITH_TORCH_SPLINE_CONV = False

try:
    import torch_sparse  # noqa
    from torch_sparse import SparseStorage, SparseTensor

    WITH_TORCH_SPARSE = True
except Exception as e:
    if not isinstance(e, ImportError):  # pragma: no cover
        warnings.warn(f"An issue occurred while importing 'torch-sparse'. "
                      f"Disabling its usage. Stacktrace: {e}")
    WITH_TORCH_SPARSE = False

    class SparseStorage:  # type: ignore
        def __init__(
            self,
            row: Optional[Tensor] = None,
            rowptr: Optional[Tensor] = None,
            col: Optional[Tensor] = None,
            value: Optional[Tensor] = None,
            sparse_sizes: Optional[Tuple[Optional[int], Optional[int]]] = None,
            rowcount: Optional[Tensor] = None,
            colptr: Optional[Tensor] = None,
            colcount: Optional[Tensor] = None,
            csr2csc: Optional[Tensor] = None,
            csc2csr: Optional[Tensor] = None,
            is_sorted: bool = False,
            trust_data: bool = False,
        ):
            raise ImportError("'SparseStorage' requires 'torch-sparse'")

        def value(self) -> Optional[Tensor]:
            raise ImportError("'SparseStorage' requires 'torch-sparse'")

        def rowcount(self) -> Tensor:
            raise ImportError("'SparseStorage' requires 'torch-sparse'")

    class SparseTensor:  # type: ignore
        def __init__(
            self,
            row: Optional[Tensor] = None,
            rowptr: Optional[Tensor] = None,
            col: Optional[Tensor] = None,
            value: Optional[Tensor] = None,
            sparse_sizes: Optional[Tuple[Optional[int], Optional[int]]] = None,
            is_sorted: bool = False,
            trust_data: bool = False,
        ):
            raise ImportError("'SparseTensor' requires 'torch-sparse'")

        @classmethod
        def from_edge_index(
            self,
            edge_index: Tensor,
            edge_attr: Optional[Tensor] = None,
            sparse_sizes: Optional[Tuple[Optional[int], Optional[int]]] = None,
            is_sorted: bool = False,
            trust_data: bool = False,
        ) -> "SparseTensor":
            raise ImportError("'SparseTensor' requires 'torch-sparse'")

        @property
        def storage(self) -> SparseStorage:
            raise ImportError("'SparseTensor' requires 'torch-sparse'")

        @classmethod
        def from_dense(self, mat: Tensor,
                       has_value: bool = True) -> "SparseTensor":
            raise ImportError("'SparseTensor' requires 'torch-sparse'")

        def size(self, dim: int) -> int:
            raise ImportError("'SparseTensor' requires 'torch-sparse'")

        def nnz(self) -> int:
            raise ImportError("'SparseTensor' requires 'torch-sparse'")

        def is_cuda(self) -> bool:
            raise ImportError("'SparseTensor' requires 'torch-sparse'")

        def has_value(self) -> bool:
            raise ImportError("'SparseTensor' requires 'torch-sparse'")

        def set_value(self, value: Optional[Tensor],
                      layout: Optional[str] = None) -> "SparseTensor":
            raise ImportError("'SparseTensor' requires 'torch-sparse'")

        def fill_value(self, fill_value: float,
                       dtype: Optional[torch.dtype] = None) -> "SparseTensor":
            raise ImportError("'SparseTensor' requires 'torch-sparse'")

        def coo(self) -> Tuple[Tensor, Tensor, Optional[Tensor]]:
            raise ImportError("'SparseTensor' requires 'torch-sparse'")

        def csr(self) -> Tuple[Tensor, Tensor, Optional[Tensor]]:
            raise ImportError("'SparseTensor' requires 'torch-sparse'")

        def requires_grad(self) -> bool:
            raise ImportError("'SparseTensor' requires 'torch-sparse'")

        def to_torch_sparse_csr_tensor(
            self,
            dtype: Optional[torch.dtype] = None,
        ) -> Tensor:
            raise ImportError("'SparseTensor' requires 'torch-sparse'")

    class torch_sparse:  # type: ignore
        @staticmethod
        def matmul(src: SparseTensor, other: Tensor,
                   reduce: str = "sum") -> Tensor:
            raise ImportError("'matmul' requires 'torch-sparse'")

        @staticmethod
        def sum(src: SparseTensor, dim: Optional[int] = None) -> Tensor:
            raise ImportError("'sum' requires 'torch-sparse'")

        @staticmethod
        def mul(src: SparseTensor, other: Tensor) -> SparseTensor:
            raise ImportError("'mul' requires 'torch-sparse'")

        @staticmethod
        def set_diag(src: SparseTensor, values: Optional[Tensor] = None,
                     k: int = 0) -> SparseTensor:
            raise ImportError("'set_diag' requires 'torch-sparse'")

        @staticmethod
        def fill_diag(src: SparseTensor, fill_value: float,
                      k: int = 0) -> SparseTensor:
            raise ImportError("'fill_diag' requires 'torch-sparse'")

        @staticmethod
        def masked_select_nnz(src: SparseTensor, mask: Tensor,
                              layout: Optional[str] = None) -> SparseTensor:
            raise ImportError("'masked_select_nnz' requires 'torch-sparse'")


try:
    import torch_frame  # noqa

    WITH_TORCH_FRAME = True
    from torch_frame import TensorFrame
except Exception:
    torch_frame = object
    WITH_TORCH_FRAME = False

    class TensorFrame:  # type: ignore
        pass


try:
    import intel_extension_for_pytorch  # noqa

    WITH_IPEX = True
except Exception:
    WITH_IPEX = False


class MockTorchCSCTensor:
    def __init__(
        self,
        edge_index: Tensor,
        edge_attr: Optional[Tensor] = None,
        size: Optional[Union[int, Tuple[int, int]]] = None,
    ):
        self.edge_index = edge_index
        self.edge_attr = edge_attr
        self.size = size

    def t(self) -> Tensor:  # Only support accessing its transpose:
        from torch_geometric.utils import to_torch_csr_tensor

        size = self.size
        return to_torch_csr_tensor(
            self.edge_index.flip([0]),
            self.edge_attr,
            size[::-1] if isinstance(size, (tuple, list)) else size,
        )


# Types for accessing data ####################################################

# Node-types are denoted by a single string, e.g.: `data['paper']`:
NodeType = str

# Edge-types are denotes by a triplet of strings, e.g.:
# `data[('author', 'writes', 'paper')]
EdgeType = Tuple[str, str, str]

NodeOrEdgeType = Union[NodeType, EdgeType]

DEFAULT_REL = "to"
EDGE_TYPE_STR_SPLIT = "__"


class EdgeTypeStr(str):
    r"""A helper class to construct serializable edge types by merging an edge
    type tuple into a single string.
    """
<<<<<<< HEAD
    def __new__(cls, *args: Any) -> "EdgeTypeStr":
=======
    edge_type: tuple[str, str, str]

    def __new__(cls, *args: Any) -> 'EdgeTypeStr':
>>>>>>> 7b958009
        if isinstance(args[0], (list, tuple)):
            # Unwrap `EdgeType((src, rel, dst))` and `EdgeTypeStr((src, dst))`:
            args = tuple(args[0])

        if len(args) == 1 and isinstance(args[0], str):
            arg = args[0]  # An edge type string was passed.
            edge_type = tuple(arg.split(EDGE_TYPE_STR_SPLIT))
            if len(edge_type) != 3:
                raise ValueError(f"Cannot convert the edge type '{arg}' to a "
                                 f"tuple since it holds invalid characters")

        elif len(args) == 2 and all(isinstance(arg, str) for arg in args):
            # A `(src, dst)` edge type was passed - add `DEFAULT_REL`:
            edge_type = (args[0], DEFAULT_REL, args[1])
            arg = EDGE_TYPE_STR_SPLIT.join(edge_type)

        elif len(args) == 3 and all(isinstance(arg, str) for arg in args):
            # A `(src, rel, dst)` edge type was passed:
            edge_type = tuple(args)
            arg = EDGE_TYPE_STR_SPLIT.join(args)

        else:
            raise ValueError(f"Encountered invalid edge type '{args}'")

        out = str.__new__(cls, arg)
        out.edge_type = edge_type  # type: ignore
        return out

    def to_tuple(self) -> EdgeType:
        r"""Returns the original edge type."""
        if len(self.edge_type) != 3:
            raise ValueError(f"Cannot convert the edge type '{self}' to a "
                             f"tuple since it holds invalid characters")
        return self.edge_type

    def __reduce__(self) -> tuple[Any, Any]:
        return (self.__class__, (self.edge_type, ))


# There exist some short-cuts to query edge-types (given that the full triplet
# can be uniquely reconstructed, e.g.:
# * via str: `data['writes']`
# * via Tuple[str, str]: `data[('author', 'paper')]`
QueryType = Union[NodeType, EdgeType, str, Tuple[str, str]]

Metadata = Tuple[List[NodeType], List[EdgeType]]

# A representation of a feature tensor
FeatureTensorType = Union[Tensor, np.ndarray]

# A representation of an edge index, following the possible formats:
#   * COO: (row, col)
#   * CSC: (row, colptr)
#   * CSR: (rowptr, col)
EdgeTensorType = Tuple[Tensor, Tensor]

# Types for message passing ###################################################

Adj = Union[Tensor, SparseTensor]
OptTensor = Optional[Tensor]
PairTensor = Tuple[Tensor, Tensor]
OptPairTensor = Tuple[Tensor, Optional[Tensor]]
PairOptTensor = Tuple[Optional[Tensor], Optional[Tensor]]
Size = Optional[Tuple[int, int]]
NoneType = Optional[Tensor]

MaybeHeteroNodeTensor = Union[Tensor, Dict[NodeType, Tensor]]
MaybeHeteroAdjTensor = Union[Tensor, Dict[EdgeType, Adj]]
MaybeHeteroEdgeTensor = Union[Tensor, Dict[EdgeType, Tensor]]

# Types for sampling ##########################################################

InputNodes = Union[OptTensor, NodeType, Tuple[NodeType, OptTensor]]
InputEdges = Union[OptTensor, EdgeType, Tuple[EdgeType, OptTensor]]

# Serialization ###############################################################

if WITH_PT24:
    torch.serialization.add_safe_globals([
        SparseTensor,
        SparseStorage,
        TensorFrame,
        MockTorchCSCTensor,
        EdgeTypeStr,
    ])<|MERGE_RESOLUTION|>--- conflicted
+++ resolved
@@ -317,13 +317,11 @@
     r"""A helper class to construct serializable edge types by merging an edge
     type tuple into a single string.
     """
-<<<<<<< HEAD
-    def __new__(cls, *args: Any) -> "EdgeTypeStr":
-=======
+    
     edge_type: tuple[str, str, str]
 
     def __new__(cls, *args: Any) -> 'EdgeTypeStr':
->>>>>>> 7b958009
+
         if isinstance(args[0], (list, tuple)):
             # Unwrap `EdgeType((src, rel, dst))` and `EdgeTypeStr((src, dst))`:
             args = tuple(args[0])

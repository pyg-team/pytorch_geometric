--- conflicted
+++ resolved
@@ -7,9 +7,6 @@
 
 from torch_geometric.data import EdgeAttr, GraphStore
 from torch_geometric.typing import EdgeTensorType, EdgeType, NodeType
-
-#class PartitionInfo(obj):
-
 
 
 
@@ -33,10 +30,6 @@
         self.meta: Optional[Dict[Any, Any]] = None
         r""" meta information related to partition and graph store info """
 
-<<<<<<< HEAD
-
-=======
->>>>>>> 944228ed
     @staticmethod
     def key(attr: EdgeAttr) -> Tuple:
         return (attr.edge_type, attr.layout.value)
@@ -49,23 +42,11 @@
         self.partition_idx = partition_idx
         return True
 
-<<<<<<< HEAD
     def set_node_pb(self, node_pb: Union[torch.Tensor, Dict[NodeType, torch.Tensor]]) -> bool:
         self.node_pb = node_pb
         return True
 
     def set_edge_pb(self, edge_pb: Union[torch.Tensor, Dict[NodeType, torch.Tensor]]) -> bool:
-=======
-    def set_node_pb(
-            self, node_pb: Union[torch.Tensor, Dict[NodeType,
-                                                    torch.Tensor]]) -> bool:
-        self.node_pb = node_pb
-        return True
-
-    def set_edge_pb(
-            self, edge_pb: Union[torch.Tensor, Dict[NodeType,
-                                                    torch.Tensor]]) -> bool:
->>>>>>> 944228ed
         self.edge_pb = edge_pb
         return True
 
@@ -74,11 +55,7 @@
         return True
 
     def get_partition_ids_from_nids(self, ids: torch.Tensor,
-<<<<<<< HEAD
                             node_type: Optional[NodeType]=None):
-=======
-                                    node_type: Optional[NodeType] = None):
->>>>>>> 944228ed
         # Get the local partition ids of node ids with a specific node type.
         if self.meta["is_hetero"]:
             assert node_type is not None
@@ -86,22 +63,15 @@
         return self.node_pb[ids]
 
     def get_partition_ids_from_eids(self, eids: torch.Tensor,
-<<<<<<< HEAD
                             edge_type: Optional[EdgeType]=None):
-=======
-                                    edge_type: Optional[EdgeType] = None):
->>>>>>> 944228ed
         r""" Get the partition ids of edge ids with a specific edge type."""
         if self.meta["is_hetero"]:
             assert edge_type is not None
             return self.edge_pb[edge_type][eids]
         return self.edge_pb[eids]
 
-<<<<<<< HEAD
 
 
-=======
->>>>>>> 944228ed
     # starting for graph ..
 
     def put_edge_id(self, edge_id: Tensor, *args, **kwargs) -> bool:

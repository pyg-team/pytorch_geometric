--- conflicted
+++ resolved
@@ -18,21 +18,15 @@
     def __init__(self, graph: Union[Graph, Dict[EdgeType, Graph]] = None,
                  node_features: Union[Feature, Dict[NodeType, Feature]] = None,
                  edge_features: Union[Feature, Dict[EdgeType, Feature]] = None,
-                 node_labels: Union[TensorDataType,
-                                    Dict[NodeType, TensorDataType]] = None):
+                 node_labels: Union[TensorDataType, Dict[NodeType, TensorDataType]] = None):
         self.graph = graph
         self.node_features = node_features
         self.edge_features = edge_features
         self.node_labels = squeeze(convert_to_tensor(node_labels))
 
-    def init_graph(self, edge_index: Union[TensorDataType,
-                                           Dict[EdgeType,
-                                                TensorDataType]] = None,
-                   edge_ids: Union[TensorDataType,
-                                   Dict[EdgeType, TensorDataType]] = None,
-                   layout: Union[str,
-                                 Dict[EdgeType,
-                                      str]] = 'COO', directed: bool = False):
+    def init_graph(self, edge_index: Union[TensorDataType, Dict[EdgeType, TensorDataType]] = None,
+                        edge_ids: Union[TensorDataType, Dict[EdgeType, TensorDataType]] = None,
+                        layout: Union[str, Dict[EdgeType, str]] = 'COO', directed: bool = False):
         r""" Initialize the graph data storage and build the Graph.
 
         Args:
@@ -73,14 +67,11 @@
                                            edge_type=None, layout='coo',
                                            size=(node_num, node_num))
                 graph_store.put_edge_id(edge_id=edge_ids, edge_type=None,
-                                        layout='coo',
-                                        size=(node_num, node_num))
+                                        layout='coo', size=(node_num, node_num))
                 self.graph = graph_store
 
     def init_node_features(
-            self, node_feature_data: Union[TensorDataType,
-                                           Dict[NodeType,
-                                                TensorDataType]] = None,
+            self, node_feature_data: Union[TensorDataType, Dict[NodeType, TensorDataType]] = None,
             ids: Union[TensorDataType, Dict[EdgeType, TensorDataType]] = None,
             partition_idx: int = 1, dtype: Optional[torch.dtype] = None):
         r""" Initialize the node feature data storage.
@@ -96,9 +87,7 @@
                 partition_idx, "node_feat")
 
     def init_edge_features(
-            self, edge_feature_data: Union[TensorDataType,
-                                           Dict[EdgeType,
-                                                TensorDataType]] = None,
+            self, edge_feature_data: Union[TensorDataType, Dict[EdgeType, TensorDataType]] = None,
             ids: Union[TensorDataType, Dict[EdgeType, TensorDataType]] = None,
             partition_idx: int = 1, dtype: Optional[torch.dtype] = None):
         r""" Initialize the edge feature data by LocalFeatureStore.
@@ -114,12 +103,9 @@
                 convert_to_tensor(ids), partition_idx, "edge_feat")
 
     def init_node_labels(self,
-                         node_label_data: Union[TensorDataType,
-                                                Dict[NodeType,
-                                                     TensorDataType]] = None):
+        node_label_data: Union[TensorDataType, Dict[NodeType, TensorDataType]] = None):
         #Initialize the node labels.
         if node_label_data is not None:
-<<<<<<< HEAD
     	    self.node_labels = squeeze(convert_to_tensor(node_label_data))
     
     
@@ -131,11 +117,8 @@
             return self.node_labels.get(ntype, None)
         return None
     
-=======
-            self.node_labels = squeeze(convert_to_tensor(node_label_data))
 
 
->>>>>>> 95210d07
 def create_features(feature_data, ids, partition_idx, attr_name):
     # Initialize the node/edge feature by FeatureStore.
     if feature_data is not None:

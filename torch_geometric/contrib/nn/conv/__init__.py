--- conflicted
+++ resolved
@@ -1,7 +1,3 @@
-<<<<<<< HEAD
 from .graphwavenet import GraphWaveNet
 
-__all__ = classes = ['GraphWaveNet']
-=======
-__all__ = classes = ['GraphWaveNet']
->>>>>>> 4c2aa7c3
+__all__ = classes = ['GraphWaveNet']
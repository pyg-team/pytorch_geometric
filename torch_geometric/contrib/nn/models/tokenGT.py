--- conflicted
+++ resolved
@@ -252,14 +252,9 @@
 
 
 class TokenGT(nn.Module):
-<<<<<<< HEAD
     r"""
     Tokenized Graph Transformer (TokenGT) model from the `Pure Transformers are
     Powerful Graph Learners <https://arxiv.org/abs/2207.02505>`_ paper.
-=======
-    r"""Tokenized Graph Transformer (TokenGT) model from the "Pure Transformers are
-    Powerful Graph Learners" https://arxiv.org/abs/2207.02505 paper.
->>>>>>> 5e054768
 
     Args:
         node_feat_dim (int): Dimension of node features.

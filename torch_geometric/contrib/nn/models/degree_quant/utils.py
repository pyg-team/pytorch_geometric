--- conflicted
+++ resolved
@@ -4,7 +4,6 @@
 import torch.nn as nn
 from torch.autograd.function import InplaceFunction
 
-<<<<<<< HEAD
 class IntegerQuantizer(nn.Module):
     """Allows for per-tensor integer uniform (symmetric or asymmetric/affine) quantization."""
     def __init__(
@@ -64,122 +63,16 @@
         if cutoff_prop > prop:
             prop = cutoff_prop
 
-        x = x.view(-1)
-        probs = torch.tensor([prop], device=x.device).expand_as(x)
-        out = torch.empty(probs.shape, dtype=torch.bool, device=probs.device)
-        mask = torch.bernoulli(probs, out=out)
-        return x[mask]
-
-def get_qparams(max_val, min_val, num_bits, signed, eps, symmetric):
-    max_val, min_val = float(max_val), float(min_val)
-    min_val = min(0.0, min_val)
-    max_val = max(0.0, max_val)
-
-    qmin = -(2.0 ** (num_bits - 1)) if signed else 0.0
-    qmax = qmin + 2.0 ** num_bits - 1
-
-    if max_val == min_val:
-        scale = 1.0
-        zero_point = 0
-    else:
-
-        if symmetric:
-            scale = 2 * max(abs(min_val), max_val) / (qmax - qmin)
-            zero_point = 0.0 if signed else 128.0
-        else:
-            scale = (max_val - min_val) / float(qmax - qmin)
-            scale = max(scale, eps)
-            zero_point = qmin - round(min_val / scale)
-            zero_point = max(qmin, zero_point)
-            zero_point = min(qmax, zero_point)
-            zero_point = zero_point
-
-    return qmin, qmax, zero_point, scale
-
-
-class Quantize(InplaceFunction):
-    @classmethod
-    def forward(
-        cls, ctx, input, max_val, min_val, num_bits, signed, eps, symmetric, ste
-    ):
-        output = input.clone()
-
-        # compute qparams
-        qmin, qmax, zero_point, scale = get_qparams(
-            max_val, min_val, num_bits, signed, eps, symmetric
-        )
-
-        # save stuff for backprop (if STE not enabled)
-        ctx.STE = ste
-        if not ste:
-            ctx.save_for_backward(input)
-            ctx.qmin = qmin
-            ctx.qmax = qmax
-            ctx.scale = scale
-            ctx.zp = zero_point
-
-        inv_scale = 1.0 / scale
-
-        output.mul_(inv_scale).add_(zero_point)
-        output.round_().clamp_(qmin, qmax)  # quantize
-        output.add_(-zero_point).mul_(scale)  # dequantize
-
-        return output
-
-    @staticmethod
-    def backward(ctx, grad_output):
-
-        if ctx.STE:
-            return grad_output, None, None, None, None, None, None, None
-
-        # Applying gradient clippling as described here:
-        # https://github.com/pytorch/pytorch/blob/master/aten/src/ATen/native/quantized/cuda/fake_quantize_core.cu
-        (input,) = ctx.saved_tensors
-
-        mask = input.clone()
-        inv_scale = 1.0 / ctx.scale
-        mask.mul_(inv_scale).add_(ctx.zp).round_()
-
-        # gradient clipping
-        grad_input = grad_output.clone()
-        grad_input[mask.ge(ctx.qmax)] = 0
-        grad_input[mask.le(ctx.qmin)] = 0
-
-        return grad_input, None, None, None, None, None, None, None
-
-
-quantize = Quantize.apply
-
-
-SAMPLE_CUTOFF = 1000
-
-
-def sample_tensor(prop, x):
-    if x.numel() < SAMPLE_CUTOFF:
-        return x
-
-    cutoff_prop = SAMPLE_CUTOFF / x.numel()
-    if cutoff_prop > prop:
-        prop = cutoff_prop
-
-    x = x.view(-1)
-    probs = torch.tensor([prop], device=x.device).expand_as(x)
-    out = torch.empty(probs.shape, dtype=torch.bool, device=probs.device)
-    mask = torch.bernoulli(probs, out=out)
-    return x[mask]
-
-
-=======
->>>>>>> 5c2dba57
 class IntegerQuantizer(nn.Module):
     """Allows for per-tensor integer uniform (symmetric or asymmetric/affine) quantization."""
     def __init__(
         self,
         qtype: str,
         signed: bool,
-        momentum: Optional[float] = 0.01,
+        use_momentum: bool,
         use_ste: bool,
         symmetric: bool = False,
+        momentum: float = 0.01,
         percentile: Optional[float] = None,
         sample: Optional[float] = None,
     ):
@@ -190,10 +83,6 @@
             'INT8': 8,
         }
         assert(qtype in qtype_to_num_bits, f"Invalid qtype: {qtype}")
-<<<<<<< HEAD
-        num_bits = qtype_to_num_bits[qtype]
-=======
->>>>>>> 5c2dba57
 
         self.register_buffer("min_val", torch.tensor([]))
         self.register_buffer("max_val", torch.tensor([]))
@@ -204,6 +93,7 @@
         self.eps = torch.finfo(torch.float32).eps
 
         self.ste = use_ste
+        self.momentum_min_max = use_momentum
 
         if percentile is None:
             self.min_fn = torch.min
@@ -243,13 +133,8 @@
         min_val = min(0.0, float(min_val))
         max_val = max(0.0, float(max_val))
 
-<<<<<<< HEAD
-    qmin = -(2.0**(num_bits - 1)) if signed else 0.0
-    qmax = qmin + 2.0**num_bits - 1
-=======
         qmin = -(2.0 ** (num_bits - 1)) if signed else 0.0
         qmax = qmin + 2.0 ** num_bits - 1
->>>>>>> 5c2dba57
 
         if max_val == min_val:
             scale = 1.0
@@ -282,7 +167,7 @@
             min_val = current_min
             max_val = current_max
         else:
-            if self.momentum:
+            if self.momentum_min_max:
                 min_val = min_val + self.momentum * (current_min - min_val)
                 max_val = max_val + self.momentum * (current_max - max_val)
             else:
@@ -311,14 +196,15 @@
 
 class Quantize(InplaceFunction):
     @classmethod
-<<<<<<< HEAD
-    def forward(cls, ctx, input, max_val, min_val, num_bits, signed, eps,
-                symmetric, ste):
+    def forward(
+        cls, ctx, input, max_val, min_val, num_bits, signed, eps, symmetric, ste
+    ):
         output = input.clone()
 
         # compute qparams
-        qmin, qmax, zero_point, scale = get_qparams(max_val, min_val, num_bits,
-                                                    signed, eps, symmetric)
+        qmin, qmax, zero_point, scale = get_qparams(
+            max_val, min_val, num_bits, signed, eps, symmetric
+        )
 
         # save stuff for backprop (if STE not enabled)
         ctx.STE = ste
@@ -331,29 +217,6 @@
 
         inv_scale = 1.0 / scale
 
-=======
-    def forward(
-        cls, ctx, input, max_val, min_val, num_bits, signed, eps, symmetric, ste
-    ):
-        output = input.clone()
-
-        # compute qparams
-        qmin, qmax, zero_point, scale = get_qparams(
-            max_val, min_val, num_bits, signed, eps, symmetric
-        )
-
-        # save stuff for backprop (if STE not enabled)
-        ctx.STE = ste
-        if not ste:
-            ctx.save_for_backward(input)
-            ctx.qmin = qmin
-            ctx.qmax = qmax
-            ctx.scale = scale
-            ctx.zp = zero_point
-
-        inv_scale = 1.0 / scale
-
->>>>>>> 5c2dba57
         output.mul_(inv_scale).add_(zero_point)
         output.round_().clamp_(qmin, qmax)  # quantize
         output.add_(-zero_point).mul_(scale)  # dequantize
@@ -368,11 +231,7 @@
 
         # Applying gradient clippling as described here:
         # https://github.com/pytorch/pytorch/blob/master/aten/src/ATen/native/quantized/cuda/fake_quantize_core.cu
-<<<<<<< HEAD
-        (input, ) = ctx.saved_tensors
-=======
         (input,) = ctx.saved_tensors
->>>>>>> 5c2dba57
 
         mask = input.clone()
         inv_scale = 1.0 / ctx.scale

--- conflicted
+++ resolved
@@ -1,111 +1,21 @@
-<<<<<<< HEAD
 import torch
 import torch_scatter
 import time
 import numpy as np
-from torch.nn import Sequential
+from torch.nn import Sequential, Identity
 from torch_geometric.utils import degree
 from torch import nn
-# Finds the quantization minimum and maximum range along with the zero point and the scaling factor
-=======
-from typing import Optional
+from quantizer import IntegerQuantizer
 
-import torch
-import torch.nn as nn
-from torch.autograd.function import InplaceFunction
 
-class IntegerQuantizer(nn.Module):
-    """Allows for per-tensor integer uniform (symmetric or asymmetric/affine) quantization."""
-    def __init__(
-        self,
-        qtype: str,
-        signed: bool,
-        use_momentum: bool,
-        use_ste: bool,
-        symmetric: bool = False,
-        momentum: float = 0.01,
-        percentile: Optional[float] = None,
-        sample: Optional[float] = None,
-    ):
-        super(IntegerQuantizer, self).__init__()
->>>>>>> 3def44b1
 
-        qtype_to_num_bits = {
-            'INT4': 4,
-            'INT8': 8,
-        }
-        assert(qtype in qtype_to_num_bits, f"Invalid qtype: {qtype}")
+def create_quantizer(qypte, ste, momentum, percentile, signed, sample_prop):
+    if qypte == "FP32":
+        return Identity
+    elif qypte == 'INT8':
 
-<<<<<<< HEAD
+        return lambda: IntegerQuantizer(8, signed, ste, momentum, percentile, sample_prop)
 
-# Builds a tensor using the bernoulli mask generated using the number of elements in the tensor.
-
-=======
-        self.register_buffer("min_val", torch.tensor([]))
-        self.register_buffer("max_val", torch.tensor([]))
-        self.momentum = momentum
-        self.num_bits = num_bits
-        self.signed = signed
-        self.symmetric = symmetric
-        self.eps = torch.finfo(torch.float32).eps
-
-        self.ste = use_ste
-        self.momentum_min_max = use_momentum
-
-        if percentile is None:
-            self.min_fn = torch.min
-            self.max_fn = torch.max
-        else:
-            self.min_fn = lambda t: torch.kthvalue(
-                torch.flatten(t), max(1, min(t.numel(), int(t.numel() * percentile)))
-            )[0]
-            self.max_fn = lambda t: torch.kthvalue(
-                torch.flatten(t),
-                min(t.numel(), max(1, int(t.numel() * (1 - percentile)))),
-            )[0]
-
-        if sample is None:
-            self.sample_fn = lambda x: x
-        else:
-            assert percentile is not None
-            self.sample_fn = lambda x: sample_tensor(sample, x)
-
-    @staticmethod
-    def sample_tensor(prop, x, sample_cutoff=1000):
-        if x.numel() < sample_cutoff:
-            return x
-
-        cutoff_prop = sample_cutoff / x.numel()
-        if cutoff_prop > prop:
-            prop = cutoff_prop
-
-class Quantize(InplaceFunction):
-    @classmethod
-    def forward(
-        cls, ctx, input, max_val, min_val, num_bits, signed, eps, symmetric, ste
-    ):
-        output = input.clone()
-
-        # compute qparams
-        qmin, qmax, zero_point, scale = get_qparams(
-            max_val, min_val, num_bits, signed, eps, symmetric
-        )
-
-        # save stuff for backprop (if STE not enabled)
-        ctx.STE = ste
-        if not ste:
-            ctx.save_for_backward(input)
-            ctx.qmin = qmin
-            ctx.qmax = qmax
-            ctx.scale = scale
-            ctx.zp = zero_point
-
-        inv_scale = 1.0 / scale
-
-        output.mul_(inv_scale).add_(zero_point)
-        output.round_().clamp_(qmin, qmax)  # quantize
-        output.add_(-zero_point).mul_(scale)  # dequantize
->>>>>>> 3def44b1
 
 def scatter_(name, src, index, dim=0, dim_size=None):
     assert name in ["add", "mean", "min", "max"]
@@ -131,7 +41,6 @@
 def evaluate_prob_mask(data):
     return torch.bernoulli(data.prob_mask).to(torch.bool)
 
-<<<<<<< HEAD
 
 
 class NormalizedDegree(object):
@@ -187,7 +96,4 @@
     if data.batch is not None:
         return data.num_graphs
     else:
-        return data.x.size(0)
-=======
-        return grad_input, None, None, None, None, None, None, None
->>>>>>> 3def44b1
+        return data.x.size(0)
import inspect
from abc import ABCMeta
from functools import wraps
from typing import (
    Any,
    Callable,
    Dict,
    Generic,
    NewType,
    Optional,
    Set,
    Tuple,
    TypeVar,
    Union,
    _tp_cache,
    _TypingEmpty,
    get_type_hints,
)

try:
    from typing import TypeAlias
except ImportError:
    from typing_extensions import TypeAlias

import numpy as np
from beartype.door import is_bearable

try:
    from jaxtyping._array_types import _MetaAbstractArray, _MetaAbstractDtype
except ImportError:
    from jaxtyping.array_types import _MetaAbstractArray, _MetaAbstractDtype

from torch_geometric.data import Batch, Data
from torch_geometric.data.batch import DynamicInheritance


class GenericMeta(type):
    pass


T = TypeVar("T")


def _check(hint: Any, argument_name: str, value: Any) -> None:
    """Checks if the value matches the type hint and raises an error if does not.

    Args:
        hint (Any): The expected type hint.
        argument_name (str): The name of the argument being checked.
        value (Any): The value to be checked.

    Raises:
        TypeError: If the value does not match the type hint.
    """
    def _check_instance(value: Any) -> None:
        if not isinstance(value, Data) and not isinstance(value, Batch):
            raise TypeError(
                f"{value} ({type(value)}) is not a pyg Data or Batch object.")

    # Check if all required attributes are present
    def _check_attributes(hint: Any, attributes: Dict[str, Any]) -> None:
        if hint.check_only_specified and set(
                attributes.keys()) != hint.attributes:
            raise TypeError(
                f"{argument_name} Data attributes  {set(attributes.keys())} "
                f" do not match required set {hint.attributes}")

        if not hint.check_only_specified and not hint.attributes.issubset(
                attributes):
            raise TypeError(f"{argument_name} is missing some attributes from "
                            f"{hint.attributes}")

    # If dtype annotations are provided, check them
    def _check_dtypes(hint: Any, value: Any) -> None:
        dtypes = {k: type(v) for k, v in value._store.items()}
        for colname, dt in hint.dtypes.items():
            if isinstance(dt, _MetaAbstractDtype) or isinstance(
                    dt, _MetaAbstractArray
            ):  # Check for a jaxtyping annotation and use its typechecker
                if not is_bearable(getattr(value, colname), dt):
                    raise TypeError(
                        f"{value} attribute `{colname}` is not a valid "
                        f"instance of {dt}")
            # Otherwise just check type
            else:
                if not np.issubdtype(dtypes[colname], np.dtype(dt)):
                    raise TypeError(f"{dtypes[colname]} is not a \
                        subtype of {dt} for data/batch \
                        attribute {colname}")

    _check_instance(value)
    attributes = value._store
    _check_attributes(hint, attributes)
    # If dtype annotations are provided, check them
    if hint.dtypes:
        _check_dtypes(hint, value)


def typecheck(_f: Optional[Callable] = None, strict: bool = False) -> Callable:
    """Typechecking decorator for functions.

    Args:
        _f (Optional[Callable], optional): The function to be typechecked.
            Defaults to ``None``.
        strict (bool, optional): Whether to enforce strict typechecking.
            Strict typechecking will perform typechecking or non-Data/Batch
            types as well. Defaults to ``False``.

    Returns:
        Callable: The typechecking decorator.
    """
    def _typecheck(f: Callable) -> Callable:
        """Typechecking decorator."""
        signature = inspect.signature(f)
        hints = get_type_hints(f)

        @wraps(f)
        def wrapper(*args, **kwargs) -> Any:  # type: ignore
            # Check input arguments
            bound = signature.bind(*args, **kwargs)
            for arg_name, value in bound.arguments.items():
                hint = hints[arg_name]
                is_data_or_batch_meta = isinstance(hint, (DataMeta, BatchMeta))
                if arg_name in hints and is_data_or_batch_meta:
                    _check(hint, arg_name, value)
                elif arg_name in hints and not is_data_or_batch_meta and strict:
                    if isinstance(hint, NewType):
                        if not isinstance(value, hint.__supertype__):
                            raise TypeError(
<<<<<<< HEAD
                                f"{arg_name} of type {type(hint)} is not "
                                f"of hinted type: {hint}"
                            )
                    elif not isinstance(value, hint):
                        raise TypeError(
                            f"{arg_name} of type {type(hint)} is not of"
                            f" hinted type: {hint}"
                        )
=======
                                f"{argument_name} of type {type(hint)} is not "
                                f"of hinted type: {hint}")
                    elif not isinstance(value, hint):
                        raise TypeError(
                            f"{argument_name} of type {type(hint)} is not of"
                            f" hinted type: {hint}")
>>>>>>> ee7aa2ce
            # Check return values
            if "return" in hints.keys():
                out_hint = hints["return"]
                if isinstance(out_hint, (DataMeta, BatchMeta)):
                    out = f(*args, **kwargs)
                    _check(out_hint, "return", out)
                    return out
            return f(*args, **kwargs)

        return wrapper

    if _f is None:
        return _typecheck
    else:
        return _typecheck(_f)


def _resolve_type(t: Any) -> Any:
    """Resolves the underlying type of a given type hint, supporting various
    type hinting constructs such as NewType, AnnotatedType, and generic types.

    Adapted from dataenforce contribution by @martijnentink:
    https://github.com/CedricFR/dataenforce/pull/5


    Args:
        t (Any): The type hint to resolve.

    Returns:
        Any: The resolved underlying type.

    Examples:
        >>> from typing import List
        >>> _resolve_type(List[int])
        <class 'list'>

        >>> from typing import NewType
        >>> UserId = NewType('UserId', int)
        >>> _resolve_type(UserId)
        <class 'int'>
    """
    if isinstance(t, _MetaAbstractDtype) or isinstance(
            t, _MetaAbstractDtype):  # support for NewType in type hinting
        return t
    if hasattr(t, "__supertype__"):
        return _resolve_type(t.__supertype__)
    if hasattr(t, "__origin__"):  # support for typing.List and typing.Dict
        return _resolve_type(t.__origin__)
    return t


class DataMeta(GenericMeta, ABCMeta):
    """Metaclass for the `DataT` type, combining generic type support and
    dynamic inheritance.

    This metaclass is used to define the `DataT` type, which serves as an
    annotation for `torch_geometric.data.Data`. It combines the functionality
    of `GenericMeta` for generic type support and `DynamicInheritance` for
    dynamic inheritance capabilities.

    Inherits from:
        GenericMeta: Provides support for generic types.
        DynamicInheritance: Allows dynamic inheritance of attributes and
            methods.

    Attributes:
        None specific to DataMeta.

    Methods:
        None specific to DataMeta.
    """
    def __new__(metacls, name, bases, namespace, **kargs):
        return super().__new__(metacls, name, bases, namespace)

    @_tp_cache
    def __getitem__(self, parameters):
        if hasattr(self, "__origin__") and (self.__origin__ is not None
                                            or self._gorg is not DataT):
            return super().__getitem__(parameters)
        if parameters == ():
            return super().__getitem__((_TypingEmpty, ))
        if not isinstance(parameters, tuple):
            parameters = (parameters, )
        parameters = list(parameters)

        check_only_specified = True
        if parameters[-1] is ...:
            check_only_specified = False
            parameters.pop()

        attributes, dtypes = _get_attribute_dtypes(parameters)

        meta = DataMeta(self.__name__, self.__bases__, {})
        meta.check_only_specified = check_only_specified
        meta.attributes = attributes
        meta.dtypes = dtypes
        return meta


class BatchMeta(GenericMeta, DynamicInheritance):
    """Metaclass for the `BatchT` type, combining generic type support and dynamic
    inheritance.

    This metaclass is used to define the `BatchT` type, which serves as an
    annotation for `torch_geometric.data.Batch`. It combines the functionality
    of `GenericMeta` for generic type support and `DynamicInheritance` for
    dynamic inheritance capabilities.

    Inherits from:
        GenericMeta: Provides support for generic types.
        DynamicInheritance: Allows dynamic inheritance of attributes and
            methods.

    Attributes:
        None specific to BatchMeta.

    Methods:
        None specific to BatchMeta.
    """
    def __new__(metacls, name, bases, namespace, **kargs):
        return super().__new__(metacls, name, bases, namespace)

    @_tp_cache
    def __getitem__(self, parameters):
        if hasattr(self, "__origin__") and (self.__origin__ is not None
                                            or self._gorg is not BatchT):
            return super().__getitem__(parameters)
        if parameters == ():
            return super().__getitem__((_TypingEmpty, ))
        if not isinstance(parameters, tuple):
            parameters = (parameters, )
        parameters = list(parameters)

        check_only_specified = True
        if parameters[-1] is ...:
            check_only_specified = False
            parameters.pop()

        attributes, dtypes = _get_attribute_dtypes(parameters)

        meta = BatchMeta(self.__name__, self.__bases__, {})
        meta.check_only_specified = check_only_specified
        meta.attributes = attributes
        meta.dtypes = dtypes
        return meta


def _get_attribute_dtypes(
    p: Union[str, slice, list, set, DataMeta, BatchMeta]
) -> Tuple[Set[str], Dict[str, Any]]:
    """Recursively extracts attribute names and their corresponding data types
    from the input.

    Args:
        p (Union[str, slice, list, set, DataMeta]): The input parameter which
            can be a string, slice, list, set, or an instance of DataMeta.

    Returns:
        Tuple[Set[str], Dict[str, Any]]: A tuple containing a set of attribute
            names and a dictionary mapping attribute names to their data
            types.

    Raises:
        TypeError: If the input parameter `p` is not of the expected types.
    """
    attributes = set()
    dtypes = {}
    if isinstance(p, str):
        attributes.add(p)
    elif isinstance(p, slice):
        attributes.add(p.start)
        stop_type = _resolve_type(p.stop)
        dtypes[p.start] = stop_type
    elif isinstance(p, (list, set)):
        for el in p:
            subattributes, subdtypes = _get_attribute_dtypes(el)
            attributes |= subattributes
            dtypes.update(subdtypes)
    elif isinstance(p, DataMeta) or isinstance(p, BatchMeta):
        subattributes, subdtypes = _get_attribute_dtypes(p)
        attributes |= subattributes
        dtypes.update(subdtypes)
    else:
        raise TypeError("DataT[attr1, attr2, ...]: each attribute must be \
            a string, list or set.")
    return attributes, dtypes


class _DataType(Data, extra=Generic, metaclass=DataMeta):
    """Defines type to serve as annotation for `torch_geometric.data.Data`.


    Examples:
        >>> from torch_geometric.data.typehinting import DataT, typecheck
        >>> from torch_geometric.data import Data
        >>> from jaxtyping import Float, Int
        >>> from torch import Tensor
        >>> d = Data()
        >>> d.x = torch.randn((1, 2, 3))
        >>> d.y = torch.randn((1, 2, 3))
        >>> d.z = torch.randn((1, 2, 3))
        >>> d
        Data(x=[1, 2, 3], y=[1, 2, 3], z=[1, 2, 3])
        >>> def forward(d: DataT["x" : torch.Tensor]):
        >>>    return d
        >>> forward(d)
        Data(x=[1, 2, 3], y=[1, 2, 3], z=[1, 2, 3])

        >>> @typecheck
        >>> def forward(d: DataT["x" : float]):
        >>>     return d
        >>> forward(d)
        TypeError: d Data attributes  {'x', 'z', 'y'} do not match

        >>> def forward(d: DataT["x", : Float[Tensor "1 2 3"]]):
        >>>     return d
        >>> forward(d)
        TypeError: d Data attributes  {'x', 'z', 'y'} do not match

        >>> def forward(d: DataT["x" : Float[Tensor "1 2 3"], ...]):
        >>>     return d
        >>> forward(d)
        Data(x=[1, 2, 3], y=[1, 2, 3], z=[1, 2, 3])

        >>> def forward(d: DataT["x" : Int[Tensor "1 2 3"], ...]):
        >>>     return d
        >>> forward(d)
        TypeError: Data(x=[1, 2, 3], y=[1, 2, 3], z=[1, 2, 3]) attribute `x`
        is not a valid instance of <class 'jaxtyping.Int[Tensor, '1 2 3']'>
    """

    __slots__ = ()
    check_only_specified = None
    attributes = set()
    dtypes = {}

    def __new__(cls, *args, **kwds):  # type: ignore
        if not hasattr(cls, "_gorg") or cls._gorg is DataT:
            raise TypeError(
                "Type 'GraphT' cannot be instantiated directly. "
                "It is intended to be used as a type annotation only.")

    def __class_getitem__(cls, type_: T, /) -> T:
        ...


class _BatchType(Batch, extra=Generic, metaclass=BatchMeta):
    """Defines type to serve as annotation for `torch_geometric.data.Batch`.

    Examples:
        >>> from torch_geometric.data.typehinting import BatchT, typecheck
        >>> from torch_geometric.data import Batch
        >>> from jaxtyping import Float, Int
        >>> from torch import Tensor
        >>> b = Batch()
        >>> b.x = torch.randn((1, 2, 3))
        >>> b.y = torch.randn((1, 2, 3))
        >>> b.z = torch.randn((1, 2, 3))
        >>> b
        Batch(x=[1, 2, 3], y=[1, 2, 3], z=[1, 2, 3])
        >>> def forward(b: BatchT["x" : torch.Tensor]):
        >>>    return b
        >>> forward(b)
        Batch(x=[1, 2, 3], y=[1, 2, 3], z=[1, 2, 3])

        >>> @typecheck
        >>> def forward(b: BatchT["x" : float]):
        >>>     return b
        >>> forward(b)
        TypeError: b Batch attributes  {'x', 'z', 'y'} do not match

        >>> def forward(b: BatchT["x", : Float[Tensor "1 2 3"]]):
        >>>     return b
        >>> forward(b)
        TypeError: b Batch attributes  {'x', 'z', 'y'} do not match

        >>> def forward(b: BatchT["x" : Float[Tensor "1 2 3"], ...]):
        >>>     return b
        >>> forward(b)
        Batch(x=[1, 2, 3], y=[1, 2, 3], z=[1, 2, 3])

        >>> def forward(b: BatchT["x" : Int[Tensor "1 2 3"], ...]):
        >>>     return b
        >>> forward(b)
        TypeError: Batch(x=[1, 2, 3], y=[1, 2, 3], z=[1, 2, 3]) attribute `x`
        is not a valid instance of <class 'jaxtyping.Int[Tensor, '1 2 3']'>
    """

    __slots__ = ()
    check_only_specified = None
    attributes = set()
    dtypes = {}

    def __new__(cls, *args, **kwds):  # type: ignore
        if not hasattr(cls, "_gorg") or cls._gorg is BatchT:
            raise TypeError(
                "Type 'BatchT' cannot be instantiated directly. "
                "It is intended to be used as a type annotation only.")

    def __class_getitem__(cls, type_: T, /) -> T:
        ...


DataT: TypeAlias = _DataType
BatchT: TypeAlias = _BatchType<|MERGE_RESOLUTION|>--- conflicted
+++ resolved
@@ -52,41 +52,46 @@
     Raises:
         TypeError: If the value does not match the type hint.
     """
+
     def _check_instance(value: Any) -> None:
         if not isinstance(value, Data) and not isinstance(value, Batch):
             raise TypeError(
-                f"{value} ({type(value)}) is not a pyg Data or Batch object.")
+                f"{value} ({type(value)}) is not a pyg Data or Batch object."
+            )
 
     # Check if all required attributes are present
     def _check_attributes(hint: Any, attributes: Dict[str, Any]) -> None:
-        if hint.check_only_specified and set(
-                attributes.keys()) != hint.attributes:
+        if hint.check_only_specified and set(attributes.keys()) != hint.attributes:
             raise TypeError(
                 f"{argument_name} Data attributes  {set(attributes.keys())} "
-                f" do not match required set {hint.attributes}")
-
-        if not hint.check_only_specified and not hint.attributes.issubset(
-                attributes):
-            raise TypeError(f"{argument_name} is missing some attributes from "
-                            f"{hint.attributes}")
+                f" do not match required set {hint.attributes}"
+            )
+
+        if not hint.check_only_specified and not hint.attributes.issubset(attributes):
+            raise TypeError(
+                f"{argument_name} is missing some attributes from " f"{hint.attributes}"
+            )
 
     # If dtype annotations are provided, check them
     def _check_dtypes(hint: Any, value: Any) -> None:
         dtypes = {k: type(v) for k, v in value._store.items()}
         for colname, dt in hint.dtypes.items():
             if isinstance(dt, _MetaAbstractDtype) or isinstance(
-                    dt, _MetaAbstractArray
+                dt, _MetaAbstractArray
             ):  # Check for a jaxtyping annotation and use its typechecker
                 if not is_bearable(getattr(value, colname), dt):
                     raise TypeError(
                         f"{value} attribute `{colname}` is not a valid "
-                        f"instance of {dt}")
+                        f"instance of {dt}"
+                    )
             # Otherwise just check type
             else:
                 if not np.issubdtype(dtypes[colname], np.dtype(dt)):
-                    raise TypeError(f"{dtypes[colname]} is not a \
+                    raise TypeError(
+                        f"{dtypes[colname]} is not a \
                         subtype of {dt} for data/batch \
-                        attribute {colname}")
+                        attribute {colname}"
+                    )
 
     _check_instance(value)
     attributes = value._store
@@ -109,6 +114,7 @@
     Returns:
         Callable: The typechecking decorator.
     """
+
     def _typecheck(f: Callable) -> Callable:
         """Typechecking decorator."""
         signature = inspect.signature(f)
@@ -127,7 +133,6 @@
                     if isinstance(hint, NewType):
                         if not isinstance(value, hint.__supertype__):
                             raise TypeError(
-<<<<<<< HEAD
                                 f"{arg_name} of type {type(hint)} is not "
                                 f"of hinted type: {hint}"
                             )
@@ -136,14 +141,6 @@
                             f"{arg_name} of type {type(hint)} is not of"
                             f" hinted type: {hint}"
                         )
-=======
-                                f"{argument_name} of type {type(hint)} is not "
-                                f"of hinted type: {hint}")
-                    elif not isinstance(value, hint):
-                        raise TypeError(
-                            f"{argument_name} of type {type(hint)} is not of"
-                            f" hinted type: {hint}")
->>>>>>> ee7aa2ce
             # Check return values
             if "return" in hints.keys():
                 out_hint = hints["return"]
@@ -186,7 +183,8 @@
         <class 'int'>
     """
     if isinstance(t, _MetaAbstractDtype) or isinstance(
-            t, _MetaAbstractDtype):  # support for NewType in type hinting
+        t, _MetaAbstractDtype
+    ):  # support for NewType in type hinting
         return t
     if hasattr(t, "__supertype__"):
         return _resolve_type(t.__supertype__)
@@ -215,18 +213,20 @@
     Methods:
         None specific to DataMeta.
     """
+
     def __new__(metacls, name, bases, namespace, **kargs):
         return super().__new__(metacls, name, bases, namespace)
 
     @_tp_cache
     def __getitem__(self, parameters):
-        if hasattr(self, "__origin__") and (self.__origin__ is not None
-                                            or self._gorg is not DataT):
+        if hasattr(self, "__origin__") and (
+            self.__origin__ is not None or self._gorg is not DataT
+        ):
             return super().__getitem__(parameters)
         if parameters == ():
-            return super().__getitem__((_TypingEmpty, ))
+            return super().__getitem__((_TypingEmpty,))
         if not isinstance(parameters, tuple):
-            parameters = (parameters, )
+            parameters = (parameters,)
         parameters = list(parameters)
 
         check_only_specified = True
@@ -263,18 +263,20 @@
     Methods:
         None specific to BatchMeta.
     """
+
     def __new__(metacls, name, bases, namespace, **kargs):
         return super().__new__(metacls, name, bases, namespace)
 
     @_tp_cache
     def __getitem__(self, parameters):
-        if hasattr(self, "__origin__") and (self.__origin__ is not None
-                                            or self._gorg is not BatchT):
+        if hasattr(self, "__origin__") and (
+            self.__origin__ is not None or self._gorg is not BatchT
+        ):
             return super().__getitem__(parameters)
         if parameters == ():
-            return super().__getitem__((_TypingEmpty, ))
+            return super().__getitem__((_TypingEmpty,))
         if not isinstance(parameters, tuple):
-            parameters = (parameters, )
+            parameters = (parameters,)
         parameters = list(parameters)
 
         check_only_specified = True
@@ -327,8 +329,10 @@
         attributes |= subattributes
         dtypes.update(subdtypes)
     else:
-        raise TypeError("DataT[attr1, attr2, ...]: each attribute must be \
-            a string, list or set.")
+        raise TypeError(
+            "DataT[attr1, attr2, ...]: each attribute must be \
+            a string, list or set."
+        )
     return attributes, dtypes
 
 
@@ -384,10 +388,10 @@
         if not hasattr(cls, "_gorg") or cls._gorg is DataT:
             raise TypeError(
                 "Type 'GraphT' cannot be instantiated directly. "
-                "It is intended to be used as a type annotation only.")
-
-    def __class_getitem__(cls, type_: T, /) -> T:
-        ...
+                "It is intended to be used as a type annotation only."
+            )
+
+    def __class_getitem__(cls, type_: T, /) -> T: ...
 
 
 class _BatchType(Batch, extra=Generic, metaclass=BatchMeta):
@@ -441,10 +445,10 @@
         if not hasattr(cls, "_gorg") or cls._gorg is BatchT:
             raise TypeError(
                 "Type 'BatchT' cannot be instantiated directly. "
-                "It is intended to be used as a type annotation only.")
-
-    def __class_getitem__(cls, type_: T, /) -> T:
-        ...
+                "It is intended to be used as a type annotation only."
+            )
+
+    def __class_getitem__(cls, type_: T, /) -> T: ...
 
 
 DataT: TypeAlias = _DataType

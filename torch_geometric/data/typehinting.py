import inspect
from abc import ABCMeta
from functools import wraps
from typing import (
    Any,
    Callable,
    Dict,
    Generic,
    NewType,
    Optional,
    Set,
    Tuple,
    TypeAlias,
    TypeVar,
    Union,
    _tp_cache,
    _TypingEmpty,
    get_type_hints,
)

import numpy as np
from beartype.door import is_bearable

try:
    from jaxtyping._array_types import _MetaAbstractArray, _MetaAbstractDtype
except ImportError:
    from jaxtyping.array_types import _MetaAbstractArray, _MetaAbstractDtype

from torch_geometric.data import Batch, Data
from torch_geometric.data.batch import DynamicInheritance


class GenericMeta(type):
    pass


T = TypeVar("T")


def _check(hint: Any, argument_name: str, value: Any) -> None:
    """
    Checks if the value matches the type hint and raises an error if does not.

    Args:
        hint (Any): The expected type hint.
        argument_name (str): The name of the argument being checked.
        value (Any): The value to be checked.

    Raises:
        TypeError: If the value does not match the type hint.
    """
    def _check_instance(value: Any) -> None:
        if not isinstance(value, Data) and not isinstance(value, Batch):
            raise TypeError(
                f"{value} ({type(value)}) is not a pyg Data or Batch object.")

    # Check if all required attributes are present
    def _check_attributes(hint: Any, attributes: Dict[str, Any]) -> None:
<<<<<<< HEAD
        if (
            hint.check_only_specified
            and set(attributes.keys()) != hint.attributes
        ):
            raise TypeError(
                f"{argument_name} Data attributes  {set(attributes.keys())} "
                f" do not match required set {hint.attributes}"
            )

        if not hint.check_only_specified and not hint.attributes.issubset(
            attributes
        ):
=======
        if hint.check_only_specified and set(
                attributes.keys()) != hint.attributes:
            raise TypeError(
                f"{argument_name} Data attributes  {set(attributes.keys())} do not match \
                    required set {hint.attributes}")

        if not hint.check_only_specified and not hint.attributes.issubset(
                attributes):
>>>>>>> 4772324e
            raise TypeError(
                f"{argument_name} is missing some attributes from "
                f"{hint.attributes}"
            )

    # If dtype annotations are provided, check them
    def _check_dtypes(hint: Any, value: Any) -> None:
        dtypes = {k: type(v) for k, v in value._store.items()}
        for colname, dt in hint.dtypes.items():
            if isinstance(dt, _MetaAbstractDtype) or isinstance(
                    dt, _MetaAbstractArray
            ):  # Check for a jaxtyping annotation and use its typechecker
                if not is_bearable(getattr(value, colname), dt):
                    raise TypeError(
                        f"{value} attribute `{colname}` is not a valid "
                        f"instance of {dt}"
                    )
            # Otherwise just check type
            else:
                if not np.issubdtype(dtypes[colname], np.dtype(dt)):
                    raise TypeError(f"{dtypes[colname]} is not a \
                        subtype of {dt} for data/batch \
                        attribute {colname}")

    _check_instance(value)
    attributes = value._store
    _check_attributes(hint, attributes)
    # If dtype annotations are provided, check them
    if hint.dtypes:
        _check_dtypes(hint, value)


def typecheck(_f: Optional[Callable] = None, strict: bool = False) -> Callable:
    """Typechecking decorator for functions.

    Args:
        _f (Optional[Callable], optional): The function to be typechecked.
            Defaults to ``None``.
        strict (bool, optional): Whether to enforce strict typechecking.
            Strict typechecking will perform typechecking or non-Data/Batch
            types as well. Defaults to ``False``.

    Returns:
        Callable: The typechecking decorator.
    """
    def _typecheck(f: Callable) -> Callable:
        """Typechecking decorator."""
        signature = inspect.signature(f)
        hints = get_type_hints(f)

        @wraps(f)
        def wrapper(*args, **kwargs) -> Any:  # type: ignore
            # Check input arguments
            bound = signature.bind(*args, **kwargs)
            for argument_name, value in bound.arguments.items():
                hint = hints[argument_name]
<<<<<<< HEAD
                is_data_or_batch_meta = isinstance(hint, (DataMeta, BatchMeta))
                if argument_name in hints and is_data_or_batch_meta:
                    _check(hint, argument_name, value)
                elif (
                    argument_name in hints
                    and not is_data_or_batch_meta
                    and strict
                ):
=======
                if argument_name in hints and (isinstance(
                        hint, (DataMeta, BatchMeta))):
                    _check(hint, argument_name, value)
                elif (argument_name in hints
                      and not (isinstance(hint,
                                          (DataMeta, BatchMeta))) and strict):
>>>>>>> 4772324e
                    if isinstance(hint, NewType):
                        if not isinstance(value, hint.__supertype__):
                            raise TypeError(
                                f"{argument_name} of type {type(hint)} is not "
                                f"of hinted type: {hint}"
                            )
                    elif not isinstance(value, hint):
                        raise TypeError(
                            f"{argument_name} of type {type(hint)} is not of"
                            f" hinted type: {hint}"
                        )
            # Check return values
            if "return" in hints.keys():
                out_hint = hints["return"]
                if isinstance(out_hint, (DataMeta, BatchMeta)):
                    out = f(*args, **kwargs)
                    _check(out_hint, "return", out)
                    return out
            return f(*args, **kwargs)

        return wrapper

    if _f is None:
        return _typecheck
    else:
        return _typecheck(_f)


def _resolve_type(t: Any) -> Any:
    """Resolves the underlying type of a given type hint, supporting various
    type hinting constructs such as NewType, AnnotatedType, and generic types.

    Adapted from dataenforce contribution by @martijnentink:
    https://github.com/CedricFR/dataenforce/pull/5


    Args:
        t (Any): The type hint to resolve.

    Returns:
        Any: The resolved underlying type.

    Examples:
        >>> from typing import List
        >>> _resolve_type(List[int])
        <class 'list'>

        >>> from typing import NewType
        >>> UserId = NewType('UserId', int)
        >>> _resolve_type(UserId)
        <class 'int'>
    """
    if isinstance(t, _MetaAbstractDtype) or isinstance(
            t, _MetaAbstractDtype):  # support for NewType in type hinting
        return t
    if hasattr(t, "__supertype__"):
        return _resolve_type(t.__supertype__)
    if hasattr(t, "__origin__"):  # support for typing.List and typing.Dict
        return _resolve_type(t.__origin__)
    return t


class DataMeta(GenericMeta, ABCMeta):
    """Metaclass for the `DataT` type, combining generic type support and
    dynamic inheritance.

    This metaclass is used to define the `DataT` type, which serves as an
    annotation for `torch_geometric.data.Data`. It combines the functionality
    of `GenericMeta` for generic type support and `DynamicInheritance` for
    dynamic inheritance capabilities.

    Inherits from:
        GenericMeta: Provides support for generic types.
        DynamicInheritance: Allows dynamic inheritance of attributes and
            methods.

    Attributes:
        None specific to DataMeta.

    Methods:
        None specific to DataMeta.
    """
    def __new__(metacls, name, bases, namespace, **kargs):
        return super().__new__(metacls, name, bases, namespace)

    @_tp_cache
    def __getitem__(self, parameters):
        if hasattr(self, "__origin__") and (self.__origin__ is not None
                                            or self._gorg is not DataT):
            return super().__getitem__(parameters)
        if parameters == ():
            return super().__getitem__((_TypingEmpty, ))
        if not isinstance(parameters, tuple):
            parameters = (parameters, )
        parameters = list(parameters)

        check_only_specified = True
        if parameters[-1] is ...:
            check_only_specified = False
            parameters.pop()

        attributes, dtypes = _get_attribute_dtypes(parameters)

        meta = DataMeta(self.__name__, self.__bases__, {})
        meta.check_only_specified = check_only_specified
        meta.attributes = attributes
        meta.dtypes = dtypes
        return meta


class BatchMeta(GenericMeta, DynamicInheritance):
    """
    Metaclass for the `BatchT` type, combining generic type support and dynamic
    inheritance.

    This metaclass is used to define the `BatchT` type, which serves as an
    annotation for `torch_geometric.data.Batch`. It combines the functionality
    of `GenericMeta` for generic type support and `DynamicInheritance` for
    dynamic inheritance capabilities.

    Inherits from:
        GenericMeta: Provides support for generic types.
        DynamicInheritance: Allows dynamic inheritance of attributes and
            methods.

    Attributes:
        None specific to BatchMeta.

    Methods:
        None specific to BatchMeta.
    """
    def __new__(metacls, name, bases, namespace, **kargs):
        return super().__new__(metacls, name, bases, namespace)

    @_tp_cache
    def __getitem__(self, parameters):
        if hasattr(self, "__origin__") and (self.__origin__ is not None
                                            or self._gorg is not BatchT):
            return super().__getitem__(parameters)
        if parameters == ():
            return super().__getitem__((_TypingEmpty, ))
        if not isinstance(parameters, tuple):
            parameters = (parameters, )
        parameters = list(parameters)

        check_only_specified = True
        if parameters[-1] is ...:
            check_only_specified = False
            parameters.pop()

        attributes, dtypes = _get_attribute_dtypes(parameters)

        meta = BatchMeta(self.__name__, self.__bases__, {})
        meta.check_only_specified = check_only_specified
        meta.attributes = attributes
        meta.dtypes = dtypes
        return meta


def _get_attribute_dtypes(
    p: Union[str, slice, list, set, DataMeta, BatchMeta]
) -> Tuple[Set[str], Dict[str, Any]]:
    """
    Recursively extracts attribute names and their corresponding data types
    from the input.

    Args:
        p (Union[str, slice, list, set, DataMeta]): The input parameter which
            can be a string, slice, list, set, or an instance of DataMeta.

    Returns:
        Tuple[Set[str], Dict[str, Any]]: A tuple containing a set of attribute
            names and a dictionary mapping attribute names to their data
            types.

    Raises:
        TypeError: If the input parameter `p` is not of the expected types.
    """
    attributes = set()
    dtypes = {}
    if isinstance(p, str):
        attributes.add(p)
    elif isinstance(p, slice):
        attributes.add(p.start)
        stop_type = _resolve_type(p.stop)
        dtypes[p.start] = stop_type
    elif isinstance(p, (list, set)):
        for el in p:
            subattributes, subdtypes = _get_attribute_dtypes(el)
            attributes |= subattributes
            dtypes.update(subdtypes)
    elif isinstance(p, DataMeta) or isinstance(p, BatchMeta):
        subattributes, subdtypes = _get_attribute_dtypes(p)
        attributes |= subattributes
        dtypes.update(subdtypes)
    else:
        raise TypeError("DataT[attr1, attr2, ...]: each attribute must be \
            a string, list or set.")
    return attributes, dtypes


class _DataType(Data, extra=Generic, metaclass=DataMeta):
    """
    Defines type to serve as annotation for `torch_geometric.data.Data`.


    Examples:
        >>> from torch_geometric.data.typehinting import DataT, typecheck
        >>> from torch_geometric.data import Data
        >>> from jaxtyping import Float, Int
        >>> from torch import Tensor
        >>> d = Data()
        >>> d.x = torch.randn((1, 2, 3))
        >>> d.y = torch.randn((1, 2, 3))
        >>> d.z = torch.randn((1, 2, 3))
        >>> d
        Data(x=[1, 2, 3], y=[1, 2, 3], z=[1, 2, 3])
        >>> def forward(d: DataT["x" : torch.Tensor]):
        >>>    return d
        >>> forward(d)
        Data(x=[1, 2, 3], y=[1, 2, 3], z=[1, 2, 3])

        >>> @typecheck
        >>> def forward(d: DataT["x" : float]):
        >>>     return d
        >>> forward(d)
        TypeError: d Data attributes  {'x', 'z', 'y'} do not match

        >>> def forward(d: DataT["x", : Float[Tensor "1 2 3"]]):
        >>>     return d
        >>> forward(d)
        TypeError: d Data attributes  {'x', 'z', 'y'} do not match

        >>> def forward(d: DataT["x" : Float[Tensor "1 2 3"], ...]):
        >>>     return d
        >>> forward(d)
        Data(x=[1, 2, 3], y=[1, 2, 3], z=[1, 2, 3])

        >>> def forward(d: DataT["x" : Int[Tensor "1 2 3"], ...]):
        >>>     return d
        >>> forward(d)
        TypeError: Data(x=[1, 2, 3], y=[1, 2, 3], z=[1, 2, 3]) attribute `x`
        is not a valid instance of <class 'jaxtyping.Int[Tensor, '1 2 3']'>
    """

    __slots__ = ()
    check_only_specified = None
    attributes = set()
    dtypes = {}

    def __new__(cls, *args, **kwds):  # type: ignore
        if not hasattr(cls, "_gorg") or cls._gorg is DataT:
            raise TypeError(
                "Type 'GraphT' cannot be instantiated directly. "
                "It is intended to be used as a type annotation only.")

    def __class_getitem__(cls, type_: T, /) -> T:
        ...


class _BatchType(Batch, extra=Generic, metaclass=BatchMeta):
    """
    Defines type to serve as annotation for `torch_geometric.data.Batch`.

    Examples:
        >>> from torch_geometric.data.typehinting import BatchT, typecheck
        >>> from torch_geometric.data import Batch
        >>> from jaxtyping import Float, Int
        >>> from torch import Tensor
        >>> b = Batch()
        >>> b.x = torch.randn((1, 2, 3))
        >>> b.y = torch.randn((1, 2, 3))
        >>> b.z = torch.randn((1, 2, 3))
        >>> b
        Batch(x=[1, 2, 3], y=[1, 2, 3], z=[1, 2, 3])
        >>> def forward(b: BatchT["x" : torch.Tensor]):
        >>>    return b
        >>> forward(b)
        Batch(x=[1, 2, 3], y=[1, 2, 3], z=[1, 2, 3])

        >>> @typecheck
        >>> def forward(b: BatchT["x" : float]):
        >>>     return b
        >>> forward(b)
        TypeError: b Batch attributes  {'x', 'z', 'y'} do not match

        >>> def forward(b: BatchT["x", : Float[Tensor "1 2 3"]]):
        >>>     return b
        >>> forward(b)
        TypeError: b Batch attributes  {'x', 'z', 'y'} do not match

        >>> def forward(b: BatchT["x" : Float[Tensor "1 2 3"], ...]):
        >>>     return b
        >>> forward(b)
        Batch(x=[1, 2, 3], y=[1, 2, 3], z=[1, 2, 3])

        >>> def forward(b: BatchT["x" : Int[Tensor "1 2 3"], ...]):
        >>>     return b
        >>> forward(b)
        TypeError: Batch(x=[1, 2, 3], y=[1, 2, 3], z=[1, 2, 3]) attribute `x`
        is not a valid instance of <class 'jaxtyping.Int[Tensor, '1 2 3']'>
    """

    __slots__ = ()
    check_only_specified = None
    attributes = set()
    dtypes = {}

    def __new__(cls, *args, **kwds):  # type: ignore
        if not hasattr(cls, "_gorg") or cls._gorg is BatchT:
            raise TypeError(
                "Type 'BatchT' cannot be instantiated directly. "
                "It is intended to be used as a type annotation only.")

    def __class_getitem__(cls, type_: T, /) -> T:
        ...


DataT: TypeAlias = _DataType
BatchT: TypeAlias = _BatchType<|MERGE_RESOLUTION|>--- conflicted
+++ resolved
@@ -49,39 +49,24 @@
     Raises:
         TypeError: If the value does not match the type hint.
     """
+
     def _check_instance(value: Any) -> None:
         if not isinstance(value, Data) and not isinstance(value, Batch):
             raise TypeError(
-                f"{value} ({type(value)}) is not a pyg Data or Batch object.")
+                f"{value} ({type(value)}) is not a pyg Data or Batch object."
+            )
 
     # Check if all required attributes are present
     def _check_attributes(hint: Any, attributes: Dict[str, Any]) -> None:
-<<<<<<< HEAD
-        if (
-            hint.check_only_specified
-            and set(attributes.keys()) != hint.attributes
-        ):
+        if hint.check_only_specified and set(attributes.keys()) != hint.attributes:
             raise TypeError(
                 f"{argument_name} Data attributes  {set(attributes.keys())} "
                 f" do not match required set {hint.attributes}"
             )
 
-        if not hint.check_only_specified and not hint.attributes.issubset(
-            attributes
-        ):
-=======
-        if hint.check_only_specified and set(
-                attributes.keys()) != hint.attributes:
+        if not hint.check_only_specified and not hint.attributes.issubset(attributes):
             raise TypeError(
-                f"{argument_name} Data attributes  {set(attributes.keys())} do not match \
-                    required set {hint.attributes}")
-
-        if not hint.check_only_specified and not hint.attributes.issubset(
-                attributes):
->>>>>>> 4772324e
-            raise TypeError(
-                f"{argument_name} is missing some attributes from "
-                f"{hint.attributes}"
+                f"{argument_name} is missing some attributes from " f"{hint.attributes}"
             )
 
     # If dtype annotations are provided, check them
@@ -89,7 +74,7 @@
         dtypes = {k: type(v) for k, v in value._store.items()}
         for colname, dt in hint.dtypes.items():
             if isinstance(dt, _MetaAbstractDtype) or isinstance(
-                    dt, _MetaAbstractArray
+                dt, _MetaAbstractArray
             ):  # Check for a jaxtyping annotation and use its typechecker
                 if not is_bearable(getattr(value, colname), dt):
                     raise TypeError(
@@ -99,9 +84,11 @@
             # Otherwise just check type
             else:
                 if not np.issubdtype(dtypes[colname], np.dtype(dt)):
-                    raise TypeError(f"{dtypes[colname]} is not a \
+                    raise TypeError(
+                        f"{dtypes[colname]} is not a \
                         subtype of {dt} for data/batch \
-                        attribute {colname}")
+                        attribute {colname}"
+                    )
 
     _check_instance(value)
     attributes = value._store
@@ -124,6 +111,7 @@
     Returns:
         Callable: The typechecking decorator.
     """
+
     def _typecheck(f: Callable) -> Callable:
         """Typechecking decorator."""
         signature = inspect.signature(f)
@@ -135,23 +123,10 @@
             bound = signature.bind(*args, **kwargs)
             for argument_name, value in bound.arguments.items():
                 hint = hints[argument_name]
-<<<<<<< HEAD
                 is_data_or_batch_meta = isinstance(hint, (DataMeta, BatchMeta))
                 if argument_name in hints and is_data_or_batch_meta:
                     _check(hint, argument_name, value)
-                elif (
-                    argument_name in hints
-                    and not is_data_or_batch_meta
-                    and strict
-                ):
-=======
-                if argument_name in hints and (isinstance(
-                        hint, (DataMeta, BatchMeta))):
-                    _check(hint, argument_name, value)
-                elif (argument_name in hints
-                      and not (isinstance(hint,
-                                          (DataMeta, BatchMeta))) and strict):
->>>>>>> 4772324e
+                elif argument_name in hints and not is_data_or_batch_meta and strict:
                     if isinstance(hint, NewType):
                         if not isinstance(value, hint.__supertype__):
                             raise TypeError(
@@ -205,7 +180,8 @@
         <class 'int'>
     """
     if isinstance(t, _MetaAbstractDtype) or isinstance(
-            t, _MetaAbstractDtype):  # support for NewType in type hinting
+        t, _MetaAbstractDtype
+    ):  # support for NewType in type hinting
         return t
     if hasattr(t, "__supertype__"):
         return _resolve_type(t.__supertype__)
@@ -234,18 +210,20 @@
     Methods:
         None specific to DataMeta.
     """
+
     def __new__(metacls, name, bases, namespace, **kargs):
         return super().__new__(metacls, name, bases, namespace)
 
     @_tp_cache
     def __getitem__(self, parameters):
-        if hasattr(self, "__origin__") and (self.__origin__ is not None
-                                            or self._gorg is not DataT):
+        if hasattr(self, "__origin__") and (
+            self.__origin__ is not None or self._gorg is not DataT
+        ):
             return super().__getitem__(parameters)
         if parameters == ():
-            return super().__getitem__((_TypingEmpty, ))
+            return super().__getitem__((_TypingEmpty,))
         if not isinstance(parameters, tuple):
-            parameters = (parameters, )
+            parameters = (parameters,)
         parameters = list(parameters)
 
         check_only_specified = True
@@ -283,18 +261,20 @@
     Methods:
         None specific to BatchMeta.
     """
+
     def __new__(metacls, name, bases, namespace, **kargs):
         return super().__new__(metacls, name, bases, namespace)
 
     @_tp_cache
     def __getitem__(self, parameters):
-        if hasattr(self, "__origin__") and (self.__origin__ is not None
-                                            or self._gorg is not BatchT):
+        if hasattr(self, "__origin__") and (
+            self.__origin__ is not None or self._gorg is not BatchT
+        ):
             return super().__getitem__(parameters)
         if parameters == ():
-            return super().__getitem__((_TypingEmpty, ))
+            return super().__getitem__((_TypingEmpty,))
         if not isinstance(parameters, tuple):
-            parameters = (parameters, )
+            parameters = (parameters,)
         parameters = list(parameters)
 
         check_only_specified = True
@@ -348,8 +328,10 @@
         attributes |= subattributes
         dtypes.update(subdtypes)
     else:
-        raise TypeError("DataT[attr1, attr2, ...]: each attribute must be \
-            a string, list or set.")
+        raise TypeError(
+            "DataT[attr1, attr2, ...]: each attribute must be \
+            a string, list or set."
+        )
     return attributes, dtypes
 
 
@@ -406,10 +388,10 @@
         if not hasattr(cls, "_gorg") or cls._gorg is DataT:
             raise TypeError(
                 "Type 'GraphT' cannot be instantiated directly. "
-                "It is intended to be used as a type annotation only.")
-
-    def __class_getitem__(cls, type_: T, /) -> T:
-        ...
+                "It is intended to be used as a type annotation only."
+            )
+
+    def __class_getitem__(cls, type_: T, /) -> T: ...
 
 
 class _BatchType(Batch, extra=Generic, metaclass=BatchMeta):
@@ -464,10 +446,10 @@
         if not hasattr(cls, "_gorg") or cls._gorg is BatchT:
             raise TypeError(
                 "Type 'BatchT' cannot be instantiated directly. "
-                "It is intended to be used as a type annotation only.")
-
-    def __class_getitem__(cls, type_: T, /) -> T:
-        ...
+                "It is intended to be used as a type annotation only."
+            )
+
+    def __class_getitem__(cls, type_: T, /) -> T: ...
 
 
 DataT: TypeAlias = _DataType

import copy
import re
import warnings
from collections import defaultdict, namedtuple
from collections.abc import Mapping
from itertools import chain
from typing import Any, Dict, List, NamedTuple, Optional, Tuple, Union

import torch
from torch import Tensor

from torch_geometric.data import EdgeAttr, FeatureStore, GraphStore, TensorAttr
from torch_geometric.data.data import BaseData, Data, size_repr, warn_or_raise
from torch_geometric.data.graph_store import EdgeLayout
from torch_geometric.data.storage import BaseStorage, EdgeStorage, NodeStorage
from torch_geometric.typing import (
    EdgeTensorType,
    EdgeType,
    FeatureTensorType,
    NodeType,
    QueryType,
    SparseTensor,
)
from torch_geometric.utils import (
    bipartite_subgraph,
    contains_isolated_nodes,
    is_undirected,
    mask_select,
)

NodeOrEdgeType = Union[NodeType, EdgeType]
NodeOrEdgeStorage = Union[NodeStorage, EdgeStorage]


class HeteroData(BaseData, FeatureStore, GraphStore):
    r"""A data object describing a heterogeneous graph, holding multiple node
    and/or edge types in disjunct storage objects.
    Storage objects can hold either node-level, link-level or graph-level
    attributes.
    In general, :class:`~torch_geometric.data.HeteroData` tries to mimic the
    behaviour of a regular **nested** Python dictionary.
    In addition, it provides useful functionality for analyzing graph
    structures, and provides basic PyTorch tensor functionalities.

    .. code-block::

        from torch_geometric.data import HeteroData

        data = HeteroData()

        # Create two node types "paper" and "author" holding a feature matrix:
        data['paper'].x = torch.randn(num_papers, num_paper_features)
        data['author'].x = torch.randn(num_authors, num_authors_features)

        # Create an edge type "(author, writes, paper)" and building the
        # graph connectivity:
        data['author', 'writes', 'paper'].edge_index = ...  # [2, num_edges]

        data['paper'].num_nodes
        >>> 23

        data['author', 'writes', 'paper'].num_edges
        >>> 52

        # PyTorch tensor functionality:
        data = data.pin_memory()
        data = data.to('cuda:0', non_blocking=True)

    Note that there exists multiple ways to create a heterogeneous graph data,
    *e.g.*:

    * To initialize a node of type :obj:`"paper"` holding a node feature
      matrix :obj:`x_paper` named :obj:`x`:

      .. code-block:: python

        from torch_geometric.data import HeteroData

        data = HeteroData()
        data['paper'].x = x_paper

        data = HeteroData(paper={ 'x': x_paper })

        data = HeteroData({'paper': { 'x': x_paper }})

    * To initialize an edge from source node type :obj:`"author"` to
      destination node type :obj:`"paper"` with relation type :obj:`"writes"`
      holding a graph connectivity matrix :obj:`edge_index_author_paper` named
      :obj:`edge_index`:

      .. code-block:: python

        data = HeteroData()
        data['author', 'writes', 'paper'].edge_index = edge_index_author_paper

        data = HeteroData(author__writes__paper={
            'edge_index': edge_index_author_paper
        })

        data = HeteroData({
            ('author', 'writes', 'paper'):
            { 'edge_index': edge_index_author_paper }
        })
    """

    DEFAULT_REL = 'to'

    def __init__(self, _mapping: Optional[Dict[str, Any]] = None, **kwargs):
        super().__init__()

        self.__dict__['_global_store'] = BaseStorage(_parent=self)
        self.__dict__['_node_store_dict'] = {}
        self.__dict__['_edge_store_dict'] = {}

        for key, value in chain((_mapping or {}).items(), kwargs.items()):
            if '__' in key and isinstance(value, Mapping):
                key = tuple(key.split('__'))

            if isinstance(value, Mapping):
                self[key].update(value)
            else:
                setattr(self, key, value)

    def __getattr__(self, key: str) -> Any:
        # `data.*_dict` => Link to node and edge stores.
        # `data.*` => Link to the `_global_store`.
        # Using `data.*_dict` is the same as using `collect()` for collecting
        # nodes and edges features.
        if hasattr(self._global_store, key):
            return getattr(self._global_store, key)
        elif bool(re.search('_dict$', key)):
            return self.collect(key[:-5])
        raise AttributeError(f"'{self.__class__.__name__}' has no "
                             f"attribute '{key}'")

    def __setattr__(self, key: str, value: Any):
        # NOTE: We aim to prevent duplicates in node or edge types.
        if key in self.node_types:
            raise AttributeError(f"'{key}' is already present as a node type")
        elif key in self.edge_types:
            raise AttributeError(f"'{key}' is already present as an edge type")
        setattr(self._global_store, key, value)

    def __delattr__(self, key: str):
        delattr(self._global_store, key)

    def __getitem__(self, *args: Tuple[QueryType]) -> Any:
        # `data[*]` => Link to either `_global_store`, _node_store_dict` or
        # `_edge_store_dict`.
        # If neither is present, we create a new `Storage` object for the given
        # node/edge-type.
        key = self._to_canonical(*args)

        out = self._global_store.get(key, None)
        if out is not None:
            return out

        if isinstance(key, tuple):
            return self.get_edge_store(*key)
        else:
            return self.get_node_store(key)

    def __setitem__(self, key: str, value: Any):
        if key in self.node_types:
            raise AttributeError(f"'{key}' is already present as a node type")
        elif key in self.edge_types:
            raise AttributeError(f"'{key}' is already present as an edge type")
        self._global_store[key] = value

    def __delitem__(self, *args: Tuple[QueryType]):
        # `del data[*]` => Link to `_node_store_dict` or `_edge_store_dict`.
        key = self._to_canonical(*args)
        if key in self.edge_types:
            del self._edge_store_dict[key]
        elif key in self.node_types:
            del self._node_store_dict[key]
        else:
            del self._global_store[key]

    def __copy__(self):
        out = self.__class__.__new__(self.__class__)
        for key, value in self.__dict__.items():
            out.__dict__[key] = value
        out.__dict__['_global_store'] = copy.copy(self._global_store)
        out._global_store._parent = out
        out.__dict__['_node_store_dict'] = {}
        for key, store in self._node_store_dict.items():
            out._node_store_dict[key] = copy.copy(store)
            out._node_store_dict[key]._parent = out
        out.__dict__['_edge_store_dict'] = {}
        for key, store in self._edge_store_dict.items():
            out._edge_store_dict[key] = copy.copy(store)
            out._edge_store_dict[key]._parent = out
        return out

    def __deepcopy__(self, memo):
        out = self.__class__.__new__(self.__class__)
        for key, value in self.__dict__.items():
            out.__dict__[key] = copy.deepcopy(value, memo)
        out._global_store._parent = out
        for key in self._node_store_dict.keys():
            out._node_store_dict[key]._parent = out
        for key in out._edge_store_dict.keys():
            out._edge_store_dict[key]._parent = out
        return out

    def __repr__(self) -> str:
        info1 = [size_repr(k, v, 2) for k, v in self._global_store.items()]
        info2 = [size_repr(k, v, 2) for k, v in self._node_store_dict.items()]
        info3 = [size_repr(k, v, 2) for k, v in self._edge_store_dict.items()]
        info = ',\n'.join(info1 + info2 + info3)
        info = f'\n{info}\n' if len(info) > 0 else info
        return f'{self.__class__.__name__}({info})'

    def stores_as(self, data: 'HeteroData'):
        for node_type in data.node_types:
            self.get_node_store(node_type)
        for edge_type in data.edge_types:
            self.get_edge_store(*edge_type)
        return self

    @property
    def stores(self) -> List[BaseStorage]:
        r"""Returns a list of all storages of the graph."""
        return ([self._global_store] + list(self.node_stores) +
                list(self.edge_stores))

    @property
    def node_types(self) -> List[NodeType]:
        r"""Returns a list of all node types of the graph."""
        return list(self._node_store_dict.keys())

    @property
    def node_stores(self) -> List[NodeStorage]:
        r"""Returns a list of all node storages of the graph."""
        return list(self._node_store_dict.values())

    @property
    def edge_types(self) -> List[EdgeType]:
        r"""Returns a list of all edge types of the graph."""
        return list(self._edge_store_dict.keys())

    @property
    def edge_stores(self) -> List[EdgeStorage]:
        r"""Returns a list of all edge storages of the graph."""
        return list(self._edge_store_dict.values())

    def node_items(self) -> List[Tuple[NodeType, NodeStorage]]:
        r"""Returns a list of node type and node storage pairs."""
        return list(self._node_store_dict.items())

    def edge_items(self) -> List[Tuple[EdgeType, EdgeStorage]]:
        r"""Returns a list of edge type and edge storage pairs."""
        return list(self._edge_store_dict.items())

    def to_dict(self) -> Dict[str, Any]:
        out = self._global_store.to_dict()
        for key, store in chain(self._node_store_dict.items(),
                                self._edge_store_dict.items()):
            out[key] = store.to_dict()
        return out

    def to_namedtuple(self) -> NamedTuple:
        field_names = list(self._global_store.keys())
        field_values = list(self._global_store.values())
        field_names += [
            '__'.join(key) if isinstance(key, tuple) else key
            for key in self.node_types + self.edge_types
        ]
        field_values += [
            store.to_namedtuple()
            for store in self.node_stores + self.edge_stores
        ]
        DataTuple = namedtuple('DataTuple', field_names)
        return DataTuple(*field_values)

    def update(self, data: 'HeteroData') -> 'HeteroData':
        for store in data.stores:
            for key, value in store.items():
                self[store._key][key] = value
        return self

    def __cat_dim__(self, key: str, value: Any,
                    store: Optional[NodeOrEdgeStorage] = None, *args,
                    **kwargs) -> Any:
        if isinstance(value, SparseTensor) and 'adj' in key:
            return (0, 1)
        elif 'index' in key or 'face' in key:
            return -1
        return 0

    def __inc__(self, key: str, value: Any,
                store: Optional[NodeOrEdgeStorage] = None, *args,
                **kwargs) -> Any:
        if 'batch' in key:
            return int(value.max()) + 1
        elif isinstance(store, EdgeStorage) and 'index' in key:
            return torch.tensor(store.size()).view(2, 1)
        else:
            return 0

    @property
    def num_nodes(self) -> Optional[int]:
        r"""Returns the number of nodes in the graph."""
        return super().num_nodes

    @property
<<<<<<< HEAD
    def num_node_types(self) -> int:
        return len(self.node_types)

    @property
    def num_edge_types(self) -> int:
        return len(self.edge_types)
=======
    def num_node_features(self) -> Dict[NodeType, int]:
        r"""Returns the number of features per node type in the graph."""
        return {
            key: store.num_node_features
            for key, store in self._node_store_dict.items()
        }

    @property
    def num_features(self) -> Dict[NodeType, int]:
        r"""Returns the number of features per node type in the graph.
        Alias for :py:attr:`~num_node_features`."""
        return self.num_node_features

    @property
    def num_edge_features(self) -> Dict[EdgeType, int]:
        r"""Returns the number of features per edge type in the graph."""
        return {
            key: store.num_edge_features
            for key, store in self._edge_store_dict.items()
        }

    def has_isolated_nodes(self) -> bool:
        r"""Returns :obj:`True` if the graph contains isolated nodes."""
        edge_index, _, _ = to_homogeneous_edge_index(self)
        return contains_isolated_nodes(edge_index, num_nodes=self.num_nodes)

    def is_undirected(self) -> bool:
        r"""Returns :obj:`True` if graph edges are undirected."""
        edge_index, _, _ = to_homogeneous_edge_index(self)
        return is_undirected(edge_index, num_nodes=self.num_nodes)

    def validate(self, raise_on_error: bool = True) -> bool:
        r"""Validates the correctness of the data."""
        cls_name = self.__class__.__name__
        status = True

        for edge_type, store in self._edge_store_dict.items():
            src, _, dst = edge_type

            num_src_nodes = self[src].num_nodes
            num_dst_nodes = self[dst].num_nodes
            if num_src_nodes is None:
                status = False
                warn_or_raise(
                    f"'num_nodes' is undefined in node type '{src}' of "
                    f"'{cls_name}'", raise_on_error)

            if num_dst_nodes is None:
                status = False
                warn_or_raise(
                    f"'num_nodes' is undefined in node type '{dst}' of "
                    f"'{cls_name}'", raise_on_error)

            if 'edge_index' in store:
                if (store.edge_index.dim() != 2
                        or store.edge_index.size(0) != 2):
                    status = False
                    warn_or_raise(
                        f"'edge_index' of edge type {edge_type} needs to be "
                        f"of shape [2, num_edges] in '{cls_name}' (found "
                        f"{store.edge_index.size()})", raise_on_error)

            if 'edge_index' in store and store.edge_index.numel() > 0:
                if store.edge_index.min() < 0:
                    status = False
                    warn_or_raise(
                        f"'edge_index' of edge type {edge_type} contains "
                        f"negative indices in '{cls_name}' "
                        f"(found {int(store.edge_index.min())})",
                        raise_on_error)

                if (num_src_nodes is not None
                        and store.edge_index[0].max() >= num_src_nodes):
                    status = False
                    warn_or_raise(
                        f"'edge_index' of edge type {edge_type} contains "
                        f"larger source indices than the number of nodes "
                        f"({num_src_nodes}) of this node type in '{cls_name}' "
                        f"(found {int(store.edge_index[0].max())})",
                        raise_on_error)

                if (num_dst_nodes is not None
                        and store.edge_index[1].max() >= num_dst_nodes):
                    status = False
                    warn_or_raise(
                        f"'edge_index' of edge type {edge_type} contains "
                        f"larger destination indices than the number of nodes "
                        f"({num_dst_nodes}) of this node type in '{cls_name}' "
                        f"(found {int(store.edge_index[1].max())})",
                        raise_on_error)

        return status
>>>>>>> aa428686

    def debug(self):
        pass  # TODO

    ###########################################################################

    def _to_canonical(self, *args: Tuple[QueryType]) -> NodeOrEdgeType:
        # Converts a given `QueryType` to its "canonical type":
        # 1. `relation_type` will get mapped to the unique
        #    `(src_node_type, relation_type, dst_node_type)` tuple.
        # 2. `(src_node_type, dst_node_type)` will get mapped to the unique
        #    `(src_node_type, *, dst_node_type)` tuple, and
        #    `(src_node_type, 'to', dst_node_type)` otherwise.
        if len(args) == 1:
            args = args[0]

        if isinstance(args, str):
            node_types = [key for key in self.node_types if key == args]
            if len(node_types) == 1:
                args = node_types[0]
                return args

            # Try to map to edge type based on unique relation type:
            edge_types = [key for key in self.edge_types if key[1] == args]
            if len(edge_types) == 1:
                args = edge_types[0]
                return args

        elif len(args) == 2:
            # Try to find the unique source/destination node tuple:
            edge_types = [
                key for key in self.edge_types
                if key[0] == args[0] and key[-1] == args[-1]
            ]
            if len(edge_types) == 1:
                args = edge_types[0]
                return args
            elif len(edge_types) == 0:
                args = (args[0], self.DEFAULT_REL, args[1])
                return args

        return args

    def metadata(self) -> Tuple[List[NodeType], List[EdgeType]]:
        r"""Returns the heterogeneous meta-data, *i.e.* its node and edge
        types.

        .. code-block:: python

            data = HeteroData()
            data['paper'].x = ...
            data['author'].x = ...
            data['author', 'writes', 'paper'].edge_index = ...

            print(data.metadata())
            >>> (['paper', 'author'], [('author', 'writes', 'paper')])
        """
        return self.node_types, self.edge_types

    def collect(self, key: str) -> Dict[NodeOrEdgeType, Any]:
        r"""Collects the attribute :attr:`key` from all node and edge types.

        .. code-block:: python

            data = HeteroData()
            data['paper'].x = ...
            data['author'].x = ...

            print(data.collect('x'))
            >>> { 'paper': ..., 'author': ...}

        .. note::

            This is equivalent to writing :obj:`data.x_dict`.
        """
        mapping = {}
        for subtype, store in chain(self._node_store_dict.items(),
                                    self._edge_store_dict.items()):
            if hasattr(store, key):
                mapping[subtype] = getattr(store, key)
        return mapping

    def _check_type_name(self, name: str):
        if '__' in name:
            warnings.warn(f"The type '{name}' contains double underscores "
                          f"('__') which may lead to unexpected behaviour. "
                          f"To avoid any issues, ensure that your type names "
                          f"only contain single underscores.")

    def get_node_store(self, key: NodeType) -> NodeStorage:
        r"""Gets the :class:`~torch_geometric.data.storage.NodeStorage` object
        of a particular node type :attr:`key`.
        If the storage is not present yet, will create a new
        :class:`torch_geometric.data.storage.NodeStorage` object for the given
        node type.

        .. code-block:: python

            data = HeteroData()
            node_storage = data.get_node_store('paper')
        """
        out = self._node_store_dict.get(key, None)
        if out is None:
            self._check_type_name(key)
            out = NodeStorage(_parent=self, _key=key)
            self._node_store_dict[key] = out
        return out

    def get_edge_store(self, src: str, rel: str, dst: str) -> EdgeStorage:
        r"""Gets the :class:`~torch_geometric.data.storage.EdgeStorage` object
        of a particular edge type given by the tuple :obj:`(src, rel, dst)`.
        If the storage is not present yet, will create a new
        :class:`torch_geometric.data.storage.EdgeStorage` object for the given
        edge type.

        .. code-block:: python

            data = HeteroData()
            edge_storage = data.get_edge_store('author', 'writes', 'paper')
        """
        key = (src, rel, dst)
        out = self._edge_store_dict.get(key, None)
        if out is None:
            self._check_type_name(rel)
            out = EdgeStorage(_parent=self, _key=key)
            self._edge_store_dict[key] = out
        return out

    def rename(self, name: NodeType, new_name: NodeType) -> 'HeteroData':
        r"""Renames the node type :obj:`name` to :obj:`new_name` in-place."""
        node_store = self._node_store_dict.pop(name)
        node_store._key = new_name
        self._node_store_dict[new_name] = node_store

        for edge_type in self.edge_types:
            src, rel, dst = edge_type
            if src == name or dst == name:
                edge_store = self._edge_store_dict.pop(edge_type)
                src = new_name if src == name else src
                dst = new_name if dst == name else dst
                edge_type = (src, rel, dst)
                edge_store._key = edge_type
                self._edge_store_dict[edge_type] = edge_store

        return self

    def subgraph(self, subset_dict: Dict[NodeType, Tensor]) -> 'HeteroData':
        r"""Returns the induced subgraph containing the node types and
        corresponding nodes in :obj:`subset_dict`.

        .. code-block:: python

            data = HeteroData()
            data['paper'].x = ...
            data['author'].x = ...
            data['conference'].x = ...
            data['paper', 'cites', 'paper'].edge_index = ...
            data['author', 'paper'].edge_index = ...
            data['paper', 'conference'].edge_index = ...
            print(data)
            >>> HeteroData(
                paper={ x=[10, 16] },
                author={ x=[5, 32] },
                conference={ x=[5, 8] },
                (paper, cites, paper)={ edge_index=[2, 50] },
                (author, to, paper)={ edge_index=[2, 30] },
                (paper, to, conference)={ edge_index=[2, 25] }
            )

            subset_dict = {
                'paper': torch.tensor([3, 4, 5, 6]),
                'author': torch.tensor([0, 2]),
            }

            print(data.subgraph(subset_dict))
            >>> HeteroData(
                paper={ x=[4, 16] },
                author={ x=[2, 32] },
                (paper, cites, paper)={ edge_index=[2, 24] },
                (author, to, paper)={ edge_index=[2, 5] }
            )

        Args:
            subset_dict (Dict[str, LongTensor or BoolTensor]): A dictonary
                holding the nodes to keep for each node type.
        """
        data = copy.copy(self)

        for node_type, subset in subset_dict.items():
            for key, value in self[node_type].items():
                if key == 'num_nodes':
                    if subset.dtype == torch.bool:
                        data[node_type].num_nodes = int(subset.sum())
                    else:
                        data[node_type].num_nodes = subset.size(0)
                elif self[node_type].is_node_attr(key):
                    data[node_type][key] = value[subset]
                else:
                    data[node_type][key] = value

        for edge_type in self.edge_types:
            src, _, dst = edge_type

            src_subset = subset_dict.get(src)
            if src_subset is None:
                src_subset = torch.arange(data[src].num_nodes)
            dst_subset = subset_dict.get(dst)
            if dst_subset is None:
                dst_subset = torch.arange(data[dst].num_nodes)

            edge_index, _, edge_mask = bipartite_subgraph(
                (src_subset, dst_subset),
                self[edge_type].edge_index,
                relabel_nodes=True,
                size=(self[src].num_nodes, self[dst].num_nodes),
                return_edge_mask=True,
            )

            for key, value in self[edge_type].items():
                if key == 'edge_index':
                    data[edge_type].edge_index = edge_index
                elif self[edge_type].is_edge_attr(key):
                    data[edge_type][key] = value[edge_mask]
                else:
                    data[edge_type][key] = value

        return data

    def edge_subgraph(
        self,
        subset_dict: Dict[EdgeType, Tensor],
    ) -> 'HeteroData':
        r"""Returns the induced subgraph given by the edge indices in
        :obj:`subset_dict` for certain edge types.
        Will currently preserve all the nodes in the graph, even if they are
        isolated after subgraph computation.

        Args:
            subset_dict (Dict[Tuple[str, str, str], LongTensor or BoolTensor]):
                A dictonary holding the edges to keep for each edge type.
        """
        data = copy.copy(self)

        for edge_type, subset in subset_dict.items():
            edge_store, new_edge_store = self[edge_type], data[edge_type]
            for key, value in edge_store.items():
                if edge_store.is_edge_attr(key):
                    dim = self.__cat_dim__(key, value, edge_store)
                    if subset.dtype == torch.bool:
                        new_edge_store[key] = mask_select(value, dim, subset)
                    else:
                        new_edge_store[key] = value.index_select(dim, subset)

        return data

    def node_type_subgraph(self, node_types: List[NodeType]) -> 'HeteroData':
        r"""Returns the subgraph induced by the given :obj:`node_types`, *i.e.*
        the returned :class:`HeteroData` object only contains the node types
        which are included in :obj:`node_types`, and only contains the edge
        types where both end points are included in :obj:`node_types`."""
        data = copy.copy(self)
        for edge_type in self.edge_types:
            src, _, dst = edge_type
            if src not in node_types or dst not in node_types:
                del data[edge_type]
        for node_type in self.node_types:
            if node_type not in node_types:
                del data[node_type]
        return data

    def edge_type_subgraph(self, edge_types: List[EdgeType]) -> 'HeteroData':
        r"""Returns the subgraph induced by the given :obj:`edge_types`, *i.e.*
        the returned :class:`HeteroData` object only contains the edge types
        which are included in :obj:`edge_types`, and only contains the node
        types of the end points which are included in :obj:`node_types`."""
        edge_types = [self._to_canonical(e) for e in edge_types]

        data = copy.copy(self)
        for edge_type in self.edge_types:
            if edge_type not in edge_types:
                del data[edge_type]
        node_types = set(e[0] for e in edge_types)
        node_types |= set(e[-1] for e in edge_types)
        for node_type in self.node_types:
            if node_type not in node_types:
                del data[node_type]
        return data

    def to_homogeneous(
        self,
        node_attrs: Optional[List[str]] = None,
        edge_attrs: Optional[List[str]] = None,
        add_node_type: bool = True,
        add_edge_type: bool = True,
        dummy_values: bool = True,
    ) -> Data:
        """Converts a :class:`~torch_geometric.data.HeteroData` object to a
        homogeneous :class:`~torch_geometric.data.Data` object.
        By default, all features with same feature dimensionality across
        different types will be merged into a single representation, unless
        otherwise specified via the :obj:`node_attrs` and :obj:`edge_attrs`
        arguments.
        Furthermore, attributes named :obj:`node_type` and :obj:`edge_type`
        will be added to the returned :class:`~torch_geometric.data.Data`
        object, denoting node-level and edge-level vectors holding the
        node and edge type as integers, respectively.

        Args:
            node_attrs (List[str], optional): The node features to combine
                across all node types. These node features need to be of the
                same feature dimensionality. If set to :obj:`None`, will
                automatically determine which node features to combine.
                (default: :obj:`None`)
            edge_attrs (List[str], optional): The edge features to combine
                across all edge types. These edge features need to be of the
                same feature dimensionality. If set to :obj:`None`, will
                automatically determine which edge features to combine.
                (default: :obj:`None`)
            add_node_type (bool, optional): If set to :obj:`False`, will not
                add the node-level vector :obj:`node_type` to the returned
                :class:`~torch_geometric.data.Data` object.
                (default: :obj:`True`)
            add_edge_type (bool, optional): If set to :obj:`False`, will not
                add the edge-level vector :obj:`edge_type` to the returned
                :class:`~torch_geometric.data.Data` object.
                (default: :obj:`True`)
            dummy_values (bool, optional): If set to :obj:`True`, will fill
                attributes of remaining types with dummy values.
                Dummy values are :obj:`NaN` for floating point attributes,
                and :obj:`-1` for integers. (default: :obj:`True`)
        """
        def get_sizes(stores: List[BaseStorage]) -> Dict[str, List[Tuple]]:
            sizes_dict = defaultdict(list)
            for store in stores:
                for key, value in store.items():
                    if key in ['edge_index', 'adj', 'adj_t']:
                        continue
                    if isinstance(value, Tensor):
                        dim = self.__cat_dim__(key, value, store)
                        size = value.size()[:dim] + value.size()[dim + 1:]
                        sizes_dict[key].append(tuple(size))
            return sizes_dict

        def fill_dummy_(stores: List[BaseStorage],
                        keys: Optional[List[str]] = None):
            sizes_dict = get_sizes(stores)

            if keys is not None:
                sizes_dict = {
                    key: sizes
                    for key, sizes in sizes_dict.items() if key in keys
                }

            sizes_dict = {
                key: sizes
                for key, sizes in sizes_dict.items() if len(set(sizes)) == 1
            }

            for store in stores:  # Fill stores with dummy features:
                for key, sizes in sizes_dict.items():
                    if key not in store:
                        ref = list(self.collect(key).values())[0]
                        dim = self.__cat_dim__(key, ref, store)
                        dummy = float('NaN') if ref.is_floating_point() else -1
                        if isinstance(store, NodeStorage):
                            dim_size = store.num_nodes
                        else:
                            dim_size = store.num_edges
                        shape = sizes[0][:dim] + (dim_size, ) + sizes[0][dim:]
                        store[key] = torch.full(shape, dummy, dtype=ref.dtype,
                                                device=ref.device)

        def _consistent_size(stores: List[BaseStorage]) -> List[str]:
            sizes_dict = get_sizes(stores)
            return [
                key for key, sizes in sizes_dict.items()
                if len(sizes) == len(stores) and len(set(sizes)) == 1
            ]

        if dummy_values:
            self = copy.copy(self)
            fill_dummy_(self.node_stores, node_attrs)
            fill_dummy_(self.edge_stores, edge_attrs)

        edge_index, node_slices, edge_slices = to_homogeneous_edge_index(self)
        device = edge_index.device if edge_index is not None else None

        data = Data(**self._global_store.to_dict())
        if edge_index is not None:
            data.edge_index = edge_index
        data._node_type_names = list(node_slices.keys())
        data._edge_type_names = list(edge_slices.keys())

        # Combine node attributes into a single tensor:
        if node_attrs is None:
            node_attrs = _consistent_size(self.node_stores)
        for key in node_attrs:
            if key in {'ptr'}:
                continue
            values = [store[key] for store in self.node_stores]
            dim = self.__cat_dim__(key, values[0], self.node_stores[0])
            value = torch.cat(values, dim) if len(values) > 1 else values[0]
            data[key] = value

        if not data.can_infer_num_nodes:
            data.num_nodes = list(node_slices.values())[-1][1]

        # Combine edge attributes into a single tensor:
        if edge_attrs is None:
            edge_attrs = _consistent_size(self.edge_stores)
        for key in edge_attrs:
            values = [store[key] for store in self.edge_stores]
            dim = self.__cat_dim__(key, values[0], self.edge_stores[0])
            value = torch.cat(values, dim) if len(values) > 1 else values[0]
            data[key] = value

        if add_node_type:
            sizes = [offset[1] - offset[0] for offset in node_slices.values()]
            sizes = torch.tensor(sizes, dtype=torch.long, device=device)
            node_type = torch.arange(len(sizes), device=device)
            data.node_type = node_type.repeat_interleave(sizes)

        if add_edge_type and edge_index is not None:
            sizes = [offset[1] - offset[0] for offset in edge_slices.values()]
            sizes = torch.tensor(sizes, dtype=torch.long, device=device)
            edge_type = torch.arange(len(sizes), device=device)
            data.edge_type = edge_type.repeat_interleave(sizes)

        return data

    # FeatureStore interface ##################################################

    def _put_tensor(self, tensor: FeatureTensorType, attr: TensorAttr) -> bool:
        if not attr.is_set('index'):
            attr.index = None

        out = self._node_store_dict.get(attr.group_name, None)
        if out:
            # Group name exists, handle index or create new attribute name:
            val = getattr(out, attr.attr_name, None)
            if val is not None:
                val[attr.index] = tensor
            else:
                assert attr.index is None
                setattr(self[attr.group_name], attr.attr_name, tensor)
        else:
            # No node storage found, just store tensor in new one:
            setattr(self[attr.group_name], attr.attr_name, tensor)
        return True

    def _get_tensor(self, attr: TensorAttr) -> Optional[FeatureTensorType]:
        # Retrieve tensor and index accordingly:
        tensor = getattr(self[attr.group_name], attr.attr_name, None)
        if tensor is not None:
            # TODO this behavior is a bit odd, since TensorAttr requires that
            # we set `index`. So, we assume here that indexing by `None` is
            # equivalent to not indexing at all, which is not in line with
            # Python semantics.
            return tensor[attr.index] if attr.index is not None else tensor
        return None

    def _remove_tensor(self, attr: TensorAttr) -> bool:
        # Remove tensor entirely:
        if hasattr(self[attr.group_name], attr.attr_name):
            delattr(self[attr.group_name], attr.attr_name)
            return True
        return False

    def _get_tensor_size(self, attr: TensorAttr) -> Tuple:
        return self._get_tensor(attr).size()

    def get_all_tensor_attrs(self) -> List[TensorAttr]:
        out = []
        for group_name, group in self.node_items():
            for attr_name in group:
                if group.is_node_attr(attr_name):
                    out.append(TensorAttr(group_name, attr_name))
        return out

    # GraphStore interface ####################################################

    def _put_edge_index(self, edge_index: EdgeTensorType,
                        edge_attr: EdgeAttr) -> bool:
        if not hasattr(self, '_edge_attrs'):
            self._edge_attrs = {}
        self._edge_attrs[(edge_attr.edge_type, edge_attr.layout)] = edge_attr

        row, col = edge_index
        store = self[edge_attr.edge_type]

        if edge_attr.layout == EdgeLayout.COO:
            store.edge_index = torch.stack([row, col], dim=0)
        elif edge_attr.layout == EdgeLayout.CSR:
            store.adj = SparseTensor(
                rowptr=row,
                col=col,
                sparse_sizes=edge_attr.size,
                is_sorted=True,
                trust_data=True,
            )
        else:  # edge_attr.layout == EdgeLayout.CSC:
            size = edge_attr.size[::-1] if edge_attr.size is not None else None
            store.adj_t = SparseTensor(
                rowptr=col,
                col=row,
                sparse_sizes=size,
                is_sorted=True,
                trust_data=True,
            )
        return True

    def _get_edge_index(self, edge_attr: EdgeAttr) -> Optional[EdgeTensorType]:
        r"""Gets an edge index from edge storage, in the specified layout."""
        store = self[edge_attr.edge_type]
        if edge_attr.layout == EdgeLayout.COO and 'edge_index' in store:
            row, col = store.edge_index
            return row, col
        elif edge_attr.layout == EdgeLayout.CSR and 'adj' in store:
            rowptr, col, _ = store.adj.csr()
            return rowptr, col
        elif edge_attr.layout == EdgeLayout.CSC and 'adj_t' in store:
            colptr, row, _ = store.adj_t.csr()
            return row, colptr
        return None

    def _remove_edge_index(self, edge_attr: EdgeAttr) -> bool:
        edge_type = edge_attr.edge_type
        store = self[edge_type]
        if edge_attr.layout == EdgeLayout.COO and 'edge_index' in store:
            del store.edge_index
            if hasattr(self, '_edge_attrs'):
                self._edges_to_layout.pop((edge_type, EdgeLayout.COO), None)
            return True
        elif edge_attr.layout == EdgeLayout.CSR and 'adj' in store:
            del store.adj
            if hasattr(self, '_edge_attrs'):
                self._edges_to_layout.pop((edge_type, EdgeLayout.CSR), None)
            return True
        elif edge_attr.layout == EdgeLayout.CSC and 'adj_t' in store:
            del store.adj_t
            if hasattr(self, '_edge_attrs'):
                self._edges_to_layout.pop((edge_type, EdgeLayout.CSC), None)
            return True
        return False

    def get_all_edge_attrs(self) -> List[EdgeAttr]:
        edge_attrs = getattr(self, '_edge_attrs', {})

        for store in self.edge_stores:
            if ('edge_index' in store
                    and (store._key, EdgeLayout.COO) not in edge_attrs):
                edge_attrs[(store._key, EdgeLayout.COO)] = EdgeAttr(
                    store._key, 'coo', is_sorted=False)
            if ('adj' in store
                    and (store._key, EdgeLayout.CSR) not in edge_attrs):
                size = store.adj.sparse_sizes()
                edge_attrs[(store._key, EdgeLayout.CSR)] = EdgeAttr(
                    store._key, 'csr', size=size)
            if ('adj_t' in store
                    and (store._key, EdgeLayout.CSC) not in edge_attrs):
                size = store.adj_t.sparse_sizes()[::-1]
                edge_attrs[(store._key, EdgeLayout.CSC)] = EdgeAttr(
                    store._key, 'csc', size=size)

        return list(edge_attrs.values())


# Helper functions ############################################################


def to_homogeneous_edge_index(
    data: HeteroData,
) -> Tuple[Optional[Tensor], Dict[NodeType, Any], Dict[EdgeType, Any]]:
    # Record slice information per node type:
    cumsum = 0
    node_slices: Dict[NodeType, Tuple[int, int]] = {}
    for node_type, store in data._node_store_dict.items():
        num_nodes = store.num_nodes
        node_slices[node_type] = (cumsum, cumsum + num_nodes)
        cumsum += num_nodes

    # Record edge indices and slice information per edge type:
    cumsum = 0
    edge_indices: List[Tensor] = []
    edge_slices: Dict[EdgeType, Tuple[int, int]] = {}
    for edge_type, store in data._edge_store_dict.items():
        src, _, dst = edge_type
        offset = [[node_slices[src][0]], [node_slices[dst][0]]]
        offset = torch.tensor(offset, device=store.edge_index.device)
        edge_indices.append(store.edge_index + offset)

        num_edges = store.num_edges
        edge_slices[edge_type] = (cumsum, cumsum + num_edges)
        cumsum += num_edges

    edge_index = None
    if len(edge_indices) == 1:  # Memory-efficient `torch.cat`:
        edge_index = edge_indices[0]
    elif len(edge_indices) > 0:
        edge_index = torch.cat(edge_indices, dim=-1)

    return edge_index, node_slices, edge_slices<|MERGE_RESOLUTION|>--- conflicted
+++ resolved
@@ -305,14 +305,6 @@
         return super().num_nodes
 
     @property
-<<<<<<< HEAD
-    def num_node_types(self) -> int:
-        return len(self.node_types)
-
-    @property
-    def num_edge_types(self) -> int:
-        return len(self.edge_types)
-=======
     def num_node_features(self) -> Dict[NodeType, int]:
         r"""Returns the number of features per node type in the graph."""
         return {
@@ -333,6 +325,14 @@
             key: store.num_edge_features
             for key, store in self._edge_store_dict.items()
         }
+        
+    @property
+    def num_node_types(self) -> int:
+        return len(self.node_types)
+
+    @property
+    def num_edge_types(self) -> int:
+        return len(self.edge_types)
 
     def has_isolated_nodes(self) -> bool:
         r"""Returns :obj:`True` if the graph contains isolated nodes."""
@@ -405,7 +405,6 @@
                         raise_on_error)
 
         return status
->>>>>>> aa428686
 
     def debug(self):
         pass  # TODO

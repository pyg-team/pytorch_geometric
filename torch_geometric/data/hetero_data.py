--- conflicted
+++ resolved
@@ -10,18 +10,11 @@
 from torch_sparse import SparseTensor
 
 from torch_geometric.data.data import BaseData, Data, size_repr
-<<<<<<< HEAD
 from torch_geometric.data.feature_store import FeatureStore, TensorAttr
 from torch_geometric.data.materialized_graph import (
     EdgeAttr,
     EdgeLayout,
     MaterializedGraph,
-=======
-from torch_geometric.data.feature_store import (
-    FeatureStore,
-    FeatureTensorType,
-    TensorAttr,
->>>>>>> 4b30b6db
 )
 from torch_geometric.data.storage import BaseStorage, EdgeStorage, NodeStorage
 from torch_geometric.typing import (
@@ -37,11 +30,7 @@
 NodeOrEdgeStorage = Union[NodeStorage, EdgeStorage]
 
 
-<<<<<<< HEAD
 class HeteroData(BaseData, FeatureStore, MaterializedGraph):
-=======
-class HeteroData(BaseData, FeatureStore):
->>>>>>> 4b30b6db
     r"""A data object describing a heterogeneous graph, holding multiple node
     and/or edge types in disjunct storage objects.
     Storage objects can hold either node-level, link-level or graph-level
@@ -115,11 +104,7 @@
     DEFAULT_REL = 'to'
 
     def __init__(self, _mapping: Optional[Dict[str, Any]] = None, **kwargs):
-<<<<<<< HEAD
-        super(HeteroData, self).__init__()
-=======
         super().__init__()
->>>>>>> 4b30b6db
 
         self.__dict__['_global_store'] = BaseStorage(_parent=self)
         self.__dict__['_node_store_dict'] = {}
@@ -654,19 +639,12 @@
 
         out = self._node_store_dict.get(attr.group_name, None)
         if out:
-<<<<<<< HEAD
-            # Group name exists, handle index:
-            val = getattr(out, attr.attr_name)
-            if val is not None:
-                val[attr.index] = tensor
-=======
             # Group name exists, handle index or create new attribute name:
             val = getattr(out, attr.attr_name)
             if val is not None:
                 val[attr.index] = tensor
             else:
                 setattr(self[attr.group_name], attr.attr_name, tensor)
->>>>>>> 4b30b6db
         else:
             # No node storage found, just store tensor in new one:
             setattr(self[attr.group_name], attr.attr_name, tensor)
@@ -675,11 +653,7 @@
     def _get_tensor(self, attr: TensorAttr) -> Optional[FeatureTensorType]:
         r"""Obtains a feature tensor from node storage."""
         # Retrieve tensor and index accordingly:
-<<<<<<< HEAD
-        tensor = getattr(self[attr.group_name], attr.attr_name)
-=======
         tensor = getattr(self[attr.group_name], attr.attr_name, None)
->>>>>>> 4b30b6db
         if tensor is not None:
             # TODO this behavior is a bit odd, since TensorAttr requires that
             # we set `index`. So, we assume here that indexing by `None` is
@@ -702,7 +676,6 @@
     def __iter__(self):
         raise NotImplementedError
 
-<<<<<<< HEAD
     # MaterializedGraph interface #############################################
 
     def _layout_to_attr_name(self, layout: EdgeLayout) -> str:
@@ -721,8 +694,6 @@
         return getattr(self[edge_attr.edge_type],
                        self._layout_to_attr_name(edge_attr.layout))
 
-=======
->>>>>>> 4b30b6db
 
 # Helper functions ############################################################
 

--- conflicted
+++ resolved
@@ -298,14 +298,8 @@
             idxs = list(
                 self.get_node_features_iter(feature_name, pids,
                                             index_only=True))
-<<<<<<< HEAD
-            return values[idxs]
-        return_value = list(self.get_node_features_iter(feature_name, pids))
-        return return_value
-=======
             return values[torch.tensor(idxs)]
         return list(self.get_node_features_iter(feature_name, pids))
->>>>>>> 2f182dc6
 
     def get_node_features_iter(
         self,

--- conflicted
+++ resolved
@@ -5,14 +5,10 @@
 import urllib
 from typing import Optional
 
-<<<<<<< HEAD
-=======
 import fsspec
 
-from torch_geometric.data.makedirs import makedirs
 from torch_geometric.io import fs
 
->>>>>>> 4d3b9a43
 
 def download_url(
     url: str,

# flake8: noqa

import torch
import torch_geometric.typing

from .feature_store import FeatureStore, TensorAttr
from .graph_store import GraphStore, EdgeAttr, EdgeLayout
from .data import Data
from .hetero_data import HeteroData
from .batch import Batch
from .temporal import TemporalData
from .database import Database, SQLiteDatabase, RocksDatabase
from .dataset import Dataset
from .in_memory_dataset import InMemoryDataset
from .on_disk_dataset import OnDiskDataset
from .gmixup_dataset import GMixupDataset
from .makedirs import makedirs
from .download import download_url, download_google_url
from .extract import extract_tar, extract_zip, extract_bz2, extract_gz
from .large_graph_indexer import LargeGraphIndexer, TripletLike, get_features_for_triplets, get_features_for_triplets_groups

from torch_geometric.lazy_loader import LazyLoader

data_classes = [
<<<<<<< HEAD
    'Data', 'HeteroData', 'Batch', 'TemporalData', 'Dataset',
    'InMemoryDataset', 'OnDiskDataset', 'GMixupDataset'
=======
    'Data',
    'HeteroData',
    'Batch',
    'TemporalData',
    'Dataset',
    'InMemoryDataset',
    'OnDiskDataset',
    'LargeGraphIndexer',
    'TripletLike',
>>>>>>> 2b1b3271
]

remote_backend_classes = [
    'FeatureStore',
    'GraphStore',
    'TensorAttr',
    'EdgeAttr',
]

database_classes = [
    'Database',
    'SQLiteDatabase',
    'RocksDatabase',
]

helper_functions = [
    'makedirs',
    'download_url',
    'download_google_url',
    'extract_tar',
    'extract_zip',
    'extract_bz2',
    'extract_gz',
    'get_features_for_triplets',
    "get_features_for_triplets_groups",
]

__all__ = data_classes + remote_backend_classes + helper_functions

lightning = LazyLoader('lightning', globals(),
                       'torch_geometric.data.lightning')

from torch_geometric.deprecation import deprecated
from torch_geometric.loader import NeighborSampler
from torch_geometric.loader import ClusterData
from torch_geometric.loader import ClusterLoader
from torch_geometric.loader import GraphSAINTSampler
from torch_geometric.loader import GraphSAINTNodeSampler
from torch_geometric.loader import GraphSAINTEdgeSampler
from torch_geometric.loader import GraphSAINTRandomWalkSampler
from torch_geometric.loader import ShaDowKHopSampler
from torch_geometric.loader import RandomNodeLoader
from torch_geometric.loader import DataLoader
from torch_geometric.loader import DataListLoader
from torch_geometric.loader import DenseDataLoader

# Serialization ###############################################################

if torch_geometric.typing.WITH_PT24:
    torch.serialization.add_safe_globals([
        Data,
        HeteroData,
        TemporalData,
        ClusterData,
        TensorAttr,
        EdgeAttr,
        EdgeLayout,
    ])

# Deprecations ################################################################

NeighborSampler = deprecated(  # type: ignore
    details="use 'loader.NeighborSampler' instead",
    func_name='data.NeighborSampler',
)(NeighborSampler)
ClusterData = deprecated(  # type: ignore
    details="use 'loader.ClusterData' instead",
    func_name='data.ClusterData',
)(ClusterData)
ClusterLoader = deprecated(  # type: ignore
    details="use 'loader.ClusterLoader' instead",
    func_name='data.ClusterLoader',
)(ClusterLoader)
GraphSAINTSampler = deprecated(  # type: ignore
    details="use 'loader.GraphSAINTSampler' instead",
    func_name='data.GraphSAINTSampler',
)(GraphSAINTSampler)
GraphSAINTNodeSampler = deprecated(  # type: ignore
    details="use 'loader.GraphSAINTNodeSampler' instead",
    func_name='data.GraphSAINTNodeSampler',
)(GraphSAINTNodeSampler)
GraphSAINTEdgeSampler = deprecated(  # type: ignore
    details="use 'loader.GraphSAINTEdgeSampler' instead",
    func_name='data.GraphSAINTEdgeSampler',
)(GraphSAINTEdgeSampler)
GraphSAINTRandomWalkSampler = deprecated(  # type: ignore
    details="use 'loader.GraphSAINTRandomWalkSampler' instead",
    func_name='data.GraphSAINTRandomWalkSampler',
)(GraphSAINTRandomWalkSampler)
ShaDowKHopSampler = deprecated(  # type: ignore
    details="use 'loader.ShaDowKHopSampler' instead",
    func_name='data.ShaDowKHopSampler',
)(ShaDowKHopSampler)
RandomNodeSampler = deprecated(
    details="use 'loader.RandomNodeLoader' instead",
    func_name='data.RandomNodeSampler',
)(RandomNodeLoader)
DataLoader = deprecated(  # type: ignore
    details="use 'loader.DataLoader' instead",
    func_name='data.DataLoader',
)(DataLoader)
DataListLoader = deprecated(  # type: ignore
    details="use 'loader.DataListLoader' instead",
    func_name='data.DataListLoader',
)(DataListLoader)
DenseDataLoader = deprecated(  # type: ignore
    details="use 'loader.DenseDataLoader' instead",
    func_name='data.DenseDataLoader',
)(DenseDataLoader)<|MERGE_RESOLUTION|>--- conflicted
+++ resolved
@@ -22,10 +22,6 @@
 from torch_geometric.lazy_loader import LazyLoader
 
 data_classes = [
-<<<<<<< HEAD
-    'Data', 'HeteroData', 'Batch', 'TemporalData', 'Dataset',
-    'InMemoryDataset', 'OnDiskDataset', 'GMixupDataset'
-=======
     'Data',
     'HeteroData',
     'Batch',
@@ -35,7 +31,7 @@
     'OnDiskDataset',
     'LargeGraphIndexer',
     'TripletLike',
->>>>>>> 2b1b3271
+    'GMixupDataset',
 ]
 
 remote_backend_classes = [

from torch_geometric.deprecation import deprecated

from .dataloader import DataLoader
from .node_loader import NodeLoader
from .link_loader import LinkLoader
from .neighbor_loader import NeighborLoader
from .link_neighbor_loader import LinkNeighborLoader
from .hgt_loader import HGTLoader
from .cluster import ClusterData, ClusterLoader
from .graph_saint import (GraphSAINTSampler, GraphSAINTNodeSampler,
                          GraphSAINTEdgeSampler, GraphSAINTRandomWalkSampler)
from .shadow import ShaDowKHopSampler
from .random_node_loader import RandomNodeLoader
from .zip_loader import ZipLoader
from .data_list_loader import DataListLoader
from .dense_data_loader import DenseDataLoader
from .temporal_dataloader import TemporalDataLoader
from .neighbor_sampler import NeighborSampler
from .imbalanced_sampler import ImbalancedSampler
from .dynamic_batch_sampler import DynamicBatchSampler
from .ibmb_loader import IBMBBatchLoader, IBMBNodeLoader

__all__ = classes = [
<<<<<<< HEAD
    'DataLoader', 'NodeLoader', 'LinkLoader', 'NeighborLoader',
    'LinkNeighborLoader', 'HGTLoader', 'ClusterData', 'ClusterLoader',
    'GraphSAINTSampler', 'GraphSAINTNodeSampler', 'GraphSAINTEdgeSampler',
    'GraphSAINTRandomWalkSampler', 'ShaDowKHopSampler', 'RandomNodeLoader',
    'DataListLoader', 'DenseDataLoader', 'TemporalDataLoader',
    'NeighborSampler', 'ImbalancedSampler', 'DynamicBatchSampler',
    'IBMBBatchLoader', 'IBMBNodeLoader'
=======
    'DataLoader',
    'NodeLoader',
    'LinkLoader',
    'NeighborLoader',
    'LinkNeighborLoader',
    'HGTLoader',
    'ClusterData',
    'ClusterLoader',
    'GraphSAINTSampler',
    'GraphSAINTNodeSampler',
    'GraphSAINTEdgeSampler',
    'GraphSAINTRandomWalkSampler',
    'ShaDowKHopSampler',
    'RandomNodeLoader',
    'ZipLoader',
    'DataListLoader',
    'DenseDataLoader',
    'TemporalDataLoader',
    'NeighborSampler',
    'ImbalancedSampler',
    'DynamicBatchSampler',
>>>>>>> 238a6fc1
]

RandomNodeSampler = deprecated(
    details="use 'loader.RandomNodeLoader' instead",
    func_name='loader.RandomNodeSampler',
)(RandomNodeLoader)<|MERGE_RESOLUTION|>--- conflicted
+++ resolved
@@ -21,15 +21,6 @@
 from .ibmb_loader import IBMBBatchLoader, IBMBNodeLoader
 
 __all__ = classes = [
-<<<<<<< HEAD
-    'DataLoader', 'NodeLoader', 'LinkLoader', 'NeighborLoader',
-    'LinkNeighborLoader', 'HGTLoader', 'ClusterData', 'ClusterLoader',
-    'GraphSAINTSampler', 'GraphSAINTNodeSampler', 'GraphSAINTEdgeSampler',
-    'GraphSAINTRandomWalkSampler', 'ShaDowKHopSampler', 'RandomNodeLoader',
-    'DataListLoader', 'DenseDataLoader', 'TemporalDataLoader',
-    'NeighborSampler', 'ImbalancedSampler', 'DynamicBatchSampler',
-    'IBMBBatchLoader', 'IBMBNodeLoader'
-=======
     'DataLoader',
     'NodeLoader',
     'LinkLoader',
@@ -51,7 +42,8 @@
     'NeighborSampler',
     'ImbalancedSampler',
     'DynamicBatchSampler',
->>>>>>> 238a6fc1
+    'IBMBBatchLoader',
+    'IBMBNodeLoader',
 ]
 
 RandomNodeSampler = deprecated(

from typing import List, Union

import torch

<<<<<<< HEAD
from torch_geometric.data import Dataset
from torch_geometric.data.data import BaseData
=======
from torch_geometric.data import Data, Dataset, HeteroData
>>>>>>> 5a6af74f


def collate_fn(data_list):
    return data_list


class DataListLoader(torch.utils.data.DataLoader):
    r"""A data loader which batches data objects from a
    :class:`torch_geometric.data.dataset` to a Python list.
    Data objects can be either of type :class:`~torch_geometric.data.Data` or
    :class:`~torch_geometric.data.HeteroData`.

    .. note::

        This data loader should be used for multi-GPU support via
        :class:`torch_geometric.nn.DataParallel`.

    Args:
        dataset (Dataset): The dataset from which to load the data.
        batch_size (int, optional): How many samples per batch to load.
            (default: :obj:`1`)
        shuffle (bool, optional): If set to :obj:`True`, the data will be
            reshuffled at every epoch. (default: :obj:`False`)
        **kwargs (optional): Additional arguments of
            :class:`torch.utils.data.DataLoader`, such as :obj:`drop_last` or
            :obj:`num_workers`.
    """
    def __init__(self, dataset: Union[Dataset, List[BaseData]],
                 batch_size: int = 1, shuffle: bool = False, **kwargs):
        if 'collate_fn' in kwargs:
            del kwargs['collate_fn']

        super().__init__(dataset, batch_size=batch_size, shuffle=shuffle,
                         collate_fn=collate_fn, **kwargs)<|MERGE_RESOLUTION|>--- conflicted
+++ resolved
@@ -2,12 +2,8 @@
 
 import torch
 
-<<<<<<< HEAD
 from torch_geometric.data import Dataset
 from torch_geometric.data.data import BaseData
-=======
-from torch_geometric.data import Data, Dataset, HeteroData
->>>>>>> 5a6af74f
 
 
 def collate_fn(data_list):

--- conflicted
+++ resolved
@@ -10,13 +10,8 @@
 
 
 class NeighborLoader(NodeLoader):
-<<<<<<< HEAD
-    """A data loader that performs neighbor sampling as introduced in the
-    `"Inductive Representation Learning on Large Graphs
-=======
     r"""A data loader that performs neighbor sampling as introduced in the
     `"Inductive Representation Learning on Large Graphs"
->>>>>>> 69f85c29
     <https://arxiv.org/abs/1706.02216>`_ paper.
     This loader allows for mini-batch training of GNNs on large-scale graphs
     where full-batch training is not feasible.
@@ -174,11 +169,6 @@
         # in NodeLoader:
         node_type, _ = get_input_nodes(data, input_nodes)
 
-<<<<<<< HEAD
-        # Store num_neigbors to retain backwards compatibility, since existing
-        # implementations may access this attribute directly:
-        self.num_neighbors = num_neighbors
-=======
         if neighbor_sampler is None:
             neighbor_sampler = NeighborSampler(
                 data,
@@ -190,27 +180,12 @@
                 is_sorted=is_sorted,
                 share_memory=kwargs.get('num_workers', 0) > 0,
             )
->>>>>>> 69f85c29
 
         # A NeighborLoader is simply a NodeLoader that uses the NeighborSampler
         # sampling implementation:
         super().__init__(
             data=data,
-<<<<<<< HEAD
-            node_sampler=neighbor_sampler or NeighborSampler,
-            node_sampler_kwargs={
-                'num_neighbors': num_neighbors,
-                'replace': replace,
-                'directed': directed,
-                'input_type': node_type,
-                'time_attr': time_attr,
-                'is_sorted': is_sorted,
-                'share_memory': kwargs.get('num_workers', 0) > 0,
-            },
-            initialize_sampler=neighbor_sampler is None,
-=======
             node_sampler=neighbor_sampler,
->>>>>>> 69f85c29
             input_nodes=input_nodes,
             transform=transform,
             filter_per_worker=filter_per_worker,

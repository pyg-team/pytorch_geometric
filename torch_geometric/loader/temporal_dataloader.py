from typing import List, Union

import torch

from torch_geometric.data import TemporalData
from torch_geometric.nn.models.tgn import LastNeighborLoader


class TemporalDataLoader(torch.utils.data.DataLoader):
    r"""A data loader which merges succesive events of a
    :class:`torch_geometric.data.TemporalData` to a mini-batch.

    Args:
        data (TemporalData): The :obj:`~torch_geometric.data.TemporalData`
            from which to load the data.
        batch_size (int, optional): How many samples per batch to load.
            (default: :obj:`1`)
        **kwargs (optional): Additional arguments of
            :class:`torch.utils.data.DataLoader`.
    """
    def __init__(self, data: TemporalData, batch_size: int = 1,
                 negative_sampling=False, **kwargs):
        # Remove for PyTorch Lightning:
        kwargs.pop('dataset', None)
        kwargs.pop('collate_fn', None)

        kwargs.pop('shuffle', None)

        self.data = data
        self.events_per_batch = batch_size
        self.negative_sampling = negative_sampling
        if self.negative_sampling:
            # Ensure to only sample actual destination nodes as negatives.
            self.min_dst_idx, self.max_dst_idx = int(self.data.dst.min()), int(
                self.data.dst.max())

        if kwargs.get('drop_last', False) and len(data) % batch_size != 0:
            arange = range(0, len(data) - batch_size, batch_size)
        else:
            arange = range(0, len(data), batch_size)

        super().__init__(arange, 1, shuffle=False, collate_fn=self, **kwargs)

    def __call__(self, arange: List[int]) -> TemporalData:
        batch = self.data[arange[0]:arange[0] + self.events_per_batch]
        src, pos_dst, t, msg = batch.src, batch.dst, batch.t, batch.msg
        list_to_make_n_ids = [batch.src, pos_dst]
        if self.negative_sampling:
            # Sample negative destination nodes.
            batch.neg_dst = torch.randint(
                self.min_dst_idx,
                self.max_dst_idx + 1,
                (src.size(0), ),
                dtype=torch.long,
            )
            list_to_make_n_ids += [batch.neg_dst]
        n_id = torch.cat(list_to_make_n_ids).unique()
<<<<<<< HEAD
        batch.n_id = n_id
=======

        batch.n_id, batch.edge_index, batch.e_id = n_id, edge_index, e_id
>>>>>>> b7498f42

        return batch<|MERGE_RESOLUTION|>--- conflicted
+++ resolved
@@ -54,12 +54,6 @@
                 dtype=torch.long,
             )
             list_to_make_n_ids += [batch.neg_dst]
-        n_id = torch.cat(list_to_make_n_ids).unique()
-<<<<<<< HEAD
-        batch.n_id = n_id
-=======
-
-        batch.n_id, batch.edge_index, batch.e_id = n_id, edge_index, e_id
->>>>>>> b7498f42
+        batch.n_id = torch.cat(list_to_make_n_ids).unique()
 
         return batch
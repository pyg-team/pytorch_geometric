import copy
import os.path as osp
import sys
from typing import Optional

import torch
import torch.utils.data

from torch_geometric.typing import SparseTensor, torch_sparse
from torch_geometric.utils import narrow, select


class ClusterData(torch.utils.data.Dataset):
    r"""Clusters/partitions a graph data object into multiple subgraphs, as
    motivated by the `"Cluster-GCN: An Efficient Algorithm for Training Deep
    and Large Graph Convolutional Networks"
    <https://arxiv.org/abs/1905.07953>`_ paper.

    .. note::
        The underlying METIS algorithm requires undirected graphs as input.

    Args:
        data (torch_geometric.data.Data): The graph data object.
        num_parts (int): The number of partitions.
        recursive (bool, optional): If set to :obj:`True`, will use multilevel
            recursive bisection instead of multilevel k-way partitioning.
            (default: :obj:`False`)
        save_dir (str, optional): If set, will save the partitioned data to the
            :obj:`save_dir` directory for faster re-use. (default: :obj:`None`)
        log (bool, optional): If set to :obj:`False`, will not log any
            progress. (default: :obj:`True`)
<<<<<<< HEAD
        inter_cluster_edges (bool, optional): If set to :obj:`True`, will
            record inter-cluster edge connection info. (default: :obj:`False`)
=======
        inter_cluster_edges (bool, optional): If set to :obj:`True`,
            will record inter-cluster edge connection
            info. (default: :obj:`False`)
>>>>>>> f4b53c1f
    """
    def __init__(self, data, num_parts: int, recursive: bool = False,
                 save_dir: Optional[str] = None, log: bool = True,
                 inter_cluster_edges: bool = False):

        assert data.edge_index is not None

        self.num_parts = num_parts
        self.keep_inter_connections = inter_cluster_edges

        recursive_str = '_recursive' if recursive else ''
        filename = f'partition_{num_parts}{recursive_str}.pt'
        path = osp.join(save_dir or '', filename)
        if save_dir is not None and osp.exists(path):
            adj, partptr, perm = torch.load(path)
        else:
            if log:  # pragma: no cover
                print('Computing METIS partitioning...', file=sys.stderr)

            N, E = data.num_nodes, data.num_edges
            adj = SparseTensor(
                row=data.edge_index[0], col=data.edge_index[1],
                value=torch.arange(E, device=data.edge_index.device),
                sparse_sizes=(N, N))
            adj, partptr, perm = adj.partition(num_parts, recursive)

            if save_dir is not None:
                torch.save((adj, partptr, perm), path)

            if log:  # pragma: no cover
                print('Done!', file=sys.stderr)

        self.data = self._permute_data(data, perm, adj)
        self.partptr = partptr
        self.perm = perm

    def _permute_data(self, data, node_idx, adj):
        out = copy.copy(data)
        for key, value in data.items():
            if data.is_node_attr(key):
                cat_dim = data.__cat_dim__(key, value)
                out[key] = select(value, node_idx, dim=cat_dim)

        out.edge_index = None
        out.adj = adj

        return out

    def __len__(self):
        return self.partptr.numel() - 1

    def __getitem__(self, idx):
        start = int(self.partptr[idx])
        length = int(self.partptr[idx + 1]) - start

        data = copy.copy(self.data)
        adj, data.adj = data.adj, None

        if self.keep_inter_connections:
            adj = adj.narrow(0, start, length)
        else:
            adj = adj.narrow(0, start, length).narrow(1, start, length)

        edge_idx = adj.storage.value()

        for key, value in data:
            if key == 'num_nodes':
                data.num_nodes = length
            elif self.data.is_node_attr(key):
                cat_dim = self.data.__cat_dim__(key, value)
                data[key] = narrow(value, cat_dim, start, length)
            elif self.data.is_edge_attr(key):
                cat_dim = self.data.__cat_dim__(key, value)
                data[key] = select(value, edge_idx, dim=cat_dim)

        row, col, _ = adj.coo()
        data.edge_index = torch.stack([row, col], dim=0)
        data.eid = edge_idx

        return data

    def __repr__(self):
        return (f'{self.__class__.__name__}(\n'
                f'  data={self.data},\n'
                f'  num_parts={self.num_parts}\n'
                f')')


class ClusterLoader(torch.utils.data.DataLoader):
    r"""The data loader scheme from the `"Cluster-GCN: An Efficient Algorithm
    for Training Deep and Large Graph Convolutional Networks"
    <https://arxiv.org/abs/1905.07953>`_ paper which merges partioned subgraphs
    and their between-cluster links from a large-scale graph data object to
    form a mini-batch.

    .. note::

        Use :class:`~torch_geometric.loader.ClusterData` and
        :class:`~torch_geometric.loader.ClusterLoader` in conjunction to
        form mini-batches of clusters.
        For an example of using Cluster-GCN, see
        `examples/cluster_gcn_reddit.py <https://github.com/pyg-team/
        pytorch_geometric/blob/master/examples/cluster_gcn_reddit.py>`_ or
        `examples/cluster_gcn_ppi.py <https://github.com/pyg-team/
        pytorch_geometric/blob/master/examples/cluster_gcn_ppi.py>`_.

    Args:
        cluster_data (torch_geometric.loader.ClusterData): The already
            partioned data object.
        **kwargs (optional): Additional arguments of
            :class:`torch.utils.data.DataLoader`, such as :obj:`batch_size`,
            :obj:`shuffle`, :obj:`drop_last` or :obj:`num_workers`.
    """
    def __init__(self, cluster_data, **kwargs):
        self.cluster_data = cluster_data

        super().__init__(range(len(cluster_data)), collate_fn=self._collate,
                         **kwargs)

    def _collate(self, batch):
        if not isinstance(batch, torch.Tensor):
            batch = torch.tensor(batch)

        start = self.cluster_data.partptr[batch].tolist()
        end = self.cluster_data.partptr[batch + 1].tolist()
        node_idx = torch.cat([torch.arange(s, e) for s, e in zip(start, end)])

        data = copy.copy(self.cluster_data.data)

        adj, data.adj = self.cluster_data.data.adj, None
        adj = torch_sparse.cat(
            [adj.narrow(0, s, e - s) for s, e in zip(start, end)], dim=0)
        adj = adj.index_select(1, node_idx)
        row, col, edge_idx = adj.coo()

        for key, value in data:
            if key == 'num_nodes':
                data.num_nodes = node_idx.numel()
            elif self.cluster_data.data.is_node_attr(key):
                cat_dim = self.cluster_data.data.__cat_dim__(key, value)
                data[key] = select(value, node_idx, dim=cat_dim)
            elif self.cluster_data.data.is_edge_attr(key):
                cat_dim = self.cluster_data.data.__cat_dim__(key, value)
                data[key] = select(value, edge_idx, dim=cat_dim)

        data.edge_index = torch.stack([row, col], dim=0)

        return data<|MERGE_RESOLUTION|>--- conflicted
+++ resolved
@@ -29,14 +29,9 @@
             :obj:`save_dir` directory for faster re-use. (default: :obj:`None`)
         log (bool, optional): If set to :obj:`False`, will not log any
             progress. (default: :obj:`True`)
-<<<<<<< HEAD
-        inter_cluster_edges (bool, optional): If set to :obj:`True`, will
-            record inter-cluster edge connection info. (default: :obj:`False`)
-=======
         inter_cluster_edges (bool, optional): If set to :obj:`True`,
             will record inter-cluster edge connection
             info. (default: :obj:`False`)
->>>>>>> f4b53c1f
     """
     def __init__(self, data, num_parts: int, recursive: bool = False,
                  save_dir: Optional[str] = None, log: bool = True,

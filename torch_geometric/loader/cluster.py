import copy
import os.path as osp
import sys
from typing import Optional

import torch
import torch.utils.data

from torch_geometric.typing import SparseTensor, torch_sparse
from torch_geometric.utils import narrow, select


class ClusterData(torch.utils.data.Dataset):
    r"""Clusters/partitions a graph data object into multiple subgraphs, as
    motivated by the `"Cluster-GCN: An Efficient Algorithm for Training Deep
    and Large Graph Convolutional Networks"
    <https://arxiv.org/abs/1905.07953>`_ paper.

    .. note::
        The underlying METIS algorithm requires undirected graphs as input.

    Args:
        data (torch_geometric.data.Data): The graph data object.
        num_parts (int): The number of partitions.
        recursive (bool, optional): If set to :obj:`True`, will use multilevel
            recursive bisection instead of multilevel k-way partitioning.
            (default: :obj:`False`)
        save_dir (str, optional): If set, will save the partitioned data to the
            :obj:`save_dir` directory for faster re-use. (default: :obj:`None`)
        log (bool, optional): If set to :obj:`False`, will not log any
            progress. (default: :obj:`True`)
<<<<<<< HEAD
        inter_cluster_edges (bool, optional): If set to :obj:`True`,
            will record inter-cluster edge connection
            info. (default: :obj:`False`)
    """
    def __init__(self, data, num_parts: int, recursive: bool = False,
                 save_dir: Optional[str] = None, log: bool = True,
                 inter_cluster_edges: bool = False):

        assert data.edge_index is not None

        self.num_parts = num_parts
        self.keep_inter_connections = inter_cluster_edges
=======
        keep_inter_cluster_edges (bool, optional): If set to :obj:`True`,
            will keep inter-cluster edge connections. (default: :obj:`False`)
    """
    def __init__(
        self,
        data,
        num_parts: int,
        recursive: bool = False,
        save_dir: Optional[str] = None,
        log: bool = True,
        keep_inter_cluster_edges: bool = False,
    ):
        assert data.edge_index is not None

        self.num_parts = num_parts
        self.keep_inter_cluster_edges = keep_inter_cluster_edges
>>>>>>> cd21c588

        recursive_str = '_recursive' if recursive else ''
        filename = f'partition_{num_parts}{recursive_str}.pt'
        path = osp.join(save_dir or '', filename)
        if save_dir is not None and osp.exists(path):
            adj, partptr, perm = torch.load(path)
        else:
            if log:  # pragma: no cover
                print('Computing METIS partitioning...', file=sys.stderr)

            N, E = data.num_nodes, data.num_edges
            adj = SparseTensor(
                row=data.edge_index[0], col=data.edge_index[1],
                value=torch.arange(E, device=data.edge_index.device),
                sparse_sizes=(N, N))
            adj, partptr, perm = adj.partition(num_parts, recursive)

            if save_dir is not None:
                torch.save((adj, partptr, perm), path)

            if log:  # pragma: no cover
                print('Done!', file=sys.stderr)

        self.data = self._permute_data(data, perm, adj)
        self.partptr = partptr
        self.perm = perm

    def _permute_data(self, data, node_idx, adj):
        out = copy.copy(data)
        for key, value in data.items():
            if data.is_node_attr(key):
                cat_dim = data.__cat_dim__(key, value)
                out[key] = select(value, node_idx, dim=cat_dim)

        out.edge_index = None
        out.adj = adj

        return out

    def __len__(self):
        return self.partptr.numel() - 1

    def __getitem__(self, idx):
        start = int(self.partptr[idx])
        length = int(self.partptr[idx + 1]) - start

        data = copy.copy(self.data)
        adj, data.adj = data.adj, None

<<<<<<< HEAD
        if self.keep_inter_connections:
            adj = adj.narrow(0, start, length)
        else:
            adj = adj.narrow(0, start, length).narrow(1, start, length)
=======
        adj = adj.narrow(0, start, length)
        if not self.keep_inter_cluster_edges:
            adj = adj.narrow(1, start, length)

>>>>>>> cd21c588
        edge_idx = adj.storage.value()

        for key, value in data:
            if key == 'num_nodes':
                data.num_nodes = length
            elif self.data.is_node_attr(key):
                cat_dim = self.data.__cat_dim__(key, value)
                data[key] = narrow(value, cat_dim, start, length)
            elif self.data.is_edge_attr(key):
                cat_dim = self.data.__cat_dim__(key, value)
                data[key] = select(value, edge_idx, dim=cat_dim)

        row, col, _ = adj.coo()
        data.edge_index = torch.stack([row, col], dim=0)

        return data

    def __repr__(self):
        return (f'{self.__class__.__name__}(\n'
                f'  data={self.data},\n'
                f'  num_parts={self.num_parts}\n'
                f')')


class ClusterLoader(torch.utils.data.DataLoader):
    r"""The data loader scheme from the `"Cluster-GCN: An Efficient Algorithm
    for Training Deep and Large Graph Convolutional Networks"
    <https://arxiv.org/abs/1905.07953>`_ paper which merges partioned subgraphs
    and their between-cluster links from a large-scale graph data object to
    form a mini-batch.

    .. note::

        Use :class:`~torch_geometric.loader.ClusterData` and
        :class:`~torch_geometric.loader.ClusterLoader` in conjunction to
        form mini-batches of clusters.
        For an example of using Cluster-GCN, see
        `examples/cluster_gcn_reddit.py <https://github.com/pyg-team/
        pytorch_geometric/blob/master/examples/cluster_gcn_reddit.py>`_ or
        `examples/cluster_gcn_ppi.py <https://github.com/pyg-team/
        pytorch_geometric/blob/master/examples/cluster_gcn_ppi.py>`_.

    Args:
        cluster_data (torch_geometric.loader.ClusterData): The already
            partioned data object.
        **kwargs (optional): Additional arguments of
            :class:`torch.utils.data.DataLoader`, such as :obj:`batch_size`,
            :obj:`shuffle`, :obj:`drop_last` or :obj:`num_workers`.
    """
    def __init__(self, cluster_data, **kwargs):
        self.cluster_data = cluster_data

        super().__init__(range(len(cluster_data)), collate_fn=self._collate,
                         **kwargs)

    def _collate(self, batch):
        if not isinstance(batch, torch.Tensor):
            batch = torch.tensor(batch)

        start = self.cluster_data.partptr[batch].tolist()
        end = self.cluster_data.partptr[batch + 1].tolist()
        node_idx = torch.cat([torch.arange(s, e) for s, e in zip(start, end)])

        data = copy.copy(self.cluster_data.data)

        adj, data.adj = self.cluster_data.data.adj, None
        adj = torch_sparse.cat(
            [adj.narrow(0, s, e - s) for s, e in zip(start, end)], dim=0)
        adj = adj.index_select(1, node_idx)
        row, col, edge_idx = adj.coo()

        for key, value in data:
            if key == 'num_nodes':
                data.num_nodes = node_idx.numel()
            elif self.cluster_data.data.is_node_attr(key):
                cat_dim = self.cluster_data.data.__cat_dim__(key, value)
                data[key] = select(value, node_idx, dim=cat_dim)
            elif self.cluster_data.data.is_edge_attr(key):
                cat_dim = self.cluster_data.data.__cat_dim__(key, value)
                data[key] = select(value, edge_idx, dim=cat_dim)

        data.edge_index = torch.stack([row, col], dim=0)

        return data<|MERGE_RESOLUTION|>--- conflicted
+++ resolved
@@ -29,20 +29,6 @@
             :obj:`save_dir` directory for faster re-use. (default: :obj:`None`)
         log (bool, optional): If set to :obj:`False`, will not log any
             progress. (default: :obj:`True`)
-<<<<<<< HEAD
-        inter_cluster_edges (bool, optional): If set to :obj:`True`,
-            will record inter-cluster edge connection
-            info. (default: :obj:`False`)
-    """
-    def __init__(self, data, num_parts: int, recursive: bool = False,
-                 save_dir: Optional[str] = None, log: bool = True,
-                 inter_cluster_edges: bool = False):
-
-        assert data.edge_index is not None
-
-        self.num_parts = num_parts
-        self.keep_inter_connections = inter_cluster_edges
-=======
         keep_inter_cluster_edges (bool, optional): If set to :obj:`True`,
             will keep inter-cluster edge connections. (default: :obj:`False`)
     """
@@ -59,7 +45,6 @@
 
         self.num_parts = num_parts
         self.keep_inter_cluster_edges = keep_inter_cluster_edges
->>>>>>> cd21c588
 
         recursive_str = '_recursive' if recursive else ''
         filename = f'partition_{num_parts}{recursive_str}.pt'
@@ -109,17 +94,10 @@
         data = copy.copy(self.data)
         adj, data.adj = data.adj, None
 
-<<<<<<< HEAD
-        if self.keep_inter_connections:
-            adj = adj.narrow(0, start, length)
-        else:
-            adj = adj.narrow(0, start, length).narrow(1, start, length)
-=======
         adj = adj.narrow(0, start, length)
         if not self.keep_inter_cluster_edges:
             adj = adj.narrow(1, start, length)
 
->>>>>>> cd21c588
         edge_idx = adj.storage.value()
 
         for key, value in data:

--- conflicted
+++ resolved
@@ -308,44 +308,18 @@
 
         :rtype: (:class:`LongTensor`, :class:`Tensor`)
         """
-<<<<<<< HEAD
         if method != 'ppr' and method != 'heat':
             raise ValueError(f"Approximate GDC diffusion '{method}' unknown")
         if normalization == 'sym':
             # Calculate original degrees.
             _, col = edge_index
             deg = scatter_add(edge_weight, col, dim=0, dim_size=num_nodes)
-=======
-        if method == 'ppr':
-            if normalization == 'sym':
-                # Calculate original degrees.
-                _, col = edge_index
-                deg = scatter_add(edge_weight, col, dim=0, dim_size=num_nodes)
-
-            edge_index_np = edge_index.cpu().numpy()
-
-            # Assumes sorted and coalesced edge indices:
-            indptr = torch._convert_indices_from_coo_to_csr(
-                edge_index[0], num_nodes).cpu().numpy()
-            out_degree = indptr[1:] - indptr[:-1]
->>>>>>> 0758c929
 
         edge_index_np = edge_index.cpu().numpy()
-        # Assumes coalesced edge_index.
-        indptr = np.empty(edge_index_np[0, -1] + 2, dtype=np.int64)
-        indptr[0] = 0
-        indptr[-1] = len(edge_index_np[0])
-        prev = 0
-        j = 1
-        for i in range(len(edge_index_np[0])):
-            val = edge_index_np[0, i]
-            if val == prev:
-                continue
-            for _ in range(val - prev):
-                indptr[j] = i
-                j += 1
-            prev = val
-        out_degree = np.bincount(edge_index_np[0])
+        # Assumes sorted and coalesced edge indices:
+        indptr = torch._convert_indices_from_coo_to_csr(
+            edge_index[0], num_nodes).cpu().numpy()
+        out_degree = indptr[1:] - indptr[:-1]
 
         if method == 'ppr':
             neighbors, neighbor_weights = self.__calc_ppr__(

--- conflicted
+++ resolved
@@ -1,24 +1,11 @@
-<<<<<<< HEAD
-from torch_sparse import coalesce
-
-from torch_geometric.utils import add_self_loops
-=======
 from typing import Union
 
 from torch_geometric.utils import add_self_loops
 from torch_geometric.data import Data, HeteroData
->>>>>>> 00e2e2eb
 from torch_geometric.transforms import BaseTransform
 
 
 class AddSelfLoops(BaseTransform):
-<<<<<<< HEAD
-    r"""Adds self-loops to edge indices."""
-    def __call__(self, data):
-        N = data.num_nodes
-        edge_index = data.edge_index
-        assert data.edge_attr is None
-=======
     r"""Adds self-loops to the given homogeneous or heterogeneous graph."""
     def __call__(self, data: Union[Data, HeteroData]):
         for store in data.edge_stores:
@@ -29,9 +16,8 @@
                 store.edge_index,
                 store.edge_weight if 'edge_weight' in store else None,
                 num_nodes=store.size(0))
->>>>>>> 00e2e2eb
 
         return data
 
-    def __repr__(self):
+    def __repr__(self) -> str:
         return f'{self.__class__.__name__}()'
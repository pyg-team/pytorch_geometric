--- conflicted
+++ resolved
@@ -115,13 +115,8 @@
             if max_sample is not None:
                 edge_index = self.edge_index_sampling(edge_index, max_sample)
             adj1 = SparseTensor.from_edge_index(
-<<<<<<< HEAD
                 edge_index=edge_index,
                 sparse_sizes=data[edge_type].size())
-=======
-                edge_index=edge_index, sparse_sizes=data[edge_type].size())
-            adj1 = adj1.coalesce()
->>>>>>> 9a0e321e
 
             for i, edge_type in enumerate(metapath[1:]):
                 print('ADD METAPATH LOOP ========== ', i, edge_type)
@@ -131,13 +126,8 @@
                     edge_index = self.edge_index_sampling(
                         edge_index, max_sample)
                 adj2 = SparseTensor.from_edge_index(
-<<<<<<< HEAD
                     edge_index=edge_index,
                     sparse_sizes=data[edge_type].size())
-=======
-                    edge_index=edge_index, sparse_sizes=data[edge_type].size())
-                adj2 = adj2.coalesce()
->>>>>>> 9a0e321e
                 print(edge_index.size(), '============== downsample')
                 adj1 = adj1 @ adj2
                 print(adj1, '============= result edges')

from typing import Any, Dict, Optional, Tuple, Union

import torch

from torch_geometric.data import Data, HeteroData, remote_backend_utils
from torch_geometric.data.feature_store import FeatureStore
from torch_geometric.data.graph_store import GraphStore
from torch_geometric.sampler.base import (
    BaseSampler,
    EdgeSamplerInput,
    HeteroSamplerOutput,
    NodeSamplerInput,
    SamplerOutput,
)
from torch_geometric.sampler.utils import (
    add_negative_samples,
    remap_keys,
    set_node_time_dict,
    to_csc,
    to_hetero_csc,
)
from torch_geometric.typing import NumNeighbors

try:
    import pyg_lib  # noqa
    _WITH_PYG_LIB = True
except ImportError:
    _WITH_PYG_LIB = False


class NeighborSampler(BaseSampler):
    r"""An implementation of an in-memory neighbor sampler."""
    def __init__(
        self,
        data: Union[Data, HeteroData, Tuple[FeatureStore, GraphStore]],
        num_neighbors: NumNeighbors,
        replace: bool = False,
        directed: bool = True,
        input_type: Optional[Any] = None,
        time_attr: Optional[str] = None,
        is_sorted: bool = False,
        share_memory: bool = False,
    ):
        self.data_cls = data.__class__ if isinstance(
            data, (Data, HeteroData)) else 'custom'
        self.num_neighbors = num_neighbors
        self.replace = replace
        self.directed = directed
        self.node_time = None
        self.input_type = input_type

        # TODO if self.edge_time is not None and
        # `src` or `dst` nodes don't have time attribute
        # i.e node_time_dict[input_type[0/-1]] doesn't exist
        # set it to largest representable torch.long.

        # Set the number of source and destination nodes if we can, otherwise
        # ignore:
        self.num_src_nodes, self.num_dst_nodes = None, None
        if self.data_cls != 'custom' and issubclass(self.data_cls, Data):
            self.num_src_nodes = self.num_dst_nodes = data.num_nodes
        elif isinstance(self.input_type, tuple):
            if self.data_cls == 'custom':
                out = remote_backend_utils.size(*data, self.input_type)
                self.num_src_nodes, self.num_dst_nodes = out
            else:  # issubclass(self.data_cls, HeteroData):
                self.num_src_nodes = data[self.input_type[0]].num_nodes
                self.num_dst_nodes = data[self.input_type[-1]].num_nodes

        # TODO Unify the following conditionals behind the `FeatureStore`
        # and `GraphStore` API:

        # If we are working with a `Data` object, convert the edge_index to
        # CSC and store it:
        if isinstance(data, Data):
            self.node_time = None
            if time_attr is not None:
                self.node_time = data[time_attr]

            # Convert the graph data into a suitable format for sampling.
            out = to_csc(data, device='cpu', share_memory=share_memory,
                         is_sorted=is_sorted)
            self.colptr, self.row, self.perm = out
            assert isinstance(num_neighbors, (list, tuple))

        # If we are working with a `HeteroData` object, convert each edge
        # type's edge_index to CSC and store it:
        elif isinstance(data, HeteroData):
            self.node_time_dict = None
            if time_attr is not None:
                self.node_time_dict = data.collect(time_attr)

            self.node_types, self.edge_types = data.metadata()
            self._set_num_neighbors_and_num_hops(num_neighbors)

            assert input_type is not None
            self.input_type = input_type

            # Obtain CSC representations for in-memory sampling:
            out = to_hetero_csc(data, device='cpu', share_memory=share_memory,
                                is_sorted=is_sorted)
            colptr_dict, row_dict, perm_dict = out

            # Conversions to/from C++ string type:
            # Since C++ cannot take dictionaries with tuples as key as input,
            # edge type triplets need to be converted into single strings. This
            # is done by maintaining the following mappings:
            self.to_rel_type = {key: '__'.join(key) for key in self.edge_types}
            self.to_edge_type = {
                '__'.join(key): key
                for key in self.edge_types
            }

            self.row_dict = remap_keys(row_dict, self.to_rel_type)
            self.colptr_dict = remap_keys(colptr_dict, self.to_rel_type)
            self.num_neighbors = remap_keys(self.num_neighbors,
                                            self.to_rel_type)
            self.perm_dict = perm_dict

        # If we are working with a `Tuple[FeatureStore, GraphStore]` object,
        # obtain edges from GraphStore and convert them to CSC if necessary,
        # storing the resulting representations:
        elif isinstance(data, tuple):
            # TODO support `FeatureStore` with no edge types (e.g. `Data`)
            feature_store, graph_store = data

            # TODO support `collect` on `FeatureStore`:
            self.node_time_dict = None
            if time_attr is not None:
                # We need to obtain all features with 'attr_name=time_attr'
                # from the feature store and store them in node_time_dict. To
                # do so, we make an explicit feature store GET call here with
                # the relevant 'TensorAttr's
                time_attrs = [
                    attr for attr in feature_store.get_all_tensor_attrs()
                    if attr.attr_name == time_attr
                ]
                for attr in time_attrs:
                    attr.index = None
                time_tensors = feature_store.multi_get_tensor(time_attrs)
                self.node_time_dict = {
                    time_attr.group_name: time_tensor
                    for time_attr, time_tensor in zip(time_attrs, time_tensors)
                }

            # Obtain all node and edge metadata:
            node_attrs = feature_store.get_all_tensor_attrs()
            edge_attrs = graph_store.get_all_edge_attrs()

            self.node_types = list(
                set(node_attr.group_name for node_attr in node_attrs))
            self.edge_types = list(
                set(edge_attr.edge_type for edge_attr in edge_attrs))

            self._set_num_neighbors_and_num_hops(num_neighbors)

            assert input_type is not None
            self.input_type = input_type

            # Obtain CSC representations for in-memory sampling:
            row_dict, colptr_dict, perm_dict = graph_store.csc()

            self.to_rel_type = {key: '__'.join(key) for key in self.edge_types}
            self.to_edge_type = {
                '__'.join(key): key
                for key in self.edge_types
            }
            self.row_dict = remap_keys(row_dict, self.to_rel_type)
            self.colptr_dict = remap_keys(colptr_dict, self.to_rel_type)
            self.num_neighbors = remap_keys(self.num_neighbors,
                                            self.to_rel_type)
            self.perm_dict = perm_dict

        else:
            raise TypeError(f"'{self.__class__.__name__}'' found invalid "
                            f"type: '{type(data)}'")

    def _set_num_neighbors_and_num_hops(self, num_neighbors):
        if isinstance(num_neighbors, (list, tuple)):
            self.num_neighbors = {
                key: num_neighbors
                for key in self.edge_types
            }
        assert isinstance(self.num_neighbors, dict)

        # Add at least one element to the list to ensure `max` is well-defined
        self.num_hops = max([0] +
                            [len(v) for v in self.num_neighbors.values()])

    def sample(
        self,
        index: SamplerInput,
        **kwargs,
    ) -> Union[SamplerOutput, HeteroSamplerOutput]:
        r"""Implements neighbor sampling by calling :obj:`pyg-lib` or
        :obj:`torch-sparse` sampling routines, conditional on the type of
        :obj:`data` object."""
        if self.data_cls == 'custom' or issubclass(self.data_cls, HeteroData):
            if _WITH_PYG_LIB:
                # TODO (matthias) Add `disjoint` option to `NeighborSampler`
                # TODO (matthias) `return_edge_id` if edge features present
                disjoint = self.node_time_dict is not None
                out = torch.ops.pyg.hetero_neighbor_sample_cpu(
                    self.node_types,
                    self.edge_types,
                    self.colptr_dict,
                    self.row_dict,
                    {self.input_type: index},  # seed_dict
                    self.num_neighbors,
                    kwargs.get('node_time_dict', self.node_time_dict),
                    True,  # csc
                    self.replace,
                    self.directed,
                    disjoint,
                    True,  # return_edge_id
                )
                row, col, node, edge, batch = out + (None, )
                if disjoint:
                    node = {k: v.t().contiguous() for k, v in node.items()}
                    batch = {k: v[0] for k, v in node.items()}
                    node = {k: v[1] for k, v in node.items()}

            else:  # _WITH_PYTORCH_SPARSE
                if self.node_time_dict is None:
                    out = torch.ops.torch_sparse.hetero_neighbor_sample(
                        self.node_types,
                        self.edge_types,
                        self.colptr_dict,
                        self.row_dict,
                        {self.input_type: index},  # seed
                        self.num_neighbors,
                        self.num_hops,
                        self.replace,
                        self.directed,
                    )
                else:
                    fn = torch.ops.torch_sparse.hetero_temporal_neighbor_sample
                    out = fn(
                        self.node_types,
                        self.edge_types,
                        self.colptr_dict,
                        self.row_dict,
                        {self.input_type: index},  # seed_dict
                        self.num_neighbors,
                        kwargs.get('node_time_dict', self.node_time_dict),
                        self.num_hops,
                        self.replace,
                        self.directed,
                    )
                node, row, col, edge, batch = out + (None, )

            return HeteroSamplerOutput(
                node=node,
                row=remap_keys(row, self.to_edge_type),
                col=remap_keys(col, self.to_edge_type),
                edge=remap_keys(edge, self.to_edge_type),
                batch=batch,
                metadata=index.numel(),
            )

        if issubclass(self.data_cls, Data):
            if _WITH_PYG_LIB:
                # TODO (matthias) Add `disjoint` option to `NeighborSampler`
                # TODO (matthias) `return_edge_id` if edge features present
                disjoint = self.node_time is not None
                out = torch.ops.pyg.neighbor_sample(
                    self.colptr,
                    self.row,
                    index,  # seed
                    self.num_neighbors,
                    kwargs.get('node_time', self.node_time),
                    True,  # csc
                    self.replace,
                    self.directed,
                    disjoint,
                    True,  # return_edge_id
                )
                row, col, node, edge, batch = out + (None, )
                if disjoint:
                    batch, node = node.t().contiguous()

            else:  # _WITH_PYTORCH_SPARSE
                if self.node_time is not None:
                    raise ValueError("'time_attr' not supported for "
                                     "neighbor sampling via 'torch-sparse'")
                out = torch.ops.torch_sparse.neighbor_sample(
                    self.colptr,
                    self.row,
                    index,  # seed
                    self.num_neighbors,
                    self.replace,
                    self.directed,
                )
                node, row, col, edge, batch = out + (None, )

            return SamplerOutput(
                node=node,
                row=row,
                col=col,
                edge=edge,
                batch=batch,
                metadata=index.numel(),
            )

        raise TypeError(f"'{self.__class__.__name__}'' found invalid "
                        f"type: '{type(self.data_cls)}'")

    # TODO Remove once better link prediction sample support lands ############

    def _sparse_neighbor_sample(self, index: torch.Tensor):
        fn = torch.ops.torch_sparse.neighbor_sample
        node, row, col, edge = fn(
            self.colptr,
            self.row,
            index,
            self.num_neighbors,
            self.replace,
            self.directed,
        )
        return node, row, col, edge

    def _hetero_sparse_neighbor_sample(
        self,
        index_dict: Dict[str, torch.Tensor],
        **kwargs,
    ):
        if self.node_time_dict is None:
            fn = torch.ops.torch_sparse.hetero_neighbor_sample
            node_dict, row_dict, col_dict, edge_dict = fn(
                self.node_types,
                self.edge_types,
                self.colptr_dict,
                self.row_dict,
                index_dict,
                self.num_neighbors,
                self.num_hops,
                self.replace,
                self.directed,
            )
        else:
            try:
                fn = torch.ops.torch_sparse.hetero_temporal_neighbor_sample
            except RuntimeError as e:
                raise RuntimeError(
                    "The 'torch_sparse' operator "
                    "'hetero_temporal_neighbor_sample' was not "
                    "found. Please upgrade your 'torch_sparse' installation "
                    "to 0.6.15 or greater to use this feature.") from e

            node_dict, row_dict, col_dict, edge_dict = fn(
                self.node_types,
                self.edge_types,
                self.colptr_dict,
                self.row_dict,
                index_dict,
                self.num_neighbors,
                kwargs.get('node_time_dict', self.node_time_dict),
                self.num_hops,
                self.replace,
                self.directed,
            )
        return node_dict, row_dict, col_dict, edge_dict

<<<<<<< HEAD
    # Node-based sampling #####################################################

    def sample_from_nodes(
        self,
        index: NodeSamplerInput,
        **kwargs,
    ) -> Union[SamplerOutput, HeteroSamplerOutput]:
        r"""Implements neighbor sampling by calling 'torch-sparse' sampling
        routines, conditional on the type of data object."""

        if isinstance(index, (list, tuple)):
            index = torch.tensor(index)

        # Tuple[FeatureStore, GraphStore] currently only supports heterogeneous
        # sampling:
        if self.data_cls == 'custom' or issubclass(self.data_cls, HeteroData):
            node, row, col, edge = self._hetero_sparse_neighbor_sample(
                {self.input_type: index})

            # Convert back from edge type strings to PyG EdgeType, as required
            # by SamplerOutput:
            return HeteroSamplerOutput(
                metadata=index.numel(),
                node=node,
                row=remap_keys(row, self.to_edge_type),
                col=remap_keys(col, self.to_edge_type),
                edge=remap_keys(edge, self.to_edge_type),
            )
        elif issubclass(self.data_cls, Data):
            node, row, col, edge = self._sparse_neighbor_sample(index)
            return SamplerOutput(
                metadata=index.numel(),
                node=node,
                row=row,
                col=col,
                edge=edge,
            )
        else:
            raise TypeError(f'{self.__class__.__name__} found invalid type: '
                            f'{type(self.data_cls)}')

    # Edge-based sampling #####################################################
=======
>>>>>>> 005f9939

    def sample_from_edges(
        self,
        index: EdgeSamplerInput,
        **kwargs,
    ) -> Union[SamplerOutput, HeteroSamplerOutput]:
        negative_sampling_ratio = kwargs.get('negative_sampling_ratio', 0.0)
        query = [torch.stack(s, dim=0) for s in zip(*index)]
        edge_label_index = torch.stack(query[:2], dim=0)
        edge_label = query[2]
        edge_label_time = query[3] if len(query) == 4 else None

        out = add_negative_samples(edge_label_index, edge_label,
                                   edge_label_time, self.num_src_nodes,
                                   self.num_dst_nodes, negative_sampling_ratio)
        edge_label_index, edge_label, edge_label_time = out

        orig_edge_label_index = edge_label_index
        if (self.data_cls == 'custom'
                or issubclass(self.data_cls, HeteroData)):
            if self.input_type[0] != self.input_type[-1]:
                query_src = edge_label_index[0]
                query_src, reverse_src = query_src.unique(return_inverse=True)
                query_dst = edge_label_index[1]
                query_dst, reverse_dst = query_dst.unique(return_inverse=True)
                edge_label_index = torch.stack([reverse_src, reverse_dst], 0)
                query_node_dict = {
                    self.input_type[0]: query_src,
                    self.input_type[-1]: query_dst,
                }
            else:  # Merge both source and destination node indices:
                query_nodes = edge_label_index.view(-1)
                query_nodes, reverse = query_nodes.unique(return_inverse=True)
                edge_label_index = reverse.view(2, -1)
                query_node_dict = {self.input_type[0]: query_nodes}

            node_time_dict = self.node_time_dict
            if edge_label_time is not None:
                node_time_dict = set_node_time_dict(
                    node_time_dict, self.input_type, orig_edge_label_index,
                    edge_label_time, self.num_src_nodes, self.num_dst_nodes)

            out = self._hetero_sparse_neighbor_sample(
                query_node_dict, node_time_dict=node_time_dict)

            node, row, col, edge = out
            return HeteroSamplerOutput(
                node=node,
                row=remap_keys(row, self.to_edge_type),
                col=remap_keys(col, self.to_edge_type),
                edge=remap_keys(edge, self.to_edge_type),
                metadata=(edge_label_index, edge_label, edge_label_time),
            )

        elif issubclass(self.data_cls, Data):
            query_nodes = edge_label_index.view(-1)
            query_nodes, reverse = query_nodes.unique(return_inverse=True)
            edge_label_index = reverse.view(2, -1)

            node, row, col, edge = self._sparse_neighbor_sample(query_nodes)
            return SamplerOutput(
                node=node,
                row=row,
                col=col,
                edge=edge,
                metadata=(edge_label_index, edge_label),
            )<|MERGE_RESOLUTION|>--- conflicted
+++ resolved
@@ -19,7 +19,7 @@
     to_csc,
     to_hetero_csc,
 )
-from torch_geometric.typing import NumNeighbors
+from torch_geometric.typing import NodeType, NumNeighbors
 
 try:
     import pyg_lib  # noqa
@@ -187,14 +187,18 @@
         self.num_hops = max([0] +
                             [len(v) for v in self.num_neighbors.values()])
 
-    def sample(
+    def _sample(
         self,
-        index: SamplerInput,
+        seed: Union[torch.Tensor, Dict[NodeType, torch.Tensor]],
         **kwargs,
     ) -> Union[SamplerOutput, HeteroSamplerOutput]:
         r"""Implements neighbor sampling by calling :obj:`pyg-lib` or
         :obj:`torch-sparse` sampling routines, conditional on the type of
-        :obj:`data` object."""
+        :obj:`data` object.
+
+        Note that the 'metadata' field of the output is not filled; it is the
+        job of the caller to appropriately fill out this field for downstream
+        loaders."""
         if self.data_cls == 'custom' or issubclass(self.data_cls, HeteroData):
             if _WITH_PYG_LIB:
                 # TODO (matthias) Add `disjoint` option to `NeighborSampler`
@@ -205,7 +209,7 @@
                     self.edge_types,
                     self.colptr_dict,
                     self.row_dict,
-                    {self.input_type: index},  # seed_dict
+                    seed,  #{self.input_type: index},  # seed_dict
                     self.num_neighbors,
                     kwargs.get('node_time_dict', self.node_time_dict),
                     True,  # csc
@@ -227,7 +231,7 @@
                         self.edge_types,
                         self.colptr_dict,
                         self.row_dict,
-                        {self.input_type: index},  # seed
+                        seed,  #{self.input_type: index},  # seed
                         self.num_neighbors,
                         self.num_hops,
                         self.replace,
@@ -240,7 +244,7 @@
                         self.edge_types,
                         self.colptr_dict,
                         self.row_dict,
-                        {self.input_type: index},  # seed_dict
+                        seed,  #{self.input_type: index},  # seed_dict
                         self.num_neighbors,
                         kwargs.get('node_time_dict', self.node_time_dict),
                         self.num_hops,
@@ -255,7 +259,7 @@
                 col=remap_keys(col, self.to_edge_type),
                 edge=remap_keys(edge, self.to_edge_type),
                 batch=batch,
-                metadata=index.numel(),
+                #metadata=index.numel(),
             )
 
         if issubclass(self.data_cls, Data):
@@ -266,7 +270,7 @@
                 out = torch.ops.pyg.neighbor_sample(
                     self.colptr,
                     self.row,
-                    index,  # seed
+                    seed,  #index,  # seed
                     self.num_neighbors,
                     kwargs.get('node_time', self.node_time),
                     True,  # csc
@@ -286,7 +290,7 @@
                 out = torch.ops.torch_sparse.neighbor_sample(
                     self.colptr,
                     self.row,
-                    index,  # seed
+                    seed,  #index,  # seed
                     self.num_neighbors,
                     self.replace,
                     self.directed,
@@ -299,69 +303,12 @@
                 col=col,
                 edge=edge,
                 batch=batch,
-                metadata=index.numel(),
+                #metadata=index.numel(),
             )
 
         raise TypeError(f"'{self.__class__.__name__}'' found invalid "
                         f"type: '{type(self.data_cls)}'")
 
-    # TODO Remove once better link prediction sample support lands ############
-
-    def _sparse_neighbor_sample(self, index: torch.Tensor):
-        fn = torch.ops.torch_sparse.neighbor_sample
-        node, row, col, edge = fn(
-            self.colptr,
-            self.row,
-            index,
-            self.num_neighbors,
-            self.replace,
-            self.directed,
-        )
-        return node, row, col, edge
-
-    def _hetero_sparse_neighbor_sample(
-        self,
-        index_dict: Dict[str, torch.Tensor],
-        **kwargs,
-    ):
-        if self.node_time_dict is None:
-            fn = torch.ops.torch_sparse.hetero_neighbor_sample
-            node_dict, row_dict, col_dict, edge_dict = fn(
-                self.node_types,
-                self.edge_types,
-                self.colptr_dict,
-                self.row_dict,
-                index_dict,
-                self.num_neighbors,
-                self.num_hops,
-                self.replace,
-                self.directed,
-            )
-        else:
-            try:
-                fn = torch.ops.torch_sparse.hetero_temporal_neighbor_sample
-            except RuntimeError as e:
-                raise RuntimeError(
-                    "The 'torch_sparse' operator "
-                    "'hetero_temporal_neighbor_sample' was not "
-                    "found. Please upgrade your 'torch_sparse' installation "
-                    "to 0.6.15 or greater to use this feature.") from e
-
-            node_dict, row_dict, col_dict, edge_dict = fn(
-                self.node_types,
-                self.edge_types,
-                self.colptr_dict,
-                self.row_dict,
-                index_dict,
-                self.num_neighbors,
-                kwargs.get('node_time_dict', self.node_time_dict),
-                self.num_hops,
-                self.replace,
-                self.directed,
-            )
-        return node_dict, row_dict, col_dict, edge_dict
-
-<<<<<<< HEAD
     # Node-based sampling #####################################################
 
     def sample_from_nodes(
@@ -378,34 +325,20 @@
         # Tuple[FeatureStore, GraphStore] currently only supports heterogeneous
         # sampling:
         if self.data_cls == 'custom' or issubclass(self.data_cls, HeteroData):
-            node, row, col, edge = self._hetero_sparse_neighbor_sample(
-                {self.input_type: index})
-
-            # Convert back from edge type strings to PyG EdgeType, as required
-            # by SamplerOutput:
-            return HeteroSamplerOutput(
-                metadata=index.numel(),
-                node=node,
-                row=remap_keys(row, self.to_edge_type),
-                col=remap_keys(col, self.to_edge_type),
-                edge=remap_keys(edge, self.to_edge_type),
-            )
+            output = self._sample(seed={self.input_type: index})
+            output.metadata = index.numel()
+
         elif issubclass(self.data_cls, Data):
-            node, row, col, edge = self._sparse_neighbor_sample(index)
-            return SamplerOutput(
-                metadata=index.numel(),
-                node=node,
-                row=row,
-                col=col,
-                edge=edge,
-            )
+            output = self._sample(seed=index)
+            output.metadata = index.numel()
+
         else:
             raise TypeError(f'{self.__class__.__name__} found invalid type: '
                             f'{type(self.data_cls)}')
 
+        return output
+
     # Edge-based sampling #####################################################
-=======
->>>>>>> 005f9939
 
     def sample_from_edges(
         self,
@@ -448,28 +381,20 @@
                     node_time_dict, self.input_type, orig_edge_label_index,
                     edge_label_time, self.num_src_nodes, self.num_dst_nodes)
 
-            out = self._hetero_sparse_neighbor_sample(
-                query_node_dict, node_time_dict=node_time_dict)
-
-            node, row, col, edge = out
-            return HeteroSamplerOutput(
-                node=node,
-                row=remap_keys(row, self.to_edge_type),
-                col=remap_keys(col, self.to_edge_type),
-                edge=remap_keys(edge, self.to_edge_type),
-                metadata=(edge_label_index, edge_label, edge_label_time),
-            )
+            output = self._sample(seed=query_node_dict,
+                                  node_time_dict=node_time_dict)
+            output.metadata = (edge_label_index, edge_label, edge_label_time)
 
         elif issubclass(self.data_cls, Data):
             query_nodes = edge_label_index.view(-1)
             query_nodes, reverse = query_nodes.unique(return_inverse=True)
             edge_label_index = reverse.view(2, -1)
 
-            node, row, col, edge = self._sparse_neighbor_sample(query_nodes)
-            return SamplerOutput(
-                node=node,
-                row=row,
-                col=col,
-                edge=edge,
-                metadata=(edge_label_index, edge_label),
-            )+            output = self._sample(seed=query_nodes)
+            output.metadata = (edge_label_index, edge_label)
+
+        else:
+            raise TypeError(f'{self.__class__.__name__} found invalid type: '
+                            f'{type(self.data_cls)}')
+
+        return output
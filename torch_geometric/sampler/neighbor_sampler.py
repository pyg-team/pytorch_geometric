--- conflicted
+++ resolved
@@ -71,8 +71,6 @@
 
         self.data_type = DataType.from_data(data)
         self.sample_direction = sample_direction
-<<<<<<< HEAD
-=======
 
         if self.sample_direction == 'backward':
             # TODO(zaristei)
@@ -80,7 +78,6 @@
                 raise NotImplementedError(
                     "Temporal Sampling not yet supported for backward sampling"
                 )
->>>>>>> 3425c1d6
 
         if self.data_type == DataType.homogeneous:
             self.num_nodes = data.num_nodes
@@ -169,11 +166,7 @@
                 data, device='cpu', share_memory=share_memory,
                 is_sorted=is_sorted, node_time_dict=self.node_time,
                 edge_time_dict=self.edge_time,
-<<<<<<< HEAD
-                to_transpose=sample_direction == 'backward')
-=======
                 to_transpose=self.sample_direction == 'backward')
->>>>>>> 3425c1d6
 
             self.row_dict = remap_keys(row_dict, self.to_rel_type)
             self.colptr_dict = remap_keys(colptr_dict, self.to_rel_type)
@@ -315,8 +308,6 @@
                     row_dict, colptr_dict, self.perm = graph_store.csc()
                 elif self.sample_direction == 'backward':
                     colptr_dict, row_dict, self.perm = graph_store.csr()
-<<<<<<< HEAD
-=======
 
                     colptr_dict = remap_keys(colptr_dict,
                                              self.to_backward_edge_type)
@@ -324,7 +315,6 @@
                     self.perm = remap_keys(self.perm,
                                            self.to_backward_edge_type)
 
->>>>>>> 3425c1d6
                 self.row_dict = remap_keys(row_dict, self.to_rel_type)
                 self.colptr_dict = remap_keys(colptr_dict, self.to_rel_type)
 
@@ -343,7 +333,6 @@
         self.subgraph_type = SubgraphType(subgraph_type)
         self.disjoint = disjoint
         self.temporal_strategy = temporal_strategy
-        self.keep_orig_edges = False
 
     @property
     def num_neighbors(self) -> NumNeighbors:
@@ -409,12 +398,8 @@
         inputs: NodeSamplerInput,
     ) -> Union[SamplerOutput, HeteroSamplerOutput]:
         out = node_sample(inputs, self._sample)
-        if self.sample_direction == 'backward':
-            row, col = out.row, out.col
-            out.row = col
-            out.col = row
         if self.subgraph_type == SubgraphType.bidirectional:
-            out = out.to_bidirectional(keep_orig_edges=self.keep_orig_edges)
+            out = out.to_bidirectional()
         return out
 
     # Edge-based sampling #####################################################
@@ -426,12 +411,8 @@
     ) -> Union[SamplerOutput, HeteroSamplerOutput]:
         out = edge_sample(inputs, self._sample, self.num_nodes, self.disjoint,
                           self.node_time, neg_sampling)
-        if self.sample_direction == 'backward':
-            row, col = out.row, out.col
-            out.row = col
-            out.col = row
         if self.subgraph_type == SubgraphType.bidirectional:
-            out = out.to_bidirectional(keep_orig_edges=self.keep_orig_edges)
+            out = out.to_bidirectional()
         return out
 
     # Other Utilities #########################################################
@@ -636,23 +617,12 @@
             )
 
 
-<<<<<<< HEAD
-class BidirectionalNeighborSampler(BaseSampler):
-    """A sampler that allows for both upstream and downstream sampling."""
-
-    # NOTE: Designed to have the same interface as `NeighborSampler`
-=======
 class BidirectionalNeighborSampler(NeighborSampler):
     """A sampler that allows for both upstream and downstream sampling."""
->>>>>>> 3425c1d6
     def __init__(
         self,
         data: Union[Data, HeteroData, Tuple[FeatureStore, GraphStore]],
         num_neighbors: NumNeighborsType,
-<<<<<<< HEAD
-        num_backward_neighbors: Optional[NumNeighborsType] = None,
-=======
->>>>>>> 3425c1d6
         subgraph_type: Union[SubgraphType, str] = 'directional',
         replace: bool = False,
         disjoint: bool = False,
@@ -664,12 +634,6 @@
         # Deprecated:
         directed: bool = True,
     ):
-<<<<<<< HEAD
-        self.backward_neighbors_explicitly_set = (num_backward_neighbors
-                                                  is not None)
-        if num_backward_neighbors is None:
-            num_backward_neighbors = num_neighbors
-=======
 
         # TODO(zaristei)
         if isinstance(num_neighbors, NumNeighbors) and isinstance(
@@ -677,37 +641,12 @@
             raise RuntimeError(
                 "BidirectionalNeighborSampler does not yet support edge "
                 "delimited sampling.")
->>>>>>> 3425c1d6
 
         self.forward_sampler = NeighborSampler(
             data, num_neighbors, subgraph_type, replace, disjoint,
             temporal_strategy, time_attr, weight_attr, is_sorted, share_memory,
             sample_direction='forward', directed=directed)
         self.backward_sampler = NeighborSampler(
-<<<<<<< HEAD
-            data, num_backward_neighbors, subgraph_type, replace, disjoint,
-            temporal_strategy, time_attr, weight_attr, is_sorted, share_memory,
-            sample_direction='backward', directed=directed)
-
-    @property
-    def num_neighbors(self) -> NumNeighbors:
-        return self.forward_sampler.num_neighbors
-
-    @num_neighbors.setter
-    def num_neighbors(self, num_neighbors: NumNeighborsType):
-        self.forward_sampler.num_neighbors = num_neighbors
-        if not self.backward_neighbors_explicitly_set:
-            self.backward_sampler.num_neighbors = num_neighbors
-
-    @property
-    def num_backward_neighbors(self) -> NumNeighbors:
-        return self.backward_sampler.num_neighbors
-
-    @num_backward_neighbors.setter
-    def num_backward_neighbors(self, num_neighbors: NumNeighborsType):
-        self.backward_sampler.num_neighbors = num_neighbors
-        self.backward_neighbors_explicitly_set = True
-=======
             data, num_neighbors, subgraph_type, replace, disjoint,
             temporal_strategy, time_attr, weight_attr, is_sorted, share_memory,
             sample_direction='backward', directed=directed)
@@ -728,7 +667,6 @@
             print("Warning: Number of hops is greater than 1, resulting in "
                   "memory-expensive recursive calls.")
         self._num_neighbors = num_neighbors
->>>>>>> 3425c1d6
 
     @property
     def is_hetero(self) -> bool:
@@ -751,28 +689,13 @@
         self,
         inputs: NodeSamplerInput,
     ) -> Union[SamplerOutput, HeteroSamplerOutput]:
-<<<<<<< HEAD
-        forward_out = self.forward_sampler.sample_from_nodes(inputs)
-        backward_out = self.backward_sampler.sample_from_nodes(inputs)
-        out = forward_out.merge_with(backward_out)
-        return out
-=======
         return super().sample_from_nodes(inputs)
->>>>>>> 3425c1d6
 
     def sample_from_edges(
         self,
         inputs: EdgeSamplerInput,
         neg_sampling: Optional[NegativeSampling] = None,
     ) -> Union[SamplerOutput, HeteroSamplerOutput]:
-<<<<<<< HEAD
-        forward_out = self.forward_sampler.sample_from_edges(
-            inputs, neg_sampling)
-        backward_out = self.backward_sampler.sample_from_edges(
-            inputs, neg_sampling)
-
-        return forward_out.merge_with(backward_out)
-=======
         # TODO(zaristei) Figure out what exactly regular and negative sampling
         # imply for bidirectional sampling case
         if neg_sampling is not None:
@@ -781,14 +704,11 @@
                 "negative sampling.")
         # Not thoroughly tested yet!
         return super().sample_from_edges(inputs)
->>>>>>> 3425c1d6
 
     @property
     def edge_permutation(self) -> Union[OptTensor, Dict[EdgeType, OptTensor]]:
         return self.forward_sampler.edge_permutation
 
-<<<<<<< HEAD
-=======
     def _sample(
         self,
         seed: Union[Tensor, Dict[NodeType, Tensor]],
@@ -868,7 +788,6 @@
 
             return SamplerOutput.collate(iter_results)
 
->>>>>>> 3425c1d6
 
 # Sampling Utilities ##########################################################
 

--- conflicted
+++ resolved
@@ -72,12 +72,6 @@
 
             self.node_time: Optional[Tensor] = None
             self.edge_time: Optional[Tensor] = None
-<<<<<<< HEAD
-            if time_attr is not None and temporal_entity == 'node':
-                self.node_time = data[time_attr]
-            elif time_attr is not None and temporal_entity == 'edge':
-                self.edge_time = data[time_attr]
-=======
 
             if time_attr is not None:
                 if data.is_node_attr(time_attr):
@@ -88,19 +82,15 @@
                     raise ValueError(
                         f"The time attribute '{time_attr}' is neither a "
                         f"node-level or edge-level attribute")
->>>>>>> 7357a344
 
             # Convert the graph data into CSC format for sampling:
             self.colptr, self.row, self.perm = to_csc(
                 data, device='cpu', share_memory=share_memory,
                 is_sorted=is_sorted, src_node_time=self.node_time,
                 edge_time=self.edge_time)
-<<<<<<< HEAD
-=======
 
             if self.edge_time is not None and self.perm is not None:
                 self.edge_time = self.edge_time[self.perm]
->>>>>>> 7357a344
 
             self.edge_weight: Optional[Tensor] = None
             if time_attr is not None and temporal_entity == 'edge':
@@ -118,13 +108,6 @@
             self.num_nodes = {k: data[k].num_nodes for k in self.node_types}
 
             self.node_time: Optional[Dict[NodeType, Tensor]] = None
-<<<<<<< HEAD
-            if time_attr is not None and temporal_entity == 'node':
-                self.node_time = data.collect(time_attr)
-            self.edge_time: Optional[Dict[EdgeType, Tensor]] = None
-            if time_attr is not None and temporal_entity == 'edge':
-                self.edge_time = data.collect(time_attr)
-=======
             self.edge_time: Optional[Dict[EdgeType, Tensor]] = None
 
             if time_attr is not None:
@@ -151,7 +134,6 @@
                     self.node_time = data.collect(time_attr)
                 else:
                     self.edge_time = data.collect(time_attr)
->>>>>>> 7357a344
 
             # Conversion to/from C++ string type: Since C++ cannot take
             # dictionaries with tuples as key as input, edge type triplets need
@@ -163,28 +145,17 @@
                 data, device='cpu', share_memory=share_memory,
                 is_sorted=is_sorted, node_time_dict=self.node_time,
                 edge_time_dict=self.edge_time)
-<<<<<<< HEAD
+
             self.row_dict = remap_keys(row_dict, self.to_rel_type)
             self.colptr_dict = remap_keys(colptr_dict, self.to_rel_type)
-            self.edge_time: Optional[Dict[EdgeType, Tensor]] = None
-            if time_attr is not None and temporal_entity == 'edge':
-                self.edge_time = data.collect(time_attr)
-=======
-
-            self.row_dict = remap_keys(row_dict, self.to_rel_type)
-            self.colptr_dict = remap_keys(colptr_dict, self.to_rel_type)
 
             if self.edge_time is not None:
->>>>>>> 7357a344
                 for edge_type, edge_time in self.edge_time.items():
                     if self.perm.get(edge_type, None) is not None:
                         edge_time = edge_time[self.perm[edge_type]]
                         self.edge_time[edge_type] = edge_time
                 self.edge_time = remap_keys(self.edge_time, self.to_rel_type)
-<<<<<<< HEAD
-=======
-
->>>>>>> 7357a344
+
             self.edge_weight: Optional[Dict[EdgeType, Tensor]] = None
             if weight_attr is not None:
                 self.edge_weight = data.collect(weight_attr)
@@ -386,11 +357,6 @@
                     seed,
                     self.num_neighbors.get_mapped_values(self.edge_types),
                     self.node_time,
-<<<<<<< HEAD
-                    seed_time,
-                    self.edge_time,
-=======
->>>>>>> 7357a344
                 )
                 if torch_geometric.typing.WITH_EDGE_TIME_NEIGHBOR_SAMPLE:
                     args += (self.edge_time, )
@@ -472,11 +438,6 @@
                     seed.to(self.colptr.dtype),
                     self.num_neighbors.get_mapped_values(),
                     self.node_time,
-<<<<<<< HEAD
-                    seed_time,
-                    self.edge_time,
-=======
->>>>>>> 7357a344
                 )
                 if torch_geometric.typing.WITH_EDGE_TIME_NEIGHBOR_SAMPLE:
                     args += (self.edge_time, )

import copy
import math
import warnings
from abc import ABC, abstractmethod
from collections import defaultdict
from dataclasses import dataclass, field
from enum import Enum
from typing import Any, Dict, List, Literal, Optional, Union

import torch
from torch import Tensor

from torch_geometric.data import Data, FeatureStore, GraphStore, HeteroData
from torch_geometric.sampler.utils import (
<<<<<<< HEAD
    global_to_local_node_idx,
    local_to_global_node_idx,
    to_bidirectional,
    unique_unsorted,
=======
    local_to_global_node_idx,
    to_bidirectional,
>>>>>>> ba8a393a
)
from torch_geometric.typing import EdgeType, EdgeTypeStr, NodeType, OptTensor
from torch_geometric.utils.mixin import CastMixin


class DataType(Enum):
    r"""The data type a sampler is operating on."""
    homogeneous = 'homogeneous'
    heterogeneous = 'heterogeneous'
    remote = 'remote'

    @classmethod
    def from_data(cls, data: Any):
        if isinstance(data, Data):
            return cls.homogeneous
        elif isinstance(data, HeteroData):
            return cls.heterogeneous
        elif (isinstance(data, (list, tuple)) and len(data) == 2
              and isinstance(data[0], FeatureStore)
              and isinstance(data[1], GraphStore)):
            return cls.remote

        raise ValueError(f"Expected a 'Data', 'HeteroData', or a tuple of "
                         f"'FeatureStore' and 'GraphStore' "
                         f"(got '{type(data)}')")


class SubgraphType(Enum):
    r"""The type of the returned subgraph."""
    directional = 'directional'
    bidirectional = 'bidirectional'
    induced = 'induced'


@dataclass(init=False)
class NodeSamplerInput(CastMixin):
    r"""The sampling input of
    :meth:`~torch_geometric.sampler.BaseSampler.sample_from_nodes`.

    Args:
        input_id (torch.Tensor, optional): The indices of the data loader input
            of the current mini-batch.
        node (torch.Tensor): The indices of seed nodes to start sampling from.
        time (torch.Tensor, optional): The timestamp for the seed nodes.
            (default: :obj:`None`)
        input_type (str, optional): The input node type (in case of sampling in
            a heterogeneous graph). (default: :obj:`None`)
    """
    input_id: OptTensor
    node: Tensor
    time: OptTensor = None
    input_type: Optional[NodeType] = None

    def __init__(
        self,
        input_id: OptTensor,
        node: Tensor,
        time: OptTensor = None,
        input_type: Optional[NodeType] = None,
    ):
        if input_id is not None:
            input_id = input_id.cpu()
        node = node.cpu()
        if time is not None:
            time = time.cpu()

        self.input_id = input_id
        self.node = node
        self.time = time
        self.input_type = input_type

    def __getitem__(self, index: Union[Tensor, Any]) -> 'NodeSamplerInput':
        if not isinstance(index, Tensor):
            index = torch.tensor(index, dtype=torch.long)

        return NodeSamplerInput(
            self.input_id[index] if self.input_id is not None else index,
            self.node[index],
            self.time[index] if self.time is not None else None,
            self.input_type,
        )


@dataclass(init=False)
class EdgeSamplerInput(CastMixin):
    r"""The sampling input of
    :meth:`~torch_geometric.sampler.BaseSampler.sample_from_edges`.

    Args:
        input_id (torch.Tensor, optional): The indices of the data loader input
            of the current mini-batch.
        row (torch.Tensor): The source node indices of seed links to start
            sampling from.
        col (torch.Tensor): The destination node indices of seed links to start
            sampling from.
        label (torch.Tensor, optional): The label for the seed links.
            (default: :obj:`None`)
        time (torch.Tensor, optional): The timestamp for the seed links.
            (default: :obj:`None`)
        input_type (Tuple[str, str, str], optional): The input edge type (in
            case of sampling in a heterogeneous graph). (default: :obj:`None`)
    """
    input_id: OptTensor
    row: Tensor
    col: Tensor
    label: OptTensor = None
    time: OptTensor = None
    input_type: Optional[EdgeType] = None

    def __init__(
        self,
        input_id: OptTensor,
        row: Tensor,
        col: Tensor,
        label: OptTensor = None,
        time: OptTensor = None,
        input_type: Optional[EdgeType] = None,
    ):
        if input_id is not None:
            input_id = input_id.cpu()
        row = row.clone().cpu()
        col = col.clone().cpu()
        if label is not None:
            label = label.cpu()
        if time is not None:
            time = time.cpu()

        self.input_id = input_id
        self.row = row
        self.col = col
        self.label = label
        self.time = time
        self.input_type = input_type

    def __getitem__(self, index: Union[Tensor, Any]) -> 'EdgeSamplerInput':
        if not isinstance(index, Tensor):
            index = torch.tensor(index, dtype=torch.long)

        return EdgeSamplerInput(
            self.input_id[index] if self.input_id is not None else index,
            self.row[index],
            self.col[index],
            self.label[index] if self.label is not None else None,
            self.time[index] if self.time is not None else None,
            self.input_type,
        )


@dataclass
class SamplerOutput(CastMixin):
    r"""The sampling output of a :class:`~torch_geometric.sampler.BaseSampler`
    on homogeneous graphs.

    Args:
        node (torch.Tensor): The sampled nodes in the original graph.
        row (torch.Tensor): The source node indices of the sampled subgraph.
            Indices must be re-indexed to :obj:`{ 0, ..., num_nodes - 1 }`
            corresponding to the nodes in the :obj:`node` tensor.
        col (torch.Tensor): The destination node indices of the sampled
            subgraph.
            Indices must be re-indexed to :obj:`{ 0, ..., num_nodes - 1 }`
            corresponding to the nodes in the :obj:`node` tensor.
        edge (torch.Tensor, optional): The sampled edges in the original graph.
            This tensor is used to obtain edge features from the original
            graph. If no edge attributes are present, it may be omitted.
        batch (torch.Tensor, optional): The vector to identify the seed node
            for each sampled node. Can be present in case of disjoint subgraph
            sampling per seed node. (default: :obj:`None`)
        num_sampled_nodes (List[int], optional): The number of sampled nodes
            per hop. (default: :obj:`None`)
        num_sampled_edges (List[int], optional): The number of sampled edges
            per hop. (default: :obj:`None`)
        orig_row (torch.Tensor, optional): The original source node indices
            returned by the sampler.
            Filled in case :meth:`to_bidirectional` is called with the
            :obj:`keep_orig_edges` option. (default: :obj:`None`)
        orig_col (torch.Tensor, optional): The original destination node
            indices indices returned by the sampler.
            Filled in case :meth:`to_bidirectional` is called with the
            :obj:`keep_orig_edges` option. (default: :obj:`None`)
        metadata: (Any, optional): Additional metadata information.
            (default: :obj:`None`)
    """
    node: Tensor
    row: Tensor
    col: Tensor
    edge: OptTensor
    batch: OptTensor = None
    num_sampled_nodes: Optional[List[int]] = None
    num_sampled_edges: Optional[List[int]] = None
    orig_row: Tensor = None
    orig_col: Tensor = None
    # TODO(manan): refine this further; it does not currently define a proper
    # API for the expected output of a sampler.
    metadata: Optional[Any] = None
    _seed_node: OptTensor = field(repr=False, default=None)

    @property
    def global_row(self) -> Tensor:
        return local_to_global_node_idx(self.node, self.row)

    @property
    def global_col(self) -> Tensor:
        return local_to_global_node_idx(self.node, self.col)

    @property
    def seed_node(self) -> Tensor:
        # can be set manually if the seed nodes are not contained in the
        # sampled nodes
        if self._seed_node is None:
            self._seed_node = local_to_global_node_idx(
                self.node, self.batch) if self.batch is not None else None
        return self._seed_node

    @seed_node.setter
    def seed_node(self, value: Tensor):
        assert len(value) == len(self.node)
        self._seed_node = value

    @property
    def global_orig_row(self) -> Tensor:
        return local_to_global_node_idx(
            self.node, self.orig_row) if self.orig_row is not None else None

    @property
    def global_orig_col(self) -> Tensor:
        return local_to_global_node_idx(
            self.node, self.orig_col) if self.orig_col is not None else None

    @property
    def global_row(self) -> Tensor:
        return local_to_global_node_idx(self.node, self.row)

    @property
    def global_col(self) -> Tensor:
        return local_to_global_node_idx(self.node, self.col)

    @property
    def seed_node(self) -> Tensor:
        return local_to_global_node_idx(
            self.node, self.batch) if self.batch is not None else None

    @property
    def global_orig_row(self) -> Tensor:
        return local_to_global_node_idx(
            self.node, self.orig_row) if self.orig_row is not None else None

    @property
    def global_orig_col(self) -> Tensor:
        return local_to_global_node_idx(
            self.node, self.orig_col) if self.orig_col is not None else None

    def to_bidirectional(
        self,
        keep_orig_edges: bool = False,
    ) -> 'SamplerOutput':
        r"""Converts the sampled subgraph into a bidirectional variant, in
        which all sampled edges are guaranteed to be bidirectional.

        Args:
            keep_orig_edges (bool, optional): If specified, directional edges
                are still maintained. (default: :obj:`False`)
        """
        out = copy.copy(self)

        if keep_orig_edges:
            out.orig_row = self.row
            out.orig_col = self.col
        else:
            out.num_sampled_nodes = out.num_sampled_edges = None

        out.row, out.col, out.edge = to_bidirectional(
            row=self.row,
            col=self.col,
            rev_row=self.row,
            rev_col=self.col,
            edge_id=self.edge,
            rev_edge_id=self.edge,
        )

        return out

    @classmethod
    def collate(cls, outputs: List['SamplerOutput'],
                replace: bool = True) -> 'SamplerOutput':
        r"""Collate a list of :class:`~torch_geometric.sampler.SamplerOutput`
        objects into a single :class:`~torch_geometric.sampler.SamplerOutput`
        object. Requires that they all have the same fields.
        """
        if len(outputs) == 0:
            raise ValueError("Cannot collate an empty list of SamplerOutputs")
        out = outputs[0]
        has_edge = out.edge is not None
        has_orig_row = out.orig_row is not None
        has_orig_col = out.orig_col is not None
        has_batch = out.batch is not None
        has_num_sampled_nodes = out.num_sampled_nodes is not None
        has_num_sampled_edges = out.num_sampled_edges is not None

        try:
            for i, sample_output in enumerate(outputs):  # noqa
                assert not has_edge == (sample_output.edge is None)
                assert not has_orig_row == (sample_output.orig_row is None)
                assert not has_orig_col == (sample_output.orig_col is None)
                assert not has_batch == (sample_output.batch is None)
                assert not has_num_sampled_nodes == (
                    sample_output.num_sampled_nodes is None)
                assert not has_num_sampled_edges == (
                    sample_output.num_sampled_edges is None)
        except AssertionError:
            error_str = f"Output {i+1} has a different field than the first output"  # noqa
            raise ValueError(error_str)  # noqa

        for other in outputs[1:]:
            out = out.merge_with(other, replace=replace)
        return out

    def merge_with(self, other: 'SamplerOutput',
                   replace: bool = True) -> 'SamplerOutput':
        """Merges two SamplerOutputs.
        If replace is True, self's nodes and edges take precedence.
        """
        if not replace:
            return SamplerOutput(
                node=torch.cat([self.node, other.node], dim=0),
                row=torch.cat([self.row, len(self.node) + other.row], dim=0),
                col=torch.cat([self.col, len(self.node) + other.col], dim=0),
                edge=torch.cat([self.edge, other.edge], dim=0)
                if self.edge is not None and other.edge is not None else None,
                batch=torch.cat(
                    [self.batch, len(self.node) + other.batch], dim=0) if
                self.batch is not None and other.batch is not None else None,
                num_sampled_nodes=self.num_sampled_nodes +
                other.num_sampled_nodes if self.num_sampled_nodes is not None
                and other.num_sampled_nodes is not None else None,
                num_sampled_edges=self.num_sampled_edges +
                other.num_sampled_edges if self.num_sampled_edges is not None
                and other.num_sampled_edges is not None else None,
                orig_row=torch.cat(
                    [self.orig_row,
                     len(self.node) +
                     other.orig_row], dim=0) if self.orig_row is not None
                and other.orig_row is not None else None,
                orig_col=torch.cat(
                    [self.orig_col,
                     len(self.node) +
                     other.orig_col], dim=0) if self.orig_col is not None
                and other.orig_col is not None else None,
                metadata=[self.metadata, other.metadata],
            )
        else:

            # NODES
            old_nodes, new_nodes = self.node, other.node
            old_node_uid, new_node_uid = [old_nodes], [new_nodes]

            # batch tracks disjoint subgraph samplings
            if self.batch is not None and other.batch is not None:
                # Transform the batch indices to be global node ids
                old_batch_nodes = self.seed_node
                new_batch_nodes = other.seed_node
                old_node_uid.append(old_batch_nodes)
                new_node_uid.append(new_batch_nodes)

            # NOTE: if any new node fields are added,
            # they need to be merged here

            old_node_uid = torch.stack(old_node_uid, dim=1)
            new_node_uid = torch.stack(new_node_uid, dim=1)

            merged_node_uid = unique_unsorted(
                torch.cat([old_node_uid, new_node_uid], dim=0))
            num_old_nodes = old_node_uid.shape[0]

            # Recompute num sampled nodes for second output,
            # subtracting out nodes already seen in first output
            merged_node_num_sampled_nodes = None
            if (self.num_sampled_nodes is not None
                    and other.num_sampled_nodes is not None):
                merged_node_num_sampled_nodes = copy.copy(
                    self.num_sampled_nodes)
                curr_index = 0
                # NOTE: There's an assumption here that no two nodes will be
                # sampled twice in the same SampleOutput object
                for minibatch in other.num_sampled_nodes:
                    size_of_intersect = torch.cat([
                        old_node_uid,
                        new_node_uid[curr_index:curr_index + minibatch]
                    ]).unique(dim=0, sorted=False).shape[0] - num_old_nodes
                    merged_node_num_sampled_nodes.append(size_of_intersect)
                    curr_index += minibatch

            merged_nodes = merged_node_uid[:, 0]
            merged_batch = None
            if self.batch is not None and other.batch is not None:
                # Restore the batch indices to be relative to the nodes field
                ref_merged_batch_nodes = merged_node_uid[:, 1].unsqueeze(
                    -1).expand(-1, 2)  # num_nodes x 2
                merged_batch = global_to_local_node_idx(
                    merged_node_uid, ref_merged_batch_nodes)

            # EDGES
            is_bidirectional = self.orig_row is not None \
                and self.orig_col is not None \
                and other.orig_row is not None \
                and other.orig_col is not None
            if is_bidirectional:
                old_row, old_col = self.orig_row, self.orig_col
                new_row, new_col = other.orig_row, other.orig_col
            else:
                old_row, old_col = self.row, self.col
                new_row, new_col = other.row, other.col

            # Transform the row and col indices to be global node ids
            # instead of relative indices to nodes field
            # Edge uids build off of node uids
            old_row_idx, old_col_idx = local_to_global_node_idx(
                old_node_uid,
                old_row), local_to_global_node_idx(old_node_uid, old_col)
            new_row_idx, new_col_idx = local_to_global_node_idx(
                new_node_uid,
                new_row), local_to_global_node_idx(new_node_uid, new_col)

            old_edge_uid, new_edge_uid = [old_row_idx, old_col_idx
                                          ], [new_row_idx, new_col_idx]

            row_idx = 0
            col_idx = old_row_idx.shape[1]
            edge_idx = old_row_idx.shape[1] + old_col_idx.shape[1]

            if self.edge is not None and other.edge is not None:
                if is_bidirectional:
                    # bidirectional duplicates edge ids
                    old_edge_uid_ref = torch.stack([self.row, self.col],
                                                   dim=1)  # num_edges x 2
                    old_orig_edge_uid_ref = torch.stack(
                        [self.orig_row, self.orig_col],
                        dim=1)  # num_orig_edges x 2

                    old_edge_idx = global_to_local_node_idx(
                        old_edge_uid_ref, old_orig_edge_uid_ref)
                    old_edge = self.edge[old_edge_idx]

                    new_edge_uid_ref = torch.stack([other.row, other.col],
                                                   dim=1)  # num_edges x 2
                    new_orig_edge_uid_ref = torch.stack(
                        [other.orig_row, other.orig_col],
                        dim=1)  # num_orig_edges x 2

                    new_edge_idx = global_to_local_node_idx(
                        new_edge_uid_ref, new_orig_edge_uid_ref)
                    new_edge = other.edge[new_edge_idx]

                else:
                    old_edge, new_edge = self.edge, other.edge

                old_edge_uid.append(old_edge.unsqueeze(-1))
                new_edge_uid.append(new_edge.unsqueeze(-1))

            old_edge_uid = torch.cat(old_edge_uid, dim=1)
            new_edge_uid = torch.cat(new_edge_uid, dim=1)

            merged_edge_uid = unique_unsorted(
                torch.cat([old_edge_uid, new_edge_uid], dim=0))
            num_old_edges = old_edge_uid.shape[0]

            merged_edge_num_sampled_edges = None
            if (self.num_sampled_edges is not None
                    and other.num_sampled_edges is not None):
                merged_edge_num_sampled_edges = copy.copy(
                    self.num_sampled_edges)
                curr_index = 0
                # NOTE: There's an assumption here that no two edges will be
                # sampled twice in the same SampleOutput object
                for minibatch in other.num_sampled_edges:
                    size_of_intersect = torch.cat([
                        old_edge_uid,
                        new_edge_uid[curr_index:curr_index + minibatch]
                    ]).unique(dim=0, sorted=False).shape[0] - num_old_edges
                    merged_edge_num_sampled_edges.append(size_of_intersect)
                    curr_index += minibatch

            merged_row = merged_edge_uid[:, row_idx:col_idx]
            merged_col = merged_edge_uid[:, col_idx:edge_idx]
            merged_edge = merged_edge_uid[:, edge_idx:].squeeze() \
                if self.edge is not None and other.edge is not None else None

            # restore to row and col indices relative to nodes field
            merged_row = global_to_local_node_idx(merged_node_uid, merged_row)
            merged_col = global_to_local_node_idx(merged_node_uid, merged_col)

            out = SamplerOutput(
                node=merged_nodes,
                row=merged_row,
                col=merged_col,
                edge=merged_edge,
                batch=merged_batch,
                num_sampled_nodes=merged_node_num_sampled_nodes,
                num_sampled_edges=merged_edge_num_sampled_edges,
                metadata=[self.metadata, other.metadata],
            )
            # Restores orig_row and orig_col if they existed before merging
            if is_bidirectional:
                out = out.to_bidirectional(keep_orig_edges=True)
            return out


@dataclass
class HeteroSamplerOutput(CastMixin):
    r"""The sampling output of a :class:`~torch_geometric.sampler.BaseSampler`
    on heterogeneous graphs.

    Args:
        node (Dict[str, torch.Tensor]): The sampled nodes in the original graph
            for each node type.
        row (Dict[Tuple[str, str, str], torch.Tensor]): The source node indices
            of the sampled subgraph for each edge type.
            Indices must be re-indexed to :obj:`{ 0, ..., num_nodes - 1 }`
            corresponding to the nodes in the :obj:`node` tensor of the source
            node type.
        col (Dict[Tuple[str, str, str], torch.Tensor]): The destination node
            indices of the sampled subgraph for each edge type.
            Indices must be re-indexed to :obj:`{ 0, ..., num_nodes - 1 }`
            corresponding to the nodes in the :obj:`node` tensor of the
            destination node type.
        edge (Dict[Tuple[str, str, str], torch.Tensor], optional): The sampled
            edges in the original graph for each edge type.
            This tensor is used to obtain edge features from the original
            graph. If no edge attributes are present, it may be omitted.
        batch (Dict[str, torch.Tensor], optional): The vector to identify the
            seed node for each sampled node for each node type. Can be present
            in case of disjoint subgraph sampling per seed node.
            (default: :obj:`None`)
        num_sampled_nodes (Dict[str, List[int]], optional): The number of
            sampled nodes for each node type and each layer.
            (default: :obj:`None`)
        num_sampled_edges (Dict[EdgeType, List[int]], optional): The number of
            sampled edges for each edge type and each layer.
            (default: :obj:`None`)
        orig_row (Dict[EdgeType, torch.Tensor], optional): The original source
            node indices returned by the sampler.
            Filled in case :meth:`to_bidirectional` is called with the
            :obj:`keep_orig_edges` option. (default: :obj:`None`)
        orig_col (Dict[EdgeType, torch.Tensor], optional): The original
            destination node indices returned by the sampler.
            Filled in case :meth:`to_bidirectional` is called with the
            :obj:`keep_orig_edges` option. (default: :obj:`None`)
        metadata: (Any, optional): Additional metadata information.
            (default: :obj:`None`)
    """
    node: Dict[NodeType, Tensor]
    row: Dict[EdgeType, Tensor]
    col: Dict[EdgeType, Tensor]
    edge: Dict[EdgeType, OptTensor]
    batch: Optional[Dict[NodeType, Tensor]] = None
    num_sampled_nodes: Optional[Dict[NodeType, List[int]]] = None
    num_sampled_edges: Optional[Dict[EdgeType, List[int]]] = None
    orig_row: Optional[Dict[EdgeType, Tensor]] = None
    orig_col: Optional[Dict[EdgeType, Tensor]] = None
    # TODO(manan): refine this further; it does not currently define a proper
    # API for the expected output of a sampler.
    metadata: Optional[Any] = None

    @property
    def global_row(self) -> Dict[EdgeType, Tensor]:
        return {
            edge_type: local_to_global_node_idx(self.node[edge_type[0]], row)
            for edge_type, row in self.row.items()
        }

    @property
    def global_col(self) -> Dict[EdgeType, Tensor]:
        return {
            edge_type: local_to_global_node_idx(self.node[edge_type[2]], col)
            for edge_type, col in self.col.items()
        }

    @property
    def seed_node(self) -> Optional[Dict[NodeType, Tensor]]:
        return {
            node_type: local_to_global_node_idx(self.node[node_type], batch)
            for node_type, batch in self.batch.items()
        } if self.batch is not None else None

    @property
    def global_orig_row(self) -> Optional[Dict[EdgeType, Tensor]]:
        return {
            edge_type: local_to_global_node_idx(self.node[edge_type[0]],
                                                orig_row)
            for edge_type, orig_row in self.orig_row.items()
        } if self.orig_row is not None else None

    @property
    def global_orig_col(self) -> Optional[Dict[EdgeType, Tensor]]:
        return {
            edge_type: local_to_global_node_idx(self.node[edge_type[2]],
                                                orig_col)
            for edge_type, orig_col in self.orig_col.items()
        } if self.orig_col is not None else None

    def to_bidirectional(
        self,
        keep_orig_edges: bool = False,
    ) -> 'SamplerOutput':
        r"""Converts the sampled subgraph into a bidirectional variant, in
        which all sampled edges are guaranteed to be bidirectional.

        Args:
            keep_orig_edges (bool, optional): If specified, directional edges
                are still maintained. (default: :obj:`False`)
        """
        out = copy.copy(self)
        out.row = copy.copy(self.row)
        out.col = copy.copy(self.col)
        out.edge = copy.copy(self.edge)

        if keep_orig_edges:
            out.orig_row = {}
            out.orig_col = {}
            for key in self.row.keys():
                out.orig_row[key] = self.row[key]
                out.orig_col[key] = self.col[key]
        else:
            out.num_sampled_nodes = out.num_sampled_edges = None

        src_dst_dict = defaultdict(list)
        edge_types = self.row.keys()
        edge_types = [k for k in edge_types if not k[1].startswith('rev_')]
        for edge_type in edge_types:
            src, rel, dst = edge_type
            rev_edge_type = (dst, f'rev_{rel}', src)

            if src == dst and rev_edge_type not in self.row:
                out.row[edge_type], out.col[edge_type], _ = to_bidirectional(
                    row=self.row[edge_type],
                    col=self.col[edge_type],
                    rev_row=self.row[edge_type],
                    rev_col=self.col[edge_type],
                )
                if out.edge is not None:
                    out.edge[edge_type] = None

            elif rev_edge_type in self.row:
                out.row[edge_type], out.col[edge_type], _ = to_bidirectional(
                    row=self.row[edge_type],
                    col=self.col[edge_type],
                    rev_row=self.row[rev_edge_type],
                    rev_col=self.col[rev_edge_type],
                )
                out.row[rev_edge_type] = out.col[edge_type]
                out.col[rev_edge_type] = out.row[edge_type]
                if out.edge is not None:
                    out.edge[edge_type] = None
                    out.edge[rev_edge_type] = None

            else:  # Find the reverse edge type (if it is unique):
                if len(src_dst_dict) == 0:  # Create mapping lazily.
                    for key in self.row.keys():
                        v1, _, v2 = key
                        src_dst_dict[(v1, v2)].append(key)

                if len(src_dst_dict[(dst, src)]) == 1:
                    rev_edge_type = src_dst_dict[(dst, src)][0]
                    row, col, _ = to_bidirectional(
                        row=self.row[edge_type],
                        col=self.col[edge_type],
                        rev_row=self.row[rev_edge_type],
                        rev_col=self.col[rev_edge_type],
                    )
                    out.row[edge_type] = row
                    out.col[edge_type] = col
                    if out.edge is not None:
                        out.edge[edge_type] = None

                else:
                    warnings.warn(
                        f"Cannot convert to bidirectional graph "
                        f"since the edge type {edge_type} does not "
                        f"seem to have a reverse edge type", stacklevel=2)

        return out

    @classmethod
    def collate(cls, outputs: List['HeteroSamplerOutput'],
                replace: bool = True) -> 'HeteroSamplerOutput':
        r"""Collate a list of
        :class:`~torch_geometric.sampler.HeteroSamplerOutput`objects into a
        single :class:`~torch_geometric.sampler.HeteroSamplerOutput` object.
        Requires that they all have the same fields.
        """
        # TODO(zaristei)
        raise NotImplementedError

    def merge_with(self, other: 'HeteroSamplerOutput',
                   replace: bool = True) -> 'HeteroSamplerOutput':
        """Merges two HeteroSamplerOutputs.
        If replace is True, self's nodes and edges take precedence.
        """
        # TODO(zaristei)
        raise NotImplementedError


@dataclass(frozen=True)
class NumNeighbors:
    r"""The number of neighbors to sample in a homogeneous or heterogeneous
    graph. In heterogeneous graphs, may also take in a dictionary denoting
    the amount of neighbors to sample for individual edge types.

    Args:
        values (List[int] or Dict[Tuple[str, str, str], List[int]]): The
            number of neighbors to sample.
            If an entry is set to :obj:`-1`, all neighbors will be included.
            In heterogeneous graphs, may also take in a dictionary denoting
            the amount of neighbors to sample for individual edge types.
        default (List[int], optional): The default number of neighbors for edge
            types not specified in :obj:`values`. (default: :obj:`None`)
    """
    values: Union[List[int], Dict[EdgeTypeStr, List[int]]]
    default: Optional[List[int]] = None

    def __init__(
        self,
        values: Union[List[int], Dict[EdgeType, List[int]]],
        default: Optional[List[int]] = None,
    ):
        if isinstance(values, (tuple, list)) and default is not None:
            raise ValueError(f"'default' must be set to 'None' in case a "
                             f"single list is given as the number of "
                             f"neighbors (got '{type(default)})'")

        if isinstance(values, dict):
            values = {EdgeTypeStr(key): value for key, value in values.items()}

        # Write to `__dict__` since dataclass is annotated with `frozen=True`:
        self.__dict__['values'] = values
        self.__dict__['default'] = default

    def _get_values(
        self,
        edge_types: Optional[List[EdgeType]] = None,
        mapped: bool = False,
    ) -> Union[List[int], Dict[Union[EdgeType, EdgeTypeStr], List[int]]]:

        if edge_types is not None:
            if isinstance(self.values, (tuple, list)):
                default = self.values
            elif isinstance(self.values, dict):
                default = self.default
            else:
                raise AssertionError()

            # Confirm that `values` only hold valid edge types:
            if isinstance(self.values, dict):
                edge_types_str = {EdgeTypeStr(key) for key in edge_types}
                invalid_edge_types = set(self.values.keys()) - edge_types_str
                if len(invalid_edge_types) > 0:
                    raise ValueError("Not all edge types specified in "
                                     "'num_neighbors' exist in the graph")

            out = {}
            for edge_type in edge_types:
                edge_type_str = EdgeTypeStr(edge_type)
                if edge_type_str in self.values:
                    out[edge_type_str if mapped else edge_type] = (
                        self.values[edge_type_str])
                else:
                    if default is None:
                        raise ValueError(f"Missing number of neighbors for "
                                         f"edge type '{edge_type}'")
                    out[edge_type_str if mapped else edge_type] = default

        elif isinstance(self.values, dict) and not mapped:
            out = {key.to_tuple(): value for key, value in self.values.items()}

        else:
            out = copy.copy(self.values)

        if isinstance(out, dict):
            num_hops = {len(v) for v in out.values()}
            if len(num_hops) > 1:
                raise ValueError(f"Number of hops must be the same across all "
                                 f"edge types (got {len(num_hops)} different "
                                 f"number of hops)")

        return out

    def get_values(
        self,
        edge_types: Optional[List[EdgeType]] = None,
    ) -> Union[List[int], Dict[EdgeType, List[int]]]:
        r"""Returns the number of neighbors.

        Args:
            edge_types (List[Tuple[str, str, str]], optional): The edge types
                to generate the number of neighbors for. (default: :obj:`None`)
        """
        if '_values' in self.__dict__:
            return self.__dict__['_values']

        values = self._get_values(edge_types, mapped=False)

        self.__dict__['_values'] = values
        return values

    def get_mapped_values(
        self,
        edge_types: Optional[List[EdgeType]] = None,
    ) -> Union[List[int], Dict[str, List[int]]]:
        r"""Returns the number of neighbors.
        For heterogeneous graphs, a dictionary is returned in which edge type
        tuples are converted to strings.

        Args:
            edge_types (List[Tuple[str, str, str]], optional): The edge types
                to generate the number of neighbors for. (default: :obj:`None`)
        """
        if '_mapped_values' in self.__dict__:
            return self.__dict__['_mapped_values']

        values = self._get_values(edge_types, mapped=True)

        self.__dict__['_mapped_values'] = values
        return values

    @property
    def num_hops(self) -> int:
        r"""Returns the number of hops."""
        if '_num_hops' in self.__dict__:
            return self.__dict__['_num_hops']

        if isinstance(self.values, (tuple, list)):
            num_hops = max(len(self.values), len(self.default or []))
        else:  # isinstance(self.values, dict):
            num_hops = max([0] + [len(v) for v in self.values.values()])
            num_hops = max(num_hops, len(self.default or []))

        self.__dict__['_num_hops'] = num_hops
        return num_hops

    def __len__(self) -> int:
        r"""Returns the number of hops."""
        return self.num_hops


class NegativeSamplingMode(Enum):
    # 'binary': Randomly sample negative edges in the graph.
    binary = 'binary'
    # 'triplet': Randomly sample negative destination nodes for each positive
    # source node.
    triplet = 'triplet'


@dataclass
class NegativeSampling(CastMixin):
    r"""The negative sampling configuration of a
    :class:`~torch_geometric.sampler.BaseSampler` when calling
    :meth:`~torch_geometric.sampler.BaseSampler.sample_from_edges`.

    Args:
        mode (str): The negative sampling mode
            (:obj:`"binary"` or :obj:`"triplet"`).
            If set to :obj:`"binary"`, will randomly sample negative links
            from the graph.
            If set to :obj:`"triplet"`, will randomly sample negative
            destination nodes for each positive source node.
        amount (int or float, optional): The ratio of sampled negative edges to
            the number of positive edges. (default: :obj:`1`)
        src_weight (torch.Tensor, optional): A node-level vector determining
            the sampling of source nodes. Does not necessarily need to sum up
            to one. If not given, negative nodes will be sampled uniformly.
            (default: :obj:`None`)
        dst_weight (torch.Tensor, optional): A node-level vector determining
            the sampling of destination nodes. Does not necessarily need to sum
            up to one. If not given, negative nodes will be sampled uniformly.
            (default: :obj:`None`)
    """
    mode: NegativeSamplingMode
    amount: Union[int, float] = 1
    src_weight: Optional[Tensor] = None
    dst_weight: Optional[Tensor] = None

    def __init__(
        self,
        mode: Union[NegativeSamplingMode, str],
        amount: Union[int, float] = 1,
        src_weight: Optional[Tensor] = None,
        dst_weight: Optional[Tensor] = None,
    ):
        self.mode = NegativeSamplingMode(mode)
        self.amount = amount
        self.src_weight = src_weight
        self.dst_weight = dst_weight

        if self.amount <= 0:
            raise ValueError(f"The attribute 'amount' needs to be positive "
                             f"for '{self.__class__.__name__}' "
                             f"(got {self.amount})")

        if self.is_triplet():
            if self.amount != math.ceil(self.amount):
                raise ValueError(f"The attribute 'amount' needs to be an "
                                 f"integer for '{self.__class__.__name__}' "
                                 f"with 'triplet' negative sampling "
                                 f"(got {self.amount}).")
            self.amount = math.ceil(self.amount)

    def is_binary(self) -> bool:
        return self.mode == NegativeSamplingMode.binary

    def is_triplet(self) -> bool:
        return self.mode == NegativeSamplingMode.triplet

    def sample(
        self,
        num_samples: int,
        endpoint: Literal['src', 'dst'],
        num_nodes: Optional[int] = None,
    ) -> Tensor:
        r"""Generates :obj:`num_samples` negative samples."""
        weight = self.src_weight if endpoint == 'src' else self.dst_weight

        if weight is None:
            if num_nodes is None:
                raise ValueError(
                    f"Cannot sample negatives in '{self.__class__.__name__}' "
                    f"without passing the 'num_nodes' argument")
            return torch.randint(num_nodes, (num_samples, ))

        if num_nodes is not None and weight.numel() != num_nodes:
            raise ValueError(
                f"The 'weight' attribute in '{self.__class__.__name__}' "
                f"needs to match the number of nodes {num_nodes} "
                f"(got {self.weight.numel()})")
        return torch.multinomial(weight, num_samples, replacement=True)


class BaseSampler(ABC):
    r"""An abstract base class that initializes a graph sampler and provides
    :meth:`sample_from_nodes` and :meth:`sample_from_edges` routines.

    .. note ::

        Any data stored in the sampler will be *replicated* across data loading
        workers that use the sampler since each data loading worker holds its
        own instance of a sampler.
        As such, it is recommended to limit the amount of information stored in
        the sampler.
    """
    @abstractmethod
    def sample_from_nodes(
        self,
        index: NodeSamplerInput,
        **kwargs,
    ) -> Union[HeteroSamplerOutput, SamplerOutput]:
        r"""Performs sampling from the nodes specified in :obj:`index`,
        returning a sampled subgraph in the specified output format.

        The :obj:`index` is a tuple holding the following information:

        1. The example indices of the seed nodes
        2. The node indices to start sampling from
        3. The timestamps of the given seed nodes (optional)

        Args:
            index (NodeSamplerInput): The node sampler input object.
            **kwargs (optional): Additional keyword arguments.
        """
        raise NotImplementedError

    @abstractmethod
    def sample_from_edges(
        self,
        index: EdgeSamplerInput,
        neg_sampling: Optional[NegativeSampling] = None,
    ) -> Union[HeteroSamplerOutput, SamplerOutput]:
        r"""Performs sampling from the edges specified in :obj:`index`,
        returning a sampled subgraph in the specified output format.

        The :obj:`index` is a tuple holding the following information:

        1. The example indices of the seed links
        2. The source node indices to start sampling from
        3. The destination node indices to start sampling from
        4. The labels of the seed links (optional)
        5. The timestamps of the given seed nodes (optional)

        Args:
            index (EdgeSamplerInput): The edge sampler input object.
            neg_sampling (NegativeSampling, optional): The negative sampling
                configuration. (default: :obj:`None`)
        """
        raise NotImplementedError

    @property
    def edge_permutation(self) -> Union[OptTensor, Dict[EdgeType, OptTensor]]:
        r"""If the sampler performs any modification of edge ordering in the
        original graph, this function is expected to return the permutation
        tensor that defines the permutation from the edges in the original
        graph and the edges used in the sampler. If no such permutation was
        applied, :obj:`None` is returned. For heterogeneous graphs, the
        expected return type is a permutation tensor for each edge type.
        """
        return None<|MERGE_RESOLUTION|>--- conflicted
+++ resolved
@@ -12,15 +12,10 @@
 
 from torch_geometric.data import Data, FeatureStore, GraphStore, HeteroData
 from torch_geometric.sampler.utils import (
-<<<<<<< HEAD
     global_to_local_node_idx,
     local_to_global_node_idx,
     to_bidirectional,
     unique_unsorted,
-=======
-    local_to_global_node_idx,
-    to_bidirectional,
->>>>>>> ba8a393a
 )
 from torch_geometric.typing import EdgeType, EdgeTypeStr, NodeType, OptTensor
 from torch_geometric.utils.mixin import CastMixin

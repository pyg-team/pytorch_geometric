from abc import ABC, abstractmethod
from dataclasses import dataclass
from typing import Any, Dict, Optional, Tuple, Union

import torch

from torch_geometric.typing import EdgeType, NodeType, OptTensor

# An input to a node-based sampler is a tensor of node indices:
NodeSamplerInput = torch.Tensor

# An input to an edge-based sampler consists of four tensors:
#   * The row of the edge index in COO format
#   * The column of the edge index in COO format
#   * The labels of the edges
#   * (Optionally) the time attribute corresponding to the edge label
EdgeSamplerInput = Tuple[torch.Tensor, torch.Tensor, torch.Tensor, OptTensor]


# A sampler output contains the following information.
#   * node: a tensor of `n` output nodes resulting from sampling. In the
#       heterogeneous case, this is a dictionary mapping node types to the
#       associated output tensors, each with potentially varying length.
#   * row: a tensor of edge indices that correspond to the COO row values of
#       the edges in the sampled subgraph. Note that these indices must be
#       re-indexed from 0..n-1 corresponding to the nodes in the 'node' tensor.
#       In the heterogeneous case, this is a dictionary mapping edge types to
#       the associated COO row tensors.
#   * col: a tensor of edge indices that correspond to the COO column values of
#       the edges in the sampled subgraph. Note that these indices must be
#       re-indexed from 0..n-1 corresponding to the nodes in the 'node' tensor.
#       In the heterogeneous case, this is a dictionary mapping edge types to
#       the associated COO column tensors.
#   * edge: a tensor of the indices of the sampled edges in the original graph.
#       This tensor is used to obtain edge attributes from the original graph;
#       if no edge attributes are present, it may be omitted.
<<<<<<< HEAD
#   * batch: a tensor identifying each node with its corresponding example.
=======
#   * batch: a tensor identifying the seed node for each sampled node.
>>>>>>> 000a1334
#   * metadata: any additional metadata required by a loader using the sampler
#       output.
# There exist both homogeneous and heterogeneous versions.
@dataclass
class SamplerOutput:
    node: torch.Tensor
    row: torch.Tensor
    col: torch.Tensor
    edge: torch.Tensor
    batch: Optional[torch.Tensor] = None
    # TODO(manan): refine this further; it does not currently define a proper
    # API for the expected output of a sampler.
    metadata: Optional[Any] = None


@dataclass
class HeteroSamplerOutput:
    node: Dict[NodeType, torch.Tensor]
    row: Dict[EdgeType, torch.Tensor]
    col: Dict[EdgeType, torch.Tensor]
    edge: Dict[EdgeType, torch.Tensor]
    batch: Optional[Dict[NodeType, torch.Tensor]] = None
    # TODO(manan): refine this further; it does not currently define a proper
    # API for the expected output of a sampler.
    metadata: Optional[Any] = None


class BaseSampler(ABC):
    r"""A base class that initializes a graph sampler and provides a `sample`
    routine that performs sampling on an input list or tensor of node indices.

    .. warning ::
        Any data stored in the sampler will be _replicated_ across data loading
        workers that use the sampler. That is, each data loading worker has its
        own instance of a sampler. As such, it is recommended to limit the
        amount of information stored in the sampler, and to initialize all this
        information at `__init__`.
    """
    @abstractmethod
    def sample_from_nodes(
        self,
        index: NodeSamplerInput,
        **kwargs,
    ) -> Union[HeteroSamplerOutput, SamplerOutput]:
        r"""Performs sampling from the nodes specified in 'index', returning
        a sampled subgraph in the specified output format."""
        raise NotImplementedError

    @abstractmethod
    def sample_from_edges(
        self,
        index: EdgeSamplerInput,
        **kwargs,
    ) -> Union[HeteroSamplerOutput, SamplerOutput]:
        r"""Performs sampling from the edges specified in 'index', returning
        a sampled subgraph in the specified output format."""
        raise NotImplementedError

    @property
    def edge_permutation(self) -> Union[OptTensor, Dict[EdgeType, OptTensor]]:
        r"""If the sampler performs any modification of edge ordering in the
        original graph, this function is expected to return the permutation
        tensor that defines the permutation from the edges in the original
        graph and the edges used in the sampler. If no such permutation was
<<<<<<< HEAD
        applied, a default None tensor is returned."""
=======
        applied, a default None tensor is returned. For heterogeneous graphs,
        the expected return type is a permutation tensor for each edge type."""
>>>>>>> 000a1334
        return None<|MERGE_RESOLUTION|>--- conflicted
+++ resolved
@@ -34,11 +34,7 @@
 #   * edge: a tensor of the indices of the sampled edges in the original graph.
 #       This tensor is used to obtain edge attributes from the original graph;
 #       if no edge attributes are present, it may be omitted.
-<<<<<<< HEAD
-#   * batch: a tensor identifying each node with its corresponding example.
-=======
 #   * batch: a tensor identifying the seed node for each sampled node.
->>>>>>> 000a1334
 #   * metadata: any additional metadata required by a loader using the sampler
 #       output.
 # There exist both homogeneous and heterogeneous versions.
@@ -103,10 +99,6 @@
         original graph, this function is expected to return the permutation
         tensor that defines the permutation from the edges in the original
         graph and the edges used in the sampler. If no such permutation was
-<<<<<<< HEAD
-        applied, a default None tensor is returned."""
-=======
         applied, a default None tensor is returned. For heterogeneous graphs,
         the expected return type is a permutation tensor for each edge type."""
->>>>>>> 000a1334
         return None
import logging
import os
import os.path as osp
from collections import Counter
from typing import Any, Callable, List, Optional, Tuple

import torch

from torch_geometric.data import (
    Data,
    HeteroData,
    InMemoryDataset,
    download_url,
    extract_tar,
)
from torch_geometric.utils import index_sort


class Entities(InMemoryDataset):
    r"""The relational entities networks :obj:`"AIFB"`, :obj:`"MUTAG"`,
    :obj:`"BGS"` and :obj:`"AM"` from the `"Modeling Relational Data with Graph
    Convolutional Networks" <https://arxiv.org/abs/1703.06103>`_ paper.
    Training and test splits are given by node indices.

    Args:
        root (str): Root directory where the dataset should be saved.
        name (str): The name of the dataset (:obj:`"AIFB"`, :obj:`"MUTAG"`,
            :obj:`"BGS"`, :obj:`"AM"`).
        hetero (bool, optional): If set to :obj:`True`, will save the dataset
            as a :class:`~torch_geometric.data.HeteroData` object.
            (default: :obj:`False`)
        transform (callable, optional): A function/transform that takes in an
            :obj:`torch_geometric.data.Data` object and returns a transformed
            version. The data object will be transformed before every access.
            (default: :obj:`None`)
        pre_transform (callable, optional): A function/transform that takes in
            an :obj:`torch_geometric.data.Data` object and returns a
            transformed version. The data object will be transformed before
            being saved to disk. (default: :obj:`None`)
        force_reload (bool, optional): Whether to re-process the dataset.
            (default: :obj:`False`)

    **STATS:**

    .. list-table::
        :widths: 10 10 10 10 10
        :header-rows: 1

        * - Name
          - #nodes
          - #edges
          - #features
          - #classes
        * - AIFB
          - 8,285
          - 58,086
          - 0
          - 4
        * - AM
          - 1,666,764
          - 11,976,642
          - 0
          - 11
        * - MUTAG
          - 23,644
          - 148,454
          - 0
          - 2
        * - BGS
          - 333,845
          - 1,832,398
          - 0
          - 2
    """

    url = 'https://data.dgl.ai/dataset/{}.tgz'

    def __init__(
        self,
        root: str,
        name: str,
        hetero: bool = False,
        transform: Optional[Callable] = None,
        pre_transform: Optional[Callable] = None,
        force_reload: bool = False,
    ) -> None:
        self.name = name.lower()
        self.hetero = hetero
        assert self.name in ['aifb', 'am', 'mutag', 'bgs']
        super().__init__(root, transform, pre_transform,
                         force_reload=force_reload)
        self.load(
            self.processed_paths[0],
            data_cls=HeteroData if hetero else Data,
        )

    @property
    def raw_dir(self) -> str:
        return osp.join(self.root, self.name, 'raw')

    @property
    def processed_dir(self) -> str:
        return osp.join(self.root, self.name, 'processed')

    @property
    def num_relations(self) -> int:
        return int(self._data.edge_type.max()) + 1  # type: ignore

    @property
    def num_classes(self) -> int:
        return int(self._data.train_y.max()) + 1  # type: ignore

    @property
    def raw_file_names(self) -> List[str]:
        return [
            f'{self.name}_stripped.nt.gz',
            'completeDataset.tsv',
            'trainingSet.tsv',
            'testSet.tsv',
        ]

    @property
    def processed_file_names(self) -> str:
        return 'hetero_data.pt' if self.hetero else 'data.pt'

    def download(self) -> None:
        path = download_url(self.url.format(self.name), self.root)
        extract_tar(path, self.raw_dir)
        os.unlink(path)

    def process(self) -> None:
        import gzip

        import pandas as pd
        import rdflib as rdf

        graph_file, task_file, train_file, test_file = self.raw_paths

        with hide_stdout():
            g = rdf.Graph()
            with gzip.open(graph_file, 'rb') as f:
                g.parse(file=f, format='nt')  # type: ignore

        freq = Counter(g.predicates())

        relations = sorted(set(g.predicates()), key=lambda p: -freq.get(p, 0))
        subjects = set(g.subjects())
        objects = set(g.objects())
        nodes = list(subjects.union(objects))

        N = len(nodes)
        R = 2 * len(relations)

        relations_dict = {rel: i for i, rel in enumerate(relations)}
        nodes_dict = {str(node): i for i, node in enumerate(nodes)}

        edges = []
        for s, p, o in g.triples((None, None, None)):
            src, dst = nodes_dict[str(s)], nodes_dict[str(o)]
            rel = relations_dict[p]
            edges.append([src, dst, 2 * rel])
            edges.append([dst, src, 2 * rel + 1])

        edge = torch.tensor(edges, dtype=torch.long).t().contiguous()
        _, perm = index_sort(N * R * edge[0] + R * edge[1] + edge[2])
        edge = edge[:, perm]

        edge_index, edge_type = edge[:2], edge[2]

        if self.name == 'am':
            label_header = 'label_cateogory'
            nodes_header = 'proxy'
        elif self.name == 'aifb':
            label_header = 'label_affiliation'
            nodes_header = 'person'
        elif self.name == 'mutag':
            label_header = 'label_mutagenic'
            nodes_header = 'bond'
        elif self.name == 'bgs':
            label_header = 'label_lithogenesis'
            nodes_header = 'rock'

        labels_df = pd.read_csv(task_file, sep='\t')
        labels_set = set(labels_df[label_header].values.tolist())
        labels_dict = {lab: i for i, lab in enumerate(list(labels_set))}

        train_labels_df = pd.read_csv(train_file, sep='\t')
        train_indices, train_labels = [], []
        for nod, lab in zip(train_labels_df[nodes_header].values,
                            train_labels_df[label_header].values):
            train_indices.append(nodes_dict[nod])
            train_labels.append(labels_dict[lab])

        train_idx = torch.tensor(train_indices, dtype=torch.long)
        train_y = torch.tensor(train_labels, dtype=torch.long)

        test_labels_df = pd.read_csv(test_file, sep='\t')
        test_indices, test_labels = [], []
        for nod, lab in zip(test_labels_df[nodes_header].values,
                            test_labels_df[label_header].values):
            test_indices.append(nodes_dict[nod])
            test_labels.append(labels_dict[lab])

        test_idx = torch.tensor(test_indices, dtype=torch.long)
        test_y = torch.tensor(test_labels, dtype=torch.long)

        data = Data(edge_index=edge_index, edge_type=edge_type,
                    train_idx=train_idx, train_y=train_y, test_idx=test_idx,
                    test_y=test_y, num_nodes=N)

        if self.hetero:
            data = data.to_heterogeneous(node_type_names=['v'])

        self.save([data], self.processed_paths[0])

    def __repr__(self) -> str:
        return f'{self.name.upper()}{self.__class__.__name__}()'


class hide_stdout:
    def __enter__(self) -> None:
        self.level = logging.getLogger().level
        logging.getLogger().setLevel(logging.ERROR)

<<<<<<< HEAD
    def __exit__(self, *args: Tuple[Any]) -> None:
=======
    def __exit__(self, *args) -> None:
>>>>>>> ccc22ffd
        logging.getLogger().setLevel(self.level)<|MERGE_RESOLUTION|>--- conflicted
+++ resolved
@@ -222,9 +222,6 @@
         self.level = logging.getLogger().level
         logging.getLogger().setLevel(logging.ERROR)
 
-<<<<<<< HEAD
-    def __exit__(self, *args: Tuple[Any]) -> None:
-=======
-    def __exit__(self, *args) -> None:
->>>>>>> ccc22ffd
+
+    def __exit__(self, *args: Any) -> None:
         logging.getLogger().setLevel(self.level)
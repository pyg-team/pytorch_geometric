--- conflicted
+++ resolved
@@ -19,15 +19,9 @@
     r"""The `"Long Range Graph Benchmark (LRGB)" 
     <https://arxiv.org/abs/2206.08164>`_
     datasets which is a collection of 5 graph learning datasets with tasks that
-<<<<<<< HEAD
     are based on long-range dependencies in graphs. See the original 
-    `source code <https://github.com/vijaydwivedi75/lrgb> `_ for more details.
+    `source code<https://github.com/vijaydwivedi75/lrgb>`_ for more details.
     
-=======
-    are based on long-range dependencies in graphs. See the original
-    `source code<https://github.com/vijaydwivedi75/lrgb>`_ for more details.
-
->>>>>>> a23ea185
     Args:
         root (string): Root directory where the dataset should be saved.
         name (string): The name of the dataset (one of :obj:`"PascalVOC-SP"`,

--- conflicted
+++ resolved
@@ -190,11 +190,8 @@
     'MyketDataset',
     'BrcaTcga',
     'NeuroGraphDataset',
-<<<<<<< HEAD
-    "InLUT3D",
-=======
     'WebQSPDataset',
->>>>>>> 5034fef0
+    'InLUT3D',
 ]
 
 hetero_datasets = [

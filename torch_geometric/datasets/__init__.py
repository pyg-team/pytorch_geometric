# flake8: noqa

from .karate import KarateClub
from .tu_dataset import TUDataset
from .gnn_benchmark_dataset import GNNBenchmarkDataset
from .planetoid import Planetoid
from .nell import NELL
from .citation_full import CitationFull, CoraFull
from .coauthor import Coauthor
from .amazon import Amazon
from .ppi import PPI
from .reddit import Reddit
from .reddit2 import Reddit2
from .flickr import Flickr
from .yelp import Yelp
from .amazon_products import AmazonProducts
from .qm7 import QM7b
from .qm9 import QM9
from .md17 import MD17
from .zinc import ZINC
from .aqsol import AQSOL
from .molecule_net import MoleculeNet
from .pcqm4m import PCQM4Mv2
from .entities import Entities
from .rel_link_pred_dataset import RelLinkPredDataset
from .ged_dataset import GEDDataset
from .attributed_graph_dataset import AttributedGraphDataset
from .mnist_superpixels import MNISTSuperpixels
from .faust import FAUST
from .dynamic_faust import DynamicFAUST
from .shapenet import ShapeNet
from .modelnet import ModelNet
from .medshapenet import MedShapeNet
from .coma import CoMA
from .shrec2016 import SHREC2016
from .tosca import TOSCA
from .pcpnet_dataset import PCPNetDataset
from .s3dis import S3DIS
from .geometry import GeometricShapes
from .bitcoin_otc import BitcoinOTC
from .gdelt_lite import GDELTLite
from .icews import ICEWS18
from .gdelt import GDELT
from .willow_object_class import WILLOWObjectClass
from .pascal import PascalVOCKeypoints
from .pascal_pf import PascalPF
from .snap_dataset import SNAPDataset
from .suite_sparse import SuiteSparseMatrixCollection
from .word_net import WordNet18, WordNet18RR
from .freebase import FB15k_237
from .wikics import WikiCS
from .webkb import WebKB
from .wikipedia_network import WikipediaNetwork
from .heterophilous_graph_dataset import HeterophilousGraphDataset
from .actor import Actor
from .upfd import UPFD
from .github import GitHub
from .facebook import FacebookPagePage
from .lastfm_asia import LastFMAsia
from .deezer_europe import DeezerEurope
from .gemsec import GemsecDeezer
from .twitch import Twitch
from .airports import Airports
from .lrgb import LRGBDataset
from .malnet_tiny import MalNetTiny
from .omdb import OMDB
from .polblogs import PolBlogs
from .email_eu_core import EmailEUCore
from .linkx_dataset import LINKXDataset
from .elliptic import EllipticBitcoinDataset
from .elliptic_temporal import EllipticBitcoinTemporalDataset
from .dgraph import DGraphFin
from .hydro_net import HydroNet
from .airfrans import AirfRANS
from .jodie import JODIEDataset
from .wikidata import Wikidata5M
from .myket import MyketDataset
from .brca_tgca import BrcaTcga
from .neurograph import NeuroGraphDataset
from .web_qsp_dataset import WebQSPDataset, CWQDataset
from .git_mol_dataset import GitMolDataset
from .molecule_gpt_dataset import MoleculeGPTDataset
from .instruct_mol_dataset import InstructMolDataset
from .tag_dataset import TAGDataset
<<<<<<< HEAD
from .oscillator_dataset import oscillatorDataset
from .city import CityNetwork
from .oscillator_dataset import oscillatorDataset
=======
from .city import CityNetwork
>>>>>>> b8c0d82d

from .dbp15k import DBP15K
from .aminer import AMiner
from .ogb_mag import OGB_MAG
from .dblp import DBLP
from .movie_lens import MovieLens
from .movie_lens_100k import MovieLens100K
from .movie_lens_1m import MovieLens1M
from .imdb import IMDB
from .last_fm import LastFM
from .hgb_dataset import HGBDataset
from .taobao import Taobao
from .igmc_dataset import IGMCDataset
from .amazon_book import AmazonBook
from .hm import HM
from .ose_gvcs import OSE_GVCS
from .rcdd import RCDD
from .opf import OPFDataset

from .cornell import CornellTemporalHyperGraphDataset

from .fake import FakeDataset, FakeHeteroDataset
from .sbm_dataset import StochasticBlockModelDataset
from .sbm_dataset import RandomPartitionGraphDataset
from .mixhop_synthetic_dataset import MixHopSyntheticDataset
from .explainer_dataset import ExplainerDataset
from .infection_dataset import InfectionDataset
from .ba2motif_dataset import BA2MotifDataset
from .ba_multi_shapes import BAMultiShapesDataset
from .ba_shapes import BAShapes

import torch_geometric.datasets.utils

homo_datasets = [
    'KarateClub',
    'TUDataset',
    'GNNBenchmarkDataset',
    'Planetoid',
    'NELL',
    'CitationFull',
    'CoraFull',
    'Coauthor',
    'Amazon',
    'PPI',
    'Reddit',
    'Reddit2',
    'Flickr',
    'Yelp',
    'AmazonProducts',
    'QM7b',
    'QM9',
    'MD17',
    'ZINC',
    'AQSOL',
    'MoleculeNet',
    'PCQM4Mv2',
    'Entities',
    'RelLinkPredDataset',
    'GEDDataset',
    'AttributedGraphDataset',
    'MNISTSuperpixels',
    'FAUST',
    'DynamicFAUST',
    'ShapeNet',
    'ModelNet',
    'MedShapeNet',
    'CoMA',
    'SHREC2016',
    'TOSCA',
    'PCPNetDataset',
    'S3DIS',
    'GeometricShapes',
    'BitcoinOTC',
    'GDELTLite',
    'ICEWS18',
    'GDELT',
    'WILLOWObjectClass',
    'PascalVOCKeypoints',
    'PascalPF',
    'SNAPDataset',
    'SuiteSparseMatrixCollection',
    'WordNet18',
    'WordNet18RR',
    'FB15k_237',
    'WikiCS',
    'WebKB',
    'WikipediaNetwork',
    'HeterophilousGraphDataset',
    'Actor',
    'UPFD',
    'GitHub',
    'FacebookPagePage',
    'LastFMAsia',
    'DeezerEurope',
    'GemsecDeezer',
    'Twitch',
    'Airports',
    'LRGBDataset',
    'MalNetTiny',
    'OMDB',
    'PolBlogs',
    'EmailEUCore',
    'LINKXDataset',
    'EllipticBitcoinDataset',
    'EllipticBitcoinTemporalDataset',
    'DGraphFin',
    'HydroNet',
    'AirfRANS',
    'JODIEDataset',
    'Wikidata5M',
    'MyketDataset',
    'BrcaTcga',
    'NeuroGraphDataset',
    'WebQSPDataset',
    'CWQDataset',
    'GitMolDataset',
    'MoleculeGPTDataset',
    'InstructMolDataset',
    'TAGDataset',
    'CityNetwork',
]

hetero_datasets = [
    'DBP15K',
    'AMiner',
    'OGB_MAG',
    'DBLP',
    'MovieLens',
    'MovieLens100K',
    'MovieLens1M',
    'IMDB',
    'LastFM',
    'HGBDataset',
    'Taobao',
    'IGMCDataset',
    'AmazonBook',
    'HM',
    'OSE_GVCS',
    'RCDD',
    'OPFDataset',
]
hyper_datasets = [
    'CornellTemporalHyperGraphDataset',
]
synthetic_datasets = [
    'FakeDataset',
    'FakeHeteroDataset',
    'StochasticBlockModelDataset',
    'RandomPartitionGraphDataset',
    'MixHopSyntheticDataset',
    'ExplainerDataset',
    'InfectionDataset',
    'BA2MotifDataset',
    'BAMultiShapesDataset',
    'BAShapes',
]

__all__ = homo_datasets + hetero_datasets + hyper_datasets + synthetic_datasets<|MERGE_RESOLUTION|>--- conflicted
+++ resolved
@@ -82,13 +82,8 @@
 from .molecule_gpt_dataset import MoleculeGPTDataset
 from .instruct_mol_dataset import InstructMolDataset
 from .tag_dataset import TAGDataset
-<<<<<<< HEAD
-from .oscillator_dataset import oscillatorDataset
 from .city import CityNetwork
 from .oscillator_dataset import oscillatorDataset
-=======
-from .city import CityNetwork
->>>>>>> b8c0d82d
 
 from .dbp15k import DBP15K
 from .aminer import AMiner

--- conflicted
+++ resolved
@@ -82,11 +82,8 @@
 from .molecule_gpt_dataset import MoleculeGPTDataset
 from .instruct_mol_dataset import InstructMolDataset
 from .tag_dataset import TAGDataset
-<<<<<<< HEAD
 from .teeth3ds import Teeth3DS
-=======
 from .city import CityNetwork
->>>>>>> b8c0d82d
 
 from .dbp15k import DBP15K
 from .aminer import AMiner
@@ -206,11 +203,8 @@
     'MoleculeGPTDataset',
     'InstructMolDataset',
     'TAGDataset',
-<<<<<<< HEAD
     'Teeth3DS',
-=======
     'CityNetwork',
->>>>>>> b8c0d82d
 ]
 
 hetero_datasets = [

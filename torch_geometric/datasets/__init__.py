--- conflicted
+++ resolved
@@ -160,11 +160,8 @@
     'EmailEUCore',
     'LINKXDataset',
     'EllipticBitcoinDataset',
-<<<<<<< HEAD
-=======
     'EllipticBitcoinTemporalDataset',
     'DGraphFin',
->>>>>>> 6092039e
     'HydroNet',
     'AirfRANS',
     'DGraphFin',

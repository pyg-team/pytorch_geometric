# flake8: noqa

from .karate import KarateClub
from .tu_dataset import TUDataset
from .gnn_benchmark_dataset import GNNBenchmarkDataset
from .planetoid import Planetoid
from .nell import NELL
from .citation_full import CitationFull, CoraFull
from .coauthor import Coauthor
from .amazon import Amazon
from .ppi import PPI
from .reddit import Reddit
from .reddit2 import Reddit2
from .flickr import Flickr
from .yelp import Yelp
from .amazon_products import AmazonProducts
from .qm7 import QM7b
from .qm9 import QM9
from .md17 import MD17
from .zinc import ZINC
from .aqsol import AQSOL
from .molecule_net import MoleculeNet
from .pcqm4m import PCQM4Mv2
from .entities import Entities
from .rel_link_pred_dataset import RelLinkPredDataset
from .ged_dataset import GEDDataset
from .attributed_graph_dataset import AttributedGraphDataset
from .mnist_superpixels import MNISTSuperpixels
from .faust import FAUST
from .dynamic_faust import DynamicFAUST
from .shapenet import ShapeNet
from .modelnet import ModelNet
from .coma import CoMA
from .shrec2016 import SHREC2016
from .tosca import TOSCA
from .pcpnet_dataset import PCPNetDataset
from .s3dis import S3DIS
from .geometry import GeometricShapes
from .bitcoin_otc import BitcoinOTC
from .gdelt_lite import GDELTLite
from .icews import ICEWS18
from .gdelt import GDELT
from .willow_object_class import WILLOWObjectClass
from .pascal import PascalVOCKeypoints
from .pascal_pf import PascalPF
from .snap_dataset import SNAPDataset
from .suite_sparse import SuiteSparseMatrixCollection
from .word_net import WordNet18, WordNet18RR
from .freebase import FB15k_237
from .wikics import WikiCS
from .webkb import WebKB
from .wikipedia_network import WikipediaNetwork
from .heterophilous_graph_dataset import HeterophilousGraphDataset
from .actor import Actor
from .upfd import UPFD
from .github import GitHub
from .facebook import FacebookPagePage
from .lastfm_asia import LastFMAsia
from .deezer_europe import DeezerEurope
from .gemsec import GemsecDeezer
from .twitch import Twitch
from .airports import Airports
from .lrgb import LRGBDataset
from .malnet_tiny import MalNetTiny
from .omdb import OMDB
from .polblogs import PolBlogs
from .email_eu_core import EmailEUCore
from .linkx_dataset import LINKXDataset
from .elliptic import EllipticBitcoinDataset
from .elliptic_temporal import EllipticBitcoinTemporalDataset
from .dgraph import DGraphFin
from .hydro_net import HydroNet
from .airfrans import AirfRANS
from .jodie import JODIEDataset
from .wikidata import Wikidata5M
from .myket import MyketDataset
from .brca_tgca import BrcaTcga
<<<<<<< HEAD
=======
from .neurograph import NeuroGraphDataset
>>>>>>> bfc6d1ad
from .web_qsp_dataset import WebQSPDataset

from .dbp15k import DBP15K
from .aminer import AMiner
from .ogb_mag import OGB_MAG
from .dblp import DBLP
from .movie_lens import MovieLens
from .movie_lens_100k import MovieLens100K
from .movie_lens_1m import MovieLens1M
from .imdb import IMDB
from .last_fm import LastFM
from .hgb_dataset import HGBDataset
from .taobao import Taobao
from .igmc_dataset import IGMCDataset
from .amazon_book import AmazonBook
from .hm import HM
from .ose_gvcs import OSE_GVCS
from .rcdd import RCDD
from .opf import OPFDataset

from .cornell import CornellTemporalHyperGraphDataset

from .fake import FakeDataset, FakeHeteroDataset
from .sbm_dataset import StochasticBlockModelDataset
from .sbm_dataset import RandomPartitionGraphDataset
from .mixhop_synthetic_dataset import MixHopSyntheticDataset
from .explainer_dataset import ExplainerDataset
from .infection_dataset import InfectionDataset
from .ba2motif_dataset import BA2MotifDataset
from .ba_multi_shapes import BAMultiShapesDataset
from .ba_shapes import BAShapes

import torch_geometric.datasets.utils

homo_datasets = [
    'WebQSPDataset',
    'KarateClub',
    'TUDataset',
    'GNNBenchmarkDataset',
    'Planetoid',
    'NELL',
    'CitationFull',
    'CoraFull',
    'Coauthor',
    'Amazon',
    'PPI',
    'Reddit',
    'Reddit2',
    'Flickr',
    'Yelp',
    'AmazonProducts',
    'QM7b',
    'QM9',
    'MD17',
    'ZINC',
    'AQSOL',
    'MoleculeNet',
    'PCQM4Mv2',
    'Entities',
    'RelLinkPredDataset',
    'GEDDataset',
    'AttributedGraphDataset',
    'MNISTSuperpixels',
    'FAUST',
    'DynamicFAUST',
    'ShapeNet',
    'ModelNet',
    'CoMA',
    'SHREC2016',
    'TOSCA',
    'PCPNetDataset',
    'S3DIS',
    'GeometricShapes',
    'BitcoinOTC',
    'GDELTLite',
    'ICEWS18',
    'GDELT',
    'WILLOWObjectClass',
    'PascalVOCKeypoints',
    'PascalPF',
    'SNAPDataset',
    'SuiteSparseMatrixCollection',
    'WordNet18',
    'WordNet18RR',
    'FB15k_237',
    'WikiCS',
    'WebKB',
    'WikipediaNetwork',
    'HeterophilousGraphDataset',
    'Actor',
    'UPFD',
    'GitHub',
    'FacebookPagePage',
    'LastFMAsia',
    'DeezerEurope',
    'GemsecDeezer',
    'Twitch',
    'Airports',
    'LRGBDataset',
    'MalNetTiny',
    'OMDB',
    'PolBlogs',
    'EmailEUCore',
    'LINKXDataset',
    'EllipticBitcoinDataset',
    'EllipticBitcoinTemporalDataset',
    'DGraphFin',
    'HydroNet',
    'AirfRANS',
    'JODIEDataset',
    'Wikidata5M',
    'MyketDataset',
    'BrcaTcga',
    'NeuroGraphDataset',
    'WebQSPDataset',
]

hetero_datasets = [
    'DBP15K',
    'AMiner',
    'OGB_MAG',
    'DBLP',
    'MovieLens',
    'MovieLens100K',
    'MovieLens1M',
    'IMDB',
    'LastFM',
    'HGBDataset',
    'Taobao',
    'IGMCDataset',
    'AmazonBook',
    'HM',
    'OSE_GVCS',
    'RCDD',
    'OPFDataset',
]
hyper_datasets = [
    'CornellTemporalHyperGraphDataset',
]
synthetic_datasets = [
    'FakeDataset',
    'FakeHeteroDataset',
    'StochasticBlockModelDataset',
    'RandomPartitionGraphDataset',
    'MixHopSyntheticDataset',
    'ExplainerDataset',
    'InfectionDataset',
    'BA2MotifDataset',
    'BAMultiShapesDataset',
    'BAShapes',
]

__all__ = homo_datasets + hetero_datasets + hyper_datasets + synthetic_datasets<|MERGE_RESOLUTION|>--- conflicted
+++ resolved
@@ -75,10 +75,7 @@
 from .wikidata import Wikidata5M
 from .myket import MyketDataset
 from .brca_tgca import BrcaTcga
-<<<<<<< HEAD
-=======
 from .neurograph import NeuroGraphDataset
->>>>>>> bfc6d1ad
 from .web_qsp_dataset import WebQSPDataset
 
 from .dbp15k import DBP15K

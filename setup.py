--- conflicted
+++ resolved
@@ -22,15 +22,11 @@
     'pytorch-lightning',
 ]
 
-<<<<<<< HEAD
-full_requires = graphgym_requires + [
-=======
 modelhub_requires = [
     'huggingface_hub',
 ]
 
 full_requires = graphgym_requires + modelhub_requires + [
->>>>>>> d8d2d710
     'ase',
     'h5py',
     'numba',
@@ -89,10 +85,7 @@
     install_requires=install_requires,
     extras_require={
         'graphgym': graphgym_requires,
-<<<<<<< HEAD
-=======
         'modelhub': modelhub_requires,
->>>>>>> d8d2d710
         'full': full_requires,
         'benchmark': benchmark_requires,
         'test': test_requires,

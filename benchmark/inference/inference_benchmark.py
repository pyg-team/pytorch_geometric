--- conflicted
+++ resolved
@@ -93,13 +93,18 @@
                         model = model.to(device)
                         model.eval()
 
-<<<<<<< HEAD
                         for _ in range(args.warmup):
                             model.inference(subgraph_loader, device,
                                             progress_bar=True)
-                        with timeit():
-                            model.inference(subgraph_loader, device,
-                                            progress_bar=True)
+                        if args.experimental_mode:
+                            with torch_geometric.experimental_mode():
+                                with timeit():
+                                    model.inference(subgraph_loader, device,
+                                                    progress_bar=True)
+                        else:
+                            with timeit():
+                                model.inference(subgraph_loader, device,
+                                                progress_bar=True)
 
                         if args.profile:
                             with torch_profile():
@@ -109,18 +114,6 @@
                                 model_name, dataset_name, str(batch_size),
                                 str(layers), str(hidden_channels),
                                 str(subgraph_loader.num_neighbors))
-=======
-                        start = default_timer()
-                        if args.experimental_mode:
-                            with torch_geometric.experimental_mode():
-                                model.inference(subgraph_loader, device,
-                                                progress_bar=True)
-                        else:
-                            model.inference(subgraph_loader, device,
-                                            progress_bar=True)
-                        stop = default_timer()
-                        print(f'Inference time={stop-start:.3f} seconds\n')
->>>>>>> 8bcc77c6
 
 
 if __name__ == '__main__':
@@ -147,15 +140,11 @@
     argparser.add_argument(
         '--hetero-num-neighbors', default=10, type=int,
         help='number of neighbors to sample per layer for hetero workloads')
-<<<<<<< HEAD
     argparser.add_argument('--num-workers', default=0, type=int)
+    argparser.add_argument('--experimental-mode', action='store_true',
+                           help='use experimental mode')
     argparser.add_argument('--warmup', default=1, type=int)
     argparser.add_argument('--profile', action='store_true')
-=======
-    argparser.add_argument('--num-workers', default=2, type=int)
-    argparser.add_argument('--experimental-mode', action='store_true',
-                           help='use experimental mode')
->>>>>>> 8bcc77c6
 
     args = argparser.parse_args()
 
